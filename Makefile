export GO111MODULE := on

.PHONY: install-tools
install-tools:
	go get github.com/psiemens/godoc2md@v1.0.1
	go get github.com/google/wire/cmd/wire@v0.3.0
	go get github.com/golang/protobuf/protoc-gen-go@v1.3.2
	go get github.com/uber/prototool/cmd/prototool@v1.8.0

.PHONY: test-integrate-setup
test-integrate-setup:
	docker-compose up --build start_collect_dependencies
	docker-compose up --build start_consensus_dependencies
	docker-compose up --build start_execute_dependencies
	docker-compose up --build start_verify_dependencies
	docker-compose up --build start_test_dependencies

.PHONY: test-integrate-run
test-integrate-run:
	docker-compose up --build --exit-code-from test test

.PHONY: test-integrate-teardown
test-integrate-teardown:
	docker-compose down

.PHONY: test-integrate
test-integrate: test-integrate-setup test-integrate-run test-integrate-teardown

.PHONY: test-unit
test-unit:
	go test ./...

.PHONY: generate-godoc
generate-godoc:
	godoc2md github.com/dapperlabs/bamboo-node/internal/roles/collect/clusters > internal/roles/collect/clusters/README.md
	godoc2md github.com/dapperlabs/bamboo-node/internal/roles/collect/routing > internal/roles/collect/routing/README.md
	godoc2md github.com/dapperlabs/bamboo-node/internal/roles/collect/collections > internal/roles/collect/collections/README.md
	godoc2md github.com/dapperlabs/bamboo-node/internal/roles/collect/controller > internal/roles/collect/controller/README.md
	godoc2md github.com/dapperlabs/bamboo-node/pkg/data/keyvalue > pkg/data/keyvalue/README.md
	godoc2md github.com/dapperlabs/bamboo-node/internal/roles/verify/processor > internal/roles/verify/processor/README.md

.PHONY: generate-proto
generate-proto:
	prototool generate proto/

.PHONY: generate-wire
generate-wire:
	wire ./internal/roles/collect/
	wire ./internal/roles/consensus/
	wire ./internal/roles/execute/
	wire ./internal/roles/verify/

.PHONY: generate
generate: generate-godoc generate-proto generate-wire

.PHONY: check-generated-code
check-generated-code:
	./scripts/check-generated-code.sh

.PHONY: build-bamboo
build-bamboo:
	go build -o bamboo ./cmd/bamboo/

.PHONY: ci
<<<<<<< HEAD
ci: install-tools generate check-generated-code test

.PHONY: build-relic
build-relic:
	sh ./pkg/crypto/relic_build.sh
=======
ci: install-tools generate check-generated-code test-unit test-integrate
>>>>>>> eb477847
<|MERGE_RESOLUTION|>--- conflicted
+++ resolved
@@ -1,7 +1,11 @@
 export GO111MODULE := on
 
+.PHONY: build-relic
+build-relic:
+	sh ./pkg/crypto/relic_build.sh
+
 .PHONY: install-tools
-install-tools:
+install-tools: build-relic
 	go get github.com/psiemens/godoc2md@v1.0.1
 	go get github.com/google/wire/cmd/wire@v0.3.0
 	go get github.com/golang/protobuf/protoc-gen-go@v1.3.2
@@ -62,12 +66,4 @@
 	go build -o bamboo ./cmd/bamboo/
 
 .PHONY: ci
-<<<<<<< HEAD
-ci: install-tools generate check-generated-code test
-
-.PHONY: build-relic
-build-relic:
-	sh ./pkg/crypto/relic_build.sh
-=======
 ci: install-tools generate check-generated-code test-unit test-integrate
->>>>>>> eb477847
