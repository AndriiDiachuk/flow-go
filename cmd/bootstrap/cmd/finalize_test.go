--- conflicted
+++ resolved
@@ -2,10 +2,7 @@
 
 import (
 	"encoding/hex"
-<<<<<<< HEAD
 	"fmt"
-=======
->>>>>>> 84a39b0c
 	"math/rand"
 	"path/filepath"
 	"regexp"
