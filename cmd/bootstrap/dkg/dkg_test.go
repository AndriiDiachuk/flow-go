package dkg

import (
	"testing"

	"github.com/stretchr/testify/require"

	"github.com/onflow/flow-go/crypto"
	"github.com/onflow/flow-go/utils/unittest"
)

<<<<<<< HEAD
func TestRunDKG(t *testing.T) {
	seedLen := crypto.KeyGenSeedMinLen
	_, err := RunDKG(0, unittest.SeedFixtures(2, seedLen))
	require.EqualError(t, err, "n needs to match the number of seeds (0 != 2)")
=======
func TestBeaconKG(t *testing.T) {
	seed := unittest.SeedFixture(2 * crypto.SeedMinLenDKG)
>>>>>>> 104ca4f2

	// n = 0
	_, err := RandomBeaconKG(0, seed)
	require.EqualError(t, err, "Beacon KeyGen failed: size should be between 2 and 254, got 0")

	// should work for case n = 1
	_, err = RandomBeaconKG(1, seed)
	require.NoError(t, err)

	// n = 4
	data, err := RandomBeaconKG(4, seed)
	require.NoError(t, err)
	require.Len(t, data.PrivKeyShares, 4)
	require.Len(t, data.PubKeyShares, 4)
}<|MERGE_RESOLUTION|>--- conflicted
+++ resolved
@@ -9,15 +9,8 @@
 	"github.com/onflow/flow-go/utils/unittest"
 )
 
-<<<<<<< HEAD
-func TestRunDKG(t *testing.T) {
-	seedLen := crypto.KeyGenSeedMinLen
-	_, err := RunDKG(0, unittest.SeedFixtures(2, seedLen))
-	require.EqualError(t, err, "n needs to match the number of seeds (0 != 2)")
-=======
 func TestBeaconKG(t *testing.T) {
-	seed := unittest.SeedFixture(2 * crypto.SeedMinLenDKG)
->>>>>>> 104ca4f2
+	seed := unittest.SeedFixture(2 * crypto.KeyGenSeedMinLen)
 
 	// n = 0
 	_, err := RandomBeaconKG(0, seed)
