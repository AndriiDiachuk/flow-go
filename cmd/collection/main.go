package main

import (
	"fmt"
	"time"

	"github.com/spf13/pflag"

<<<<<<< HEAD
	"github.com/onflow/flow-go/cmd/util/cmd/common"
	"github.com/onflow/flow-go/model/bootstrap"
	modulecompliance "github.com/onflow/flow-go/module/compliance"
	"github.com/onflow/flow-go/module/mempool/herocache"

	client "github.com/onflow/flow-go-sdk/access/grpc"
=======
	client "github.com/onflow/flow-go-sdk/access/grpc"

>>>>>>> 138e1c32
	sdkcrypto "github.com/onflow/flow-go-sdk/crypto"
	"github.com/onflow/flow-go/cmd"
	"github.com/onflow/flow-go/cmd/util/cmd/common"
	"github.com/onflow/flow-go/consensus"
	"github.com/onflow/flow-go/consensus/hotstuff/committees"
	"github.com/onflow/flow-go/consensus/hotstuff/notifications/pubsub"
	"github.com/onflow/flow-go/consensus/hotstuff/pacemaker/timeout"
	hotsignature "github.com/onflow/flow-go/consensus/hotstuff/signature"
	"github.com/onflow/flow-go/consensus/hotstuff/verification"
	recovery "github.com/onflow/flow-go/consensus/recovery/protocol"
	"github.com/onflow/flow-go/engine/collection/epochmgr"
	"github.com/onflow/flow-go/engine/collection/epochmgr/factories"
	"github.com/onflow/flow-go/engine/collection/ingest"
	"github.com/onflow/flow-go/engine/collection/pusher"
	"github.com/onflow/flow-go/engine/collection/rpc"
	followereng "github.com/onflow/flow-go/engine/common/follower"
	"github.com/onflow/flow-go/engine/common/provider"
	consync "github.com/onflow/flow-go/engine/common/synchronization"
	"github.com/onflow/flow-go/fvm/systemcontracts"
	"github.com/onflow/flow-go/model/bootstrap"
	"github.com/onflow/flow-go/model/flow"
	"github.com/onflow/flow-go/model/flow/filter"
	"github.com/onflow/flow-go/module"
	"github.com/onflow/flow-go/module/buffer"
	builder "github.com/onflow/flow-go/module/builder/collection"
	"github.com/onflow/flow-go/module/chainsync"
	modulecompliance "github.com/onflow/flow-go/module/compliance"
	"github.com/onflow/flow-go/module/epochs"
	confinalizer "github.com/onflow/flow-go/module/finalizer/consensus"
	"github.com/onflow/flow-go/module/mempool"
	epochpool "github.com/onflow/flow-go/module/mempool/epochs"
	"github.com/onflow/flow-go/module/mempool/herocache"
	"github.com/onflow/flow-go/module/metrics"
<<<<<<< HEAD
	"github.com/onflow/flow-go/module/synchronization"
	"github.com/onflow/flow-go/network"
=======
	"github.com/onflow/flow-go/network/channels"
>>>>>>> 138e1c32
	"github.com/onflow/flow-go/state/protocol"
	badgerState "github.com/onflow/flow-go/state/protocol/badger"
	"github.com/onflow/flow-go/state/protocol/blocktimer"
	"github.com/onflow/flow-go/state/protocol/events/gadgets"
	storagekv "github.com/onflow/flow-go/storage/badger"
)

func main() {

	var (
<<<<<<< HEAD
		txLimit                       uint
		maxCollectionSize             uint
		maxCollectionByteSize         uint64
		maxCollectionTotalGas         uint64
		builderExpiryBuffer           uint
		builderPayerRateLimit         float64
		builderUnlimitedPayers        []string
		hotstuffTimeout               time.Duration
		hotstuffMinTimeout            time.Duration
		hotstuffTimeoutIncreaseFactor float64
		hotstuffTimeoutDecreaseFactor float64
		blockRateDelay                time.Duration
		startupTimeString             string
		startupTime                   time.Time

		mainConsensusCommittee  *committees.Consensus
=======
		txLimit                                uint
		maxCollectionSize                      uint
		maxCollectionByteSize                  uint64
		maxCollectionTotalGas                  uint64
		builderExpiryBuffer                    uint
		builderPayerRateLimitDryRun            bool
		builderPayerRateLimit                  float64
		builderUnlimitedPayers                 []string
		hotstuffTimeout                        time.Duration
		hotstuffMinTimeout                     time.Duration
		hotstuffTimeoutIncreaseFactor          float64
		hotstuffTimeoutDecreaseFactor          float64
		hotstuffTimeoutVoteAggregationFraction float64
		blockRateDelay                         time.Duration
		startupTimeString                      string
		startupTime                            time.Time

>>>>>>> 138e1c32
		followerState           protocol.MutableState
		ingestConf              = ingest.DefaultConfig()
		rpcConf                 rpc.Config
		clusterComplianceConfig modulecompliance.Config

		pools                   *epochpool.TransactionPools // epoch-scoped transaction pools
		followerBuffer          *buffer.PendingBlocks       // pending block cache for follower
		finalizationDistributor *pubsub.FinalizationDistributor
		finalizedHeader         *consync.FinalizedHeaderCache

		push              *pusher.Engine
		ing               *ingest.Engine
		mainChainSyncCore *chainsync.Core
		followerEng       *followereng.Engine
		colMetrics        module.CollectionMetrics
		err               error

		// epoch qc contract client
		machineAccountInfo *bootstrap.NodeMachineAccountInfo
		flowClientConfigs  []*common.FlowClientConfig
		insecureAccessAPI  bool
		accessNodeIDS      []string
		apiRatelimits      map[string]int
		apiBurstlimits     map[string]int
	)

	nodeBuilder := cmd.FlowNode(flow.RoleCollection.String())
	nodeBuilder.ExtraFlags(func(flags *pflag.FlagSet) {
		flags.UintVar(&txLimit, "tx-limit", 50_000,
			"maximum number of transactions in the memory pool")
		flags.StringVarP(&rpcConf.ListenAddr, "ingress-addr", "i", "localhost:9000",
			"the address the ingress server listens on")
		flags.BoolVar(&rpcConf.RpcMetricsEnabled, "rpc-metrics-enabled", false,
			"whether to enable the rpc metrics")
		flags.Uint64Var(&ingestConf.MaxGasLimit, "ingest-max-gas-limit", flow.DefaultMaxTransactionGasLimit,
			"maximum per-transaction computation limit (gas limit)")
		flags.Uint64Var(&ingestConf.MaxTransactionByteSize, "ingest-max-tx-byte-size", flow.DefaultMaxTransactionByteSize,
			"maximum per-transaction byte size")
		flags.Uint64Var(&ingestConf.MaxCollectionByteSize, "ingest-max-col-byte-size", flow.DefaultMaxCollectionByteSize,
			"maximum per-collection byte size")
		flags.BoolVar(&ingestConf.CheckScriptsParse, "ingest-check-scripts-parse", true,
			"whether we check that inbound transactions are parse-able")
		flags.UintVar(&ingestConf.ExpiryBuffer, "ingest-expiry-buffer", 30,
			"expiry buffer for inbound transactions")
		flags.UintVar(&ingestConf.PropagationRedundancy, "ingest-tx-propagation-redundancy", 10,
			"how many additional cluster members we propagate transactions to")
		flags.UintVar(&builderExpiryBuffer, "builder-expiry-buffer", builder.DefaultExpiryBuffer,
			"expiry buffer for transactions in proposed collections")
		flags.BoolVar(&builderPayerRateLimitDryRun, "builder-rate-limit-dry-run", false,
			"determines whether rate limit configuration should be enforced (false), or only logged (true)")
		flags.Float64Var(&builderPayerRateLimit, "builder-rate-limit", builder.DefaultMaxPayerTransactionRate, // no rate limiting
			"rate limit for each payer (transactions/collection)")
		flags.StringSliceVar(&builderUnlimitedPayers, "builder-unlimited-payers", []string{}, // no unlimited payers
			"set of payer addresses which are omitted from rate limiting")
		flags.UintVar(&maxCollectionSize, "builder-max-collection-size", flow.DefaultMaxCollectionSize,
			"maximum number of transactions in proposed collections")
		flags.Uint64Var(&maxCollectionByteSize, "builder-max-collection-byte-size", flow.DefaultMaxCollectionByteSize,
			"maximum byte size of the proposed collection")
		flags.Uint64Var(&maxCollectionTotalGas, "builder-max-collection-total-gas", flow.DefaultMaxCollectionTotalGas,
			"maximum total amount of maxgas of transactions in proposed collections")
		flags.DurationVar(&hotstuffTimeout, "hotstuff-timeout", 60*time.Second,
			"the initial timeout for the hotstuff pacemaker")
		flags.DurationVar(&hotstuffMinTimeout, "hotstuff-min-timeout", 2500*time.Millisecond,
			"the lower timeout bound for the hotstuff pacemaker")
		flags.Float64Var(&hotstuffTimeoutIncreaseFactor, "hotstuff-timeout-increase-factor",
			timeout.DefaultConfig.TimeoutIncrease,
			"multiplicative increase of timeout value in case of time out event")
		flags.Float64Var(&hotstuffTimeoutDecreaseFactor, "hotstuff-timeout-decrease-factor",
			timeout.DefaultConfig.TimeoutDecrease,
			"multiplicative decrease of timeout value in case of progress")
		flags.DurationVar(&blockRateDelay, "block-rate-delay", 250*time.Millisecond,
			"the delay to broadcast block proposal in order to control block production rate")
		flags.Uint64Var(&clusterComplianceConfig.SkipNewProposalsThreshold,
			"cluster-compliance-skip-proposals-threshold", modulecompliance.DefaultConfig().SkipNewProposalsThreshold, "threshold at which new proposals are discarded rather than cached, if their height is this much above local finalized height (cluster compliance engine)")
		flags.StringVar(&startupTimeString, "hotstuff-startup-time", cmd.NotSet, "specifies date and time (in ISO 8601 format) after which the consensus participant may enter the first view (e.g (e.g 1996-04-24T15:04:05-07:00))")

		// epoch qc contract flags
		flags.BoolVar(&insecureAccessAPI, "insecure-access-api", false, "required if insecure GRPC connection should be used")
		flags.StringSliceVar(&accessNodeIDS, "access-node-ids", []string{}, fmt.Sprintf("array of access node IDs sorted in priority order where the first ID in this array will get the first connection attempt and each subsequent ID after serves as a fallback. Minimum length %d. Use '*' for all IDs in protocol state.", common.DefaultAccessNodeIDSMinimum))
		flags.StringToIntVar(&apiRatelimits, "api-rate-limits", map[string]int{}, "per second rate limits for GRPC API methods e.g. Ping=300,SendTransaction=500 etc. note limits apply globally to all clients.")
		flags.StringToIntVar(&apiBurstlimits, "api-burst-limits", map[string]int{}, "burst limits for gRPC API methods e.g. Ping=100,SendTransaction=100 etc. note limits apply globally to all clients.")

	}).ValidateFlags(func() error {
		if startupTimeString != cmd.NotSet {
			t, err := time.Parse(time.RFC3339, startupTimeString)
			if err != nil {
				return fmt.Errorf("invalid start-time value: %w", err)
			}
			startupTime = t
		}
		return nil
	})

	if err = nodeBuilder.Initialize(); err != nil {
		nodeBuilder.Logger.Fatal().Err(err).Send()
	}

	nodeBuilder.
		PreInit(cmd.DynamicStartPreInit).
		Module("mutable follower state", func(node *cmd.NodeConfig) error {
			// For now, we only support state implementations from package badger.
			// If we ever support different implementations, the following can be replaced by a type-aware factory
			state, ok := node.State.(*badgerState.State)
			if !ok {
				return fmt.Errorf("only implementations of type badger.State are currently supported but read-only state has type %T", node.State)
			}
			followerState, err = badgerState.NewFollowerState(
				state,
				node.Storage.Index,
				node.Storage.Payloads,
				node.Tracer,
				node.ProtocolEvents,
				blocktimer.DefaultBlockTimer,
			)
			return err
		}).
		Module("transactions mempool", func(node *cmd.NodeConfig) error {
			create := func(epoch uint64) mempool.Transactions {
				var heroCacheMetricsCollector module.HeroCacheMetrics = metrics.NewNoopCollector()
				if node.BaseConfig.HeroCacheMetricsEnable {
					heroCacheMetricsCollector = metrics.CollectionNodeTransactionsCacheMetrics(node.MetricsRegisterer, epoch)
				}
				return herocache.NewTransactions(
					uint32(txLimit),
					node.Logger,
					heroCacheMetricsCollector)
			}

			pools = epochpool.NewTransactionPools(create)
			err := node.Metrics.Mempool.Register(metrics.ResourceTransaction, pools.CombinedSize)
			return err
		}).
		Module("pending block cache", func(node *cmd.NodeConfig) error {
			followerBuffer = buffer.NewPendingBlocks()
			return nil
		}).
		Module("metrics", func(node *cmd.NodeConfig) error {
			colMetrics = metrics.NewCollectionCollector(node.Tracer)
			return nil
		}).
		Module("main chain sync core", func(node *cmd.NodeConfig) error {
<<<<<<< HEAD
			mainChainSyncCore, err = synchronization.New(node.Logger, node.SyncCoreConfig, metrics.NewChainSyncCollector())
=======
			mainChainSyncCore, err = chainsync.New(node.Logger, node.SyncCoreConfig, metrics.NewChainSyncCollector())
>>>>>>> 138e1c32
			return err
		}).
		Module("machine account config", func(node *cmd.NodeConfig) error {
			machineAccountInfo, err = cmd.LoadNodeMachineAccountInfoFile(node.BootstrapDir, node.NodeID)
			return err
		}).
		Module("sdk client connection options", func(node *cmd.NodeConfig) error {
			anIDS, err := common.ValidateAccessNodeIDSFlag(accessNodeIDS, node.RootChainID, node.State.Sealed())
			if err != nil {
				return fmt.Errorf("failed to validate flag --access-node-ids %w", err)
			}

			flowClientConfigs, err = common.FlowClientConfigs(anIDS, insecureAccessAPI, node.State.Sealed())
			if err != nil {
				return fmt.Errorf("failed to prepare flow client connection configs for each access node id %w", err)
			}

			return nil
		}).
		Component("machine account config validator", func(node *cmd.NodeConfig) (module.ReadyDoneAware, error) {
			//@TODO use fallback logic for flowClient similar to DKG/QC contract clients
			flowClient, err := common.FlowClient(flowClientConfigs[0])
			if err != nil {
				return nil, fmt.Errorf("failed to get flow client connection option for access node (0): %s %w", flowClientConfigs[0].AccessAddress, err)
			}

			// disable balance checks for transient networks, which do not have transaction fees
			var opts []epochs.MachineAccountValidatorConfigOption
			if node.RootChainID.Transient() {
				opts = append(opts, epochs.WithoutBalanceChecks)
			}
			validator, err := epochs.NewMachineAccountConfigValidator(
				node.Logger,
				flowClient,
				flow.RoleCollection,
				*machineAccountInfo,
				opts...,
			)

			return validator, err
		}).
		Component("consensus committee", func(node *cmd.NodeConfig) (module.ReadyDoneAware, error) {
			// initialize consensus committee's membership state
			// This committee state is for the HotStuff follower, which follows the MAIN CONSENSUS Committee
			// Note: node.Me.NodeID() is not part of the consensus committee
			mainConsensusCommittee, err = committees.NewConsensusCommittee(node.State, node.Me.NodeID())
			node.ProtocolEvents.AddConsumer(mainConsensusCommittee)
			return mainConsensusCommittee, err
		}).
		Component("follower engine", func(node *cmd.NodeConfig) (module.ReadyDoneAware, error) {

			// initialize cleaner for DB
			cleaner := storagekv.NewCleaner(node.Logger, node.DB, node.Metrics.CleanCollector, flow.DefaultValueLogGCFrequency)

			// create a finalizer that will handling updating the protocol
			// state when the follower detects newly finalized blocks
			finalizer := confinalizer.NewFinalizer(node.DB, node.Storage.Headers, followerState, node.Tracer)

			packer := hotsignature.NewConsensusSigDataPacker(mainConsensusCommittee)
			// initialize the verifier for the protocol consensus
			verifier := verification.NewCombinedVerifier(mainConsensusCommittee, packer)

			finalizationDistributor = pubsub.NewFinalizationDistributor()

			finalized, pending, err := recovery.FindLatest(node.State, node.Storage.Headers)
			if err != nil {
				return nil, fmt.Errorf("could not find latest finalized block and pending blocks to recover consensus follower: %w", err)
			}

			// creates a consensus follower with noop consumer as the notifier
			followerCore, err := consensus.NewFollower(
				node.Logger,
				mainConsensusCommittee,
				node.Storage.Headers,
				finalizer,
				verifier,
				finalizationDistributor,
				node.RootBlock.Header,
				node.RootQC,
				finalized,
				pending,
			)
			if err != nil {
				return nil, fmt.Errorf("could not create follower core logic: %w", err)
			}

			followerEng, err = followereng.New(
				node.Logger,
				node.Network,
				node.Me,
				node.Metrics.Engine,
				node.Metrics.Mempool,
				cleaner,
				node.Storage.Headers,
				node.Storage.Payloads,
				followerState,
				followerBuffer,
				followerCore,
				mainChainSyncCore,
				node.Tracer,
<<<<<<< HEAD
				modulecompliance.WithSkipNewProposalsThreshold(node.ComplianceConfig.SkipNewProposalsThreshold),
=======
				followereng.WithComplianceOptions(modulecompliance.WithSkipNewProposalsThreshold(node.ComplianceConfig.SkipNewProposalsThreshold)),
>>>>>>> 138e1c32
			)
			if err != nil {
				return nil, fmt.Errorf("could not create follower engine: %w", err)
			}

			return followerEng, nil
		}).
		Component("finalized snapshot", func(node *cmd.NodeConfig) (module.ReadyDoneAware, error) {
			finalizedHeader, err = consync.NewFinalizedHeaderCache(node.Logger, node.State, finalizationDistributor)
			if err != nil {
				return nil, fmt.Errorf("could not create finalized snapshot cache: %w", err)
			}

			return finalizedHeader, nil
		}).
		Component("main chain sync engine", func(node *cmd.NodeConfig) (module.ReadyDoneAware, error) {

			// create a block synchronization engine to handle follower getting out of sync
			sync, err := consync.New(
				node.Logger,
				node.Metrics.Engine,
				node.Network,
				node.Me,
				node.Storage.Blocks,
				followerEng,
				mainChainSyncCore,
				finalizedHeader,
				node.SyncEngineIdentifierProvider,
			)
			if err != nil {
				return nil, fmt.Errorf("could not create synchronization engine: %w", err)
			}

			return sync, nil
		}).
		Component("ingestion engine", func(node *cmd.NodeConfig) (module.ReadyDoneAware, error) {
			ing, err = ingest.New(
				node.Logger,
				node.Network,
				node.State,
				node.Metrics.Engine,
				node.Metrics.Mempool,
				colMetrics,
				node.Me,
				node.RootChainID.Chain(),
				pools,
				ingestConf,
			)
			return ing, err
		}).
		Component("transaction ingress rpc server", func(node *cmd.NodeConfig) (module.ReadyDoneAware, error) {
			server := rpc.New(
				rpcConf,
				ing,
				node.Logger,
				node.RootChainID,
				apiRatelimits,
				apiBurstlimits,
			)
			return server, nil
		}).
		Component("collection provider engine", func(node *cmd.NodeConfig) (module.ReadyDoneAware, error) {
			retrieve := func(collID flow.Identifier) (flow.Entity, error) {
				coll, err := node.Storage.Collections.ByID(collID)
				return coll, err
			}
			return provider.New(node.Logger, node.Metrics.Engine, node.Network, node.Me, node.State,
<<<<<<< HEAD
				network.ProvideCollections,
=======
				channels.ProvideCollections,
>>>>>>> 138e1c32
				filter.HasRole(flow.RoleAccess, flow.RoleExecution),
				retrieve,
			)
		}).
		Component("pusher engine", func(node *cmd.NodeConfig) (module.ReadyDoneAware, error) {
			push, err = pusher.New(
				node.Logger,
				node.Network,
				node.State,
				node.Metrics.Engine,
				colMetrics,
				node.Me,
				node.Storage.Collections,
				node.Storage.Transactions,
			)
			return push, err
		}).
		// Epoch manager encapsulates and manages epoch-dependent engines as we
		// transition between epochs
		Component("epoch manager", func(node *cmd.NodeConfig) (module.ReadyDoneAware, error) {
			clusterStateFactory, err := factories.NewClusterStateFactory(node.DB, node.Metrics.Cache, node.Tracer)
			if err != nil {
				return nil, err
			}

			// convert hex string flag values to addresses
			unlimitedPayers := make([]flow.Address, 0, len(builderUnlimitedPayers))
			for _, payerStr := range builderUnlimitedPayers {
				payerAddr := flow.HexToAddress(payerStr)
				unlimitedPayers = append(unlimitedPayers, payerAddr)
			}

			builderFactory, err := factories.NewBuilderFactory(
				node.DB,
				node.Storage.Headers,
				node.Tracer,
				colMetrics,
				push,
				node.Logger,
				builder.WithMaxCollectionSize(maxCollectionSize),
				builder.WithMaxCollectionByteSize(maxCollectionByteSize),
				builder.WithMaxCollectionTotalGas(maxCollectionTotalGas),
				builder.WithExpiryBuffer(builderExpiryBuffer),
				builder.WithRateLimitDryRun(builderPayerRateLimitDryRun),
				builder.WithMaxPayerTransactionRate(builderPayerRateLimit),
				builder.WithUnlimitedPayers(unlimitedPayers...),
			)
			if err != nil {
				return nil, err
			}

			proposalFactory, err := factories.NewProposalEngineFactory(
				node.Logger,
				node.Network,
				node.Me,
				colMetrics,
				node.Metrics.Engine,
				node.Metrics.Mempool,
				node.State,
				node.Storage.Transactions,
				modulecompliance.WithSkipNewProposalsThreshold(clusterComplianceConfig.SkipNewProposalsThreshold),
			)
			if err != nil {
				return nil, err
			}

			syncFactory, err := factories.NewSyncEngineFactory(
				node.Logger,
				node.Metrics.Engine,
				node.Network,
				node.Me,
				node.SyncCoreConfig,
			)
			if err != nil {
				return nil, err
			}

			createMetrics := func(chainID flow.ChainID) module.HotstuffMetrics {
				return metrics.NewHotstuffCollector(chainID)
			}

			opts := []consensus.Option{
				consensus.WithBlockRateDelay(blockRateDelay),
				consensus.WithInitialTimeout(hotstuffTimeout),
				consensus.WithMinTimeout(hotstuffMinTimeout),
				consensus.WithTimeoutIncreaseFactor(hotstuffTimeoutIncreaseFactor),
				consensus.WithTimeoutDecreaseFactor(hotstuffTimeoutDecreaseFactor),
			}

			if !startupTime.IsZero() {
				opts = append(opts, consensus.WithStartupTime(startupTime))
			}

			hotstuffFactory, err := factories.NewHotStuffFactory(
				node.Logger,
				node.Me,
				node.DB,
				node.State,
				createMetrics,
				opts...,
			)
			if err != nil {
				return nil, err
			}

			signer := verification.NewStakingSigner(node.Me)

			// construct QC contract client
			qcContractClients, err := createQCContractClients(node, machineAccountInfo, flowClientConfigs)
			if err != nil {
				return nil, fmt.Errorf("could not create qc contract clients %w", err)
			}

			rootQCVoter := epochs.NewRootQCVoter(
				node.Logger,
				node.Me,
				signer,
				node.State,
				qcContractClients,
			)

			factory := factories.NewEpochComponentsFactory(
				node.Me,
				pools,
				builderFactory,
				clusterStateFactory,
				hotstuffFactory,
				proposalFactory,
				syncFactory,
			)

			heightEvents := gadgets.NewHeights()
			node.ProtocolEvents.AddConsumer(heightEvents)

			manager, err := epochmgr.New(
				node.Logger,
				node.Me,
				node.State,
				pools,
				rootQCVoter,
				factory,
				heightEvents,
			)
			if err != nil {
				return nil, fmt.Errorf("could not create epoch manager: %w", err)
			}

			// register the manager for protocol events
			node.ProtocolEvents.AddConsumer(manager)

			return manager, err
		})

	node, err := nodeBuilder.Build()
	if err != nil {
		nodeBuilder.Logger.Fatal().Err(err).Send()
	}
	node.Run()
}

// createQCContractClient creates QC contract client
func createQCContractClient(node *cmd.NodeConfig, machineAccountInfo *bootstrap.NodeMachineAccountInfo, flowClient *client.Client, anID flow.Identifier) (module.QCContractClient, error) {

	var qcContractClient module.QCContractClient

	contracts, err := systemcontracts.SystemContractsForChain(node.RootChainID)
	if err != nil {
		return nil, err
	}
	qcContractAddress := contracts.ClusterQC.Address.Hex()

	// construct signer from private key
	sk, err := sdkcrypto.DecodePrivateKey(machineAccountInfo.SigningAlgorithm, machineAccountInfo.EncodedPrivateKey)
	if err != nil {
		return nil, fmt.Errorf("could not decode private key from hex: %w", err)
	}

	txSigner, err := sdkcrypto.NewInMemorySigner(sk, machineAccountInfo.HashAlgorithm)
	if err != nil {
		return nil, fmt.Errorf("could not create in-memory signer: %w", err)
	}

	// create actual qc contract client, all flags and machine account info file found
	qcContractClient = epochs.NewQCContractClient(node.Logger, flowClient, anID, node.Me.NodeID(), machineAccountInfo.Address, machineAccountInfo.KeyIndex, qcContractAddress, txSigner)

	return qcContractClient, nil
}

// createQCContractClients creates priority ordered array of QCContractClient
func createQCContractClients(node *cmd.NodeConfig, machineAccountInfo *bootstrap.NodeMachineAccountInfo, flowClientOpts []*common.FlowClientConfig) ([]module.QCContractClient, error) {
	qcClients := make([]module.QCContractClient, 0)

	for _, opt := range flowClientOpts {
		flowClient, err := common.FlowClient(opt)
		if err != nil {
			return nil, fmt.Errorf("failed to create flow client for qc contract client with options: %s %w", flowClientOpts, err)
		}

		qcClient, err := createQCContractClient(node, machineAccountInfo, flowClient, opt.AccessNodeID)
		if err != nil {
			return nil, fmt.Errorf("failed to create qc contract client with flow client options: %s %w", flowClientOpts, err)
		}

		qcClients = append(qcClients, qcClient)
	}
	return qcClients, nil
}<|MERGE_RESOLUTION|>--- conflicted
+++ resolved
@@ -6,20 +6,14 @@
 
 	"github.com/spf13/pflag"
 
-<<<<<<< HEAD
+	client "github.com/onflow/flow-go-sdk/access/grpc"
 	"github.com/onflow/flow-go/cmd/util/cmd/common"
 	"github.com/onflow/flow-go/model/bootstrap"
 	modulecompliance "github.com/onflow/flow-go/module/compliance"
 	"github.com/onflow/flow-go/module/mempool/herocache"
 
-	client "github.com/onflow/flow-go-sdk/access/grpc"
-=======
-	client "github.com/onflow/flow-go-sdk/access/grpc"
-
->>>>>>> 138e1c32
 	sdkcrypto "github.com/onflow/flow-go-sdk/crypto"
 	"github.com/onflow/flow-go/cmd"
-	"github.com/onflow/flow-go/cmd/util/cmd/common"
 	"github.com/onflow/flow-go/consensus"
 	"github.com/onflow/flow-go/consensus/hotstuff/committees"
 	"github.com/onflow/flow-go/consensus/hotstuff/notifications/pubsub"
@@ -36,26 +30,18 @@
 	"github.com/onflow/flow-go/engine/common/provider"
 	consync "github.com/onflow/flow-go/engine/common/synchronization"
 	"github.com/onflow/flow-go/fvm/systemcontracts"
-	"github.com/onflow/flow-go/model/bootstrap"
 	"github.com/onflow/flow-go/model/flow"
 	"github.com/onflow/flow-go/model/flow/filter"
 	"github.com/onflow/flow-go/module"
 	"github.com/onflow/flow-go/module/buffer"
 	builder "github.com/onflow/flow-go/module/builder/collection"
 	"github.com/onflow/flow-go/module/chainsync"
-	modulecompliance "github.com/onflow/flow-go/module/compliance"
 	"github.com/onflow/flow-go/module/epochs"
 	confinalizer "github.com/onflow/flow-go/module/finalizer/consensus"
 	"github.com/onflow/flow-go/module/mempool"
 	epochpool "github.com/onflow/flow-go/module/mempool/epochs"
-	"github.com/onflow/flow-go/module/mempool/herocache"
 	"github.com/onflow/flow-go/module/metrics"
-<<<<<<< HEAD
-	"github.com/onflow/flow-go/module/synchronization"
-	"github.com/onflow/flow-go/network"
-=======
 	"github.com/onflow/flow-go/network/channels"
->>>>>>> 138e1c32
 	"github.com/onflow/flow-go/state/protocol"
 	badgerState "github.com/onflow/flow-go/state/protocol/badger"
 	"github.com/onflow/flow-go/state/protocol/blocktimer"
@@ -66,12 +52,12 @@
 func main() {
 
 	var (
-<<<<<<< HEAD
 		txLimit                       uint
 		maxCollectionSize             uint
 		maxCollectionByteSize         uint64
 		maxCollectionTotalGas         uint64
 		builderExpiryBuffer           uint
+		builderPayerRateLimitDryRun   bool
 		builderPayerRateLimit         float64
 		builderUnlimitedPayers        []string
 		hotstuffTimeout               time.Duration
@@ -83,25 +69,6 @@
 		startupTime                   time.Time
 
 		mainConsensusCommittee  *committees.Consensus
-=======
-		txLimit                                uint
-		maxCollectionSize                      uint
-		maxCollectionByteSize                  uint64
-		maxCollectionTotalGas                  uint64
-		builderExpiryBuffer                    uint
-		builderPayerRateLimitDryRun            bool
-		builderPayerRateLimit                  float64
-		builderUnlimitedPayers                 []string
-		hotstuffTimeout                        time.Duration
-		hotstuffMinTimeout                     time.Duration
-		hotstuffTimeoutIncreaseFactor          float64
-		hotstuffTimeoutDecreaseFactor          float64
-		hotstuffTimeoutVoteAggregationFraction float64
-		blockRateDelay                         time.Duration
-		startupTimeString                      string
-		startupTime                            time.Time
-
->>>>>>> 138e1c32
 		followerState           protocol.MutableState
 		ingestConf              = ingest.DefaultConfig()
 		rpcConf                 rpc.Config
@@ -243,11 +210,7 @@
 			return nil
 		}).
 		Module("main chain sync core", func(node *cmd.NodeConfig) error {
-<<<<<<< HEAD
-			mainChainSyncCore, err = synchronization.New(node.Logger, node.SyncCoreConfig, metrics.NewChainSyncCollector())
-=======
 			mainChainSyncCore, err = chainsync.New(node.Logger, node.SyncCoreConfig, metrics.NewChainSyncCollector())
->>>>>>> 138e1c32
 			return err
 		}).
 		Module("machine account config", func(node *cmd.NodeConfig) error {
@@ -348,11 +311,7 @@
 				followerCore,
 				mainChainSyncCore,
 				node.Tracer,
-<<<<<<< HEAD
-				modulecompliance.WithSkipNewProposalsThreshold(node.ComplianceConfig.SkipNewProposalsThreshold),
-=======
 				followereng.WithComplianceOptions(modulecompliance.WithSkipNewProposalsThreshold(node.ComplianceConfig.SkipNewProposalsThreshold)),
->>>>>>> 138e1c32
 			)
 			if err != nil {
 				return nil, fmt.Errorf("could not create follower engine: %w", err)
@@ -420,11 +379,7 @@
 				return coll, err
 			}
 			return provider.New(node.Logger, node.Metrics.Engine, node.Network, node.Me, node.State,
-<<<<<<< HEAD
-				network.ProvideCollections,
-=======
 				channels.ProvideCollections,
->>>>>>> 138e1c32
 				filter.HasRole(flow.RoleAccess, flow.RoleExecution),
 				retrieve,
 			)
