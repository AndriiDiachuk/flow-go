// (c) 2019 Dapper Labs - ALL RIGHTS RESERVED

package main

import (
	"encoding/json"
	"errors"
	"fmt"
	"path/filepath"
	"time"

	"github.com/spf13/pflag"
	"google.golang.org/grpc"

	"github.com/onflow/flow-go-sdk/client"
	"github.com/onflow/flow-go-sdk/crypto"
	"github.com/onflow/flow-go/cmd"
	"github.com/onflow/flow-go/consensus"
	"github.com/onflow/flow-go/consensus/hotstuff"
	"github.com/onflow/flow-go/consensus/hotstuff/blockproducer"
	"github.com/onflow/flow-go/consensus/hotstuff/committees"
	"github.com/onflow/flow-go/consensus/hotstuff/notifications/pubsub"
	"github.com/onflow/flow-go/consensus/hotstuff/pacemaker/timeout"
	"github.com/onflow/flow-go/consensus/hotstuff/persister"
	"github.com/onflow/flow-go/consensus/hotstuff/verification"
	recovery "github.com/onflow/flow-go/consensus/recovery/protocol"
	"github.com/onflow/flow-go/engine"
	"github.com/onflow/flow-go/engine/common/requester"
	synceng "github.com/onflow/flow-go/engine/common/synchronization"
	"github.com/onflow/flow-go/engine/consensus/approvals"
	"github.com/onflow/flow-go/engine/consensus/compliance"
	dkgeng "github.com/onflow/flow-go/engine/consensus/dkg"
	"github.com/onflow/flow-go/engine/consensus/ingestion"
	"github.com/onflow/flow-go/engine/consensus/matching"
	"github.com/onflow/flow-go/engine/consensus/provider"
	"github.com/onflow/flow-go/engine/consensus/sealing"
	"github.com/onflow/flow-go/model/bootstrap"
	"github.com/onflow/flow-go/model/dkg"
	dkgmodel "github.com/onflow/flow-go/model/dkg"
	"github.com/onflow/flow-go/model/encodable"
	"github.com/onflow/flow-go/model/encoding"
	"github.com/onflow/flow-go/model/flow"
	"github.com/onflow/flow-go/model/flow/filter"
	"github.com/onflow/flow-go/module"
	"github.com/onflow/flow-go/module/buffer"
	builder "github.com/onflow/flow-go/module/builder/consensus"
	chmodule "github.com/onflow/flow-go/module/chunks"
	dkgmodule "github.com/onflow/flow-go/module/dkg"
	"github.com/onflow/flow-go/module/epochs"
	finalizer "github.com/onflow/flow-go/module/finalizer/consensus"
	"github.com/onflow/flow-go/module/mempool"
	consensusMempools "github.com/onflow/flow-go/module/mempool/consensus"
	"github.com/onflow/flow-go/module/mempool/ejectors"
	"github.com/onflow/flow-go/module/mempool/stdmap"
	"github.com/onflow/flow-go/module/metrics"
	"github.com/onflow/flow-go/module/signature"
	"github.com/onflow/flow-go/module/synchronization"
	"github.com/onflow/flow-go/module/validation"
	"github.com/onflow/flow-go/state/protocol"
	badgerState "github.com/onflow/flow-go/state/protocol/badger"
	"github.com/onflow/flow-go/state/protocol/events/gadgets"
	"github.com/onflow/flow-go/storage"
	"github.com/onflow/flow-go/storage/badger"
	bstorage "github.com/onflow/flow-go/storage/badger"
	"github.com/onflow/flow-go/utils/io"
)

func main() {

	var (
		guaranteeLimit                         uint
		resultLimit                            uint
		approvalLimit                          uint
		sealLimit                              uint
		pendngReceiptsLimit                    uint
		minInterval                            time.Duration
		maxInterval                            time.Duration
		maxSealPerBlock                        uint
		maxGuaranteePerBlock                   uint
		hotstuffTimeout                        time.Duration
		hotstuffMinTimeout                     time.Duration
		hotstuffTimeoutIncreaseFactor          float64
		hotstuffTimeoutDecreaseFactor          float64
		hotstuffTimeoutVoteAggregationFraction float64
		blockRateDelay                         time.Duration
		chunkAlpha                             uint
		requiredApprovalsForSealVerification   uint
		requiredApprovalsForSealConstruction   uint
		emergencySealing                       bool
		accessAddress                          string

<<<<<<< HEAD
		err               error
		mutableState      protocol.MutableState
		privateDKGData    *dkgmodel.DKGParticipantPriv
		guarantees        mempool.Guarantees
		results           mempool.IncorporatedResults
		receipts          mempool.ExecutionTree
		approvals         mempool.Approvals
		seals             mempool.IncorporatedResultSeals
		pendingReceipts   mempool.PendingReceipts
		prov              *provider.Engine
		receiptRequester  *requester.Engine
		syncCore          *synchronization.Core
		comp              *compliance.Engine
		conMetrics        module.ConsensusMetrics
		mainMetrics       module.HotstuffMetrics
		receiptValidator  module.ReceiptValidator
		approvalValidator module.ApprovalValidator
		chunkAssigner     *chmodule.ChunkAssigner
		dkgBrokerTunnel   *dkgmodule.BrokerTunnel
=======
		err                     error
		mutableState            protocol.MutableState
		privateDKGData          *dkg.DKGParticipantPriv
		guarantees              mempool.Guarantees
		receipts                mempool.ExecutionTree
		seals                   mempool.IncorporatedResultSeals
		pendingReceipts         mempool.PendingReceipts
		prov                    *provider.Engine
		receiptRequester        *requester.Engine
		syncCore                *synchronization.Core
		comp                    *compliance.Engine
		conMetrics              module.ConsensusMetrics
		mainMetrics             module.HotstuffMetrics
		receiptValidator        module.ReceiptValidator
		chunkAssigner           *chmodule.ChunkAssigner
		finalizationDistributor *pubsub.FinalizationDistributor
>>>>>>> acad36ae
	)

	cmd.FlowNode(flow.RoleConsensus.String()).
		ExtraFlags(func(flags *pflag.FlagSet) {
			flags.UintVar(&guaranteeLimit, "guarantee-limit", 1000, "maximum number of guarantees in the memory pool")
			flags.UintVar(&resultLimit, "result-limit", 10000, "maximum number of execution results in the memory pool")
			flags.UintVar(&approvalLimit, "approval-limit", 1000, "maximum number of result approvals in the memory pool")
			flags.UintVar(&sealLimit, "seal-limit", 10000, "maximum number of block seals in the memory pool")
			flags.UintVar(&pendngReceiptsLimit, "pending-receipts-limit", 10000, "maximum number of pending receipts in the mempool")
			flags.DurationVar(&minInterval, "min-interval", time.Millisecond, "the minimum amount of time between two blocks")
			flags.DurationVar(&maxInterval, "max-interval", 90*time.Second, "the maximum amount of time between two blocks")
			flags.UintVar(&maxSealPerBlock, "max-seal-per-block", 100, "the maximum number of seals to be included in a block")
			flags.UintVar(&maxGuaranteePerBlock, "max-guarantee-per-block", 100, "the maximum number of collection guarantees to be included in a block")
			flags.DurationVar(&hotstuffTimeout, "hotstuff-timeout", 60*time.Second, "the initial timeout for the hotstuff pacemaker")
			flags.DurationVar(&hotstuffMinTimeout, "hotstuff-min-timeout", 2500*time.Millisecond, "the lower timeout bound for the hotstuff pacemaker")
			flags.Float64Var(&hotstuffTimeoutIncreaseFactor, "hotstuff-timeout-increase-factor", timeout.DefaultConfig.TimeoutIncrease, "multiplicative increase of timeout value in case of time out event")
			flags.Float64Var(&hotstuffTimeoutDecreaseFactor, "hotstuff-timeout-decrease-factor", timeout.DefaultConfig.TimeoutDecrease, "multiplicative decrease of timeout value in case of progress")
			flags.Float64Var(&hotstuffTimeoutVoteAggregationFraction, "hotstuff-timeout-vote-aggregation-fraction", 0.6, "additional fraction of replica timeout that the primary will wait for votes")
			flags.DurationVar(&blockRateDelay, "block-rate-delay", 500*time.Millisecond, "the delay to broadcast block proposal in order to control block production rate")
			flags.UintVar(&chunkAlpha, "chunk-alpha", chmodule.DefaultChunkAssignmentAlpha, "number of verifiers that should be assigned to each chunk")
			flags.UintVar(&requiredApprovalsForSealVerification, "required-verification-seal-approvals", validation.DefaultRequiredApprovalsForSealValidation, "minimum number of approvals that are required to verify a seal")
			flags.UintVar(&requiredApprovalsForSealConstruction, "required-construction-seal-approvals", sealing.DefaultRequiredApprovalsForSealConstruction, "minimum number of approvals that are required to construct a seal")
			flags.BoolVar(&emergencySealing, "emergency-sealing-active", sealing.DefaultEmergencySealingActive, "(de)activation of emergency sealing")
			flags.StringVar(&accessAddress, "access-address", "", "the address of an access node")
		}).
		Module("consensus node metrics", func(node *cmd.FlowNodeBuilder) error {
			conMetrics = metrics.NewConsensusCollector(node.Tracer, node.MetricsRegisterer)
			return nil
		}).
		Module("mutable follower state", func(node *cmd.FlowNodeBuilder) error {
			// For now, we only support state implementations from package badger.
			// If we ever support different implementations, the following can be replaced by a type-aware factory
			state, ok := node.State.(*badgerState.State)
			if !ok {
				return fmt.Errorf("only implementations of type badger.State are currenlty supported but read-only state has type %T", node.State)
			}

			// We need to ensure `requiredApprovalsForSealVerification <= requiredApprovalsForSealConstruction <= chunkAlpha`
			if requiredApprovalsForSealVerification > requiredApprovalsForSealConstruction {
				return fmt.Errorf("invalid consensus parameters: requiredApprovalsForSealVerification > requiredApprovalsForSealConstruction")
			}
			if requiredApprovalsForSealConstruction > chunkAlpha {
				return fmt.Errorf("invalid consensus parameters: requiredApprovalsForSealConstruction > chunkAlpha")
			}

			chunkAssigner, err = chmodule.NewChunkAssigner(chunkAlpha, node.State)
			if err != nil {
				return fmt.Errorf("could not instantiate assignment algorithm for chunk verification: %w", err)
			}

			receiptValidator = validation.NewReceiptValidator(
				node.State,
				node.Storage.Headers,
				node.Storage.Index,
				node.Storage.Results,
				node.Storage.Seals,
				signature.NewAggregationVerifier(encoding.ExecutionReceiptTag))

			resultApprovalSigVerifier := signature.NewAggregationVerifier(encoding.ResultApprovalTag)

			sealValidator := validation.NewSealValidator(
				node.State,
				node.Storage.Headers,
				node.Storage.Index,
				node.Storage.Results,
				node.Storage.Seals,
				chunkAssigner,
				resultApprovalSigVerifier,
				requiredApprovalsForSealVerification,
				conMetrics)

			mutableState, err = badgerState.NewFullConsensusState(
				state,
				node.Storage.Index,
				node.Storage.Payloads,
				node.Tracer,
				node.ProtocolEvents,
				receiptValidator,
				sealValidator)
			return err
		}).
		Module("random beacon key", func(node *cmd.FlowNodeBuilder) error {
			// If this node was a participant in a spork, their DKG key for the
			// first epoch was generated during the bootstrapping process and is
			// specified in a private bootstrapping file. We load their key and
			// store it in the db for the initial post-spork epoch for use going
			// forward.
			// If this node was not a participant in a spork, they joined at an
			// epoch boundary, so they have no DKG file (they will generate
			// their first DKG private key through the procedure run during the
			// current epoch setup phase), and we do not need to insert a key at
			// startup.

			// if the node is not part of the current epoch identities, we do
			// not need to load the key
			epoch := node.State.AtBlockID(node.RootBlock.ID()).Epochs().Current()
			initialIdentities, err := epoch.InitialIdentities()
			if err != nil {
				return err
			}
			if _, ok := initialIdentities.ByNodeID(node.NodeID); !ok {
				node.Logger.Info().Msg("node joined at epoch boundary, not reading DKG file")
				return nil
			}

			// otherwise, load and save the key in DB for the current epoch (wrt
			// root block)
			privateDKGData, err = loadDKGPrivateData(node.BaseConfig.BootstrapDir, node.NodeID)
			if err != nil {
				return err
			}
			epochCounter, err := epoch.Counter()
			if err != nil {
				return err
			}
			err = node.Storage.DKGKeys.InsertMyDKGPrivateInfo(epochCounter, privateDKGData)
			if err != nil && !errors.Is(err, storage.ErrAlreadyExists) {
				return err
			}

			// Given an epoch, checkEpochKey returns an error if we are a
			// participant in the epoch and we don't have the corresponding DKG
			// key in the database.
			checkEpochKey := func(protocol.Epoch) error {
				identities, err := epoch.InitialIdentities()
				if err != nil {
					return err
				}
				if _, ok := identities.ByNodeID(node.NodeID); ok {
					counter, err := epoch.Counter()
					if err != nil {
						return err
					}
					_, err = node.Storage.DKGKeys.RetrieveMyDKGPrivateInfo(counter)
					if err != nil {
						return err
					}
				}
				return nil
			}

			// if we are a member of the current epoch, make sure we have the
			// DKG key
			currentEpoch := node.State.Final().Epochs().Current()
			err = checkEpochKey(currentEpoch)
			if err != nil {
				return fmt.Errorf("a random beacon that we are a participant in is currently in use and we don't have our key share for it: %w", err)
			}

			// if we participated in the DKG protocol for the next epoch, and we
			// are in EpochCommitted phase, make sure we have saved the
			// resulting DKG key
			phase, err := node.State.Final().Phase()
			if err != nil {
				return err
			}
			if phase == flow.EpochPhaseCommitted {
				nextEpoch := node.State.Final().Epochs().Next()
				err = checkEpochKey(nextEpoch)
				if err != nil {
					return fmt.Errorf("a random beacon DKG protocol that we were a participant in completed and we didn't store our key share for it: %w", err)
				}
			}

			return nil
		}).
		Module("collection guarantees mempool", func(node *cmd.FlowNodeBuilder) error {
			guarantees, err = stdmap.NewGuarantees(guaranteeLimit)
			return err
		}).
		Module("execution receipts mempool", func(node *cmd.FlowNodeBuilder) error {
			receipts = consensusMempools.NewExecutionTree()
			// registers size method of backend for metrics
			err = node.Metrics.Mempool.Register(metrics.ResourceReceipt, receipts.Size)
			if err != nil {
				return fmt.Errorf("could not register backend metric: %w", err)
			}
			return nil
		}).
		Module("block seals mempool", func(node *cmd.FlowNodeBuilder) error {
			// use a custom ejector so we don't eject seals that would break
			// the chain of seals
			ejector := ejectors.NewLatestIncorporatedResultSeal(node.Storage.Headers)
			resultSeals := stdmap.NewIncorporatedResultSeals(stdmap.WithLimit(sealLimit), stdmap.WithEject(ejector.Eject))
			seals, err = consensusMempools.NewExecStateForkSuppressor(consensusMempools.LogForkAndCrash(node.Logger), resultSeals, node.DB, node.Logger)
			if err != nil {
				return fmt.Errorf("failed to wrap seals mempool into ExecStateForkSuppressor: %w", err)
			}
			return nil
		}).
		Module("pending receipts mempool", func(node *cmd.FlowNodeBuilder) error {
			pendingReceipts = stdmap.NewPendingReceipts(pendngReceiptsLimit)
			return nil
		}).
		Module("hotstuff main metrics", func(node *cmd.FlowNodeBuilder) error {
			mainMetrics = metrics.NewHotstuffCollector(node.RootChainID)
			return nil
		}).
		Module("sync core", func(node *cmd.FlowNodeBuilder) error {
			syncCore, err = synchronization.New(node.Logger, synchronization.DefaultConfig())
			return err
		}).
		Module("finalization distributor", func(node *cmd.FlowNodeBuilder) error {
			finalizationDistributor = pubsub.NewFinalizationDistributor()
			return nil
		}).
		Component("sealing engine", func(node *cmd.FlowNodeBuilder) (module.ReadyDoneAware, error) {

			resultApprovalSigVerifier := signature.NewAggregationVerifier(encoding.ResultApprovalTag)

			config := sealing.DefaultConfig()
			config.EmergencySealingActive = emergencySealing
			config.RequiredApprovalsForSealConstruction = requiredApprovalsForSealConstruction

			e, err := sealing.NewEngine(
				node.Logger,
				node.Tracer,
				conMetrics,
				node.Metrics.Engine,
				node.Metrics.Mempool,
				node.Network,
				node.Me,
				node.Storage.Headers,
				node.Storage.Payloads,
				node.State,
				node.Storage.Seals,
				chunkAssigner,
				resultApprovalSigVerifier,
				seals,
				config,
			)

			// subscribe for finalization events from hotstuff
			finalizationDistributor.AddOnBlockFinalizedConsumer(e.OnFinalizedBlock)
			finalizationDistributor.AddOnBlockIncorporatedConsumer(e.OnBlockIncorporated)

			return e, err
		}).
		Component("matching engine", func(node *cmd.FlowNodeBuilder) (module.ReadyDoneAware, error) {
			receiptRequester, err = requester.New(
				node.Logger,
				node.Metrics.Engine,
				node.Network,
				node.Me,
				node.State,
				engine.RequestReceiptsByBlockID,
				filter.HasRole(flow.RoleExecution),
				func() flow.Entity { return &flow.ExecutionReceipt{} },
				requester.WithRetryInitial(2*time.Second),
				requester.WithRetryMaximum(30*time.Second),
			)
			if err != nil {
				return nil, err
			}

			core := matching.NewCore(
				node.Logger,
				node.Tracer,
				conMetrics,
				node.Metrics.Mempool,
				node.State,
				node.Storage.Headers,
				node.Storage.Receipts,
				receipts,
				pendingReceipts,
				seals,
				receiptValidator,
				receiptRequester,
				matching.DefaultConfig(),
			)

			e, err := matching.NewEngine(
				node.Logger,
				node.Network,
				node.Me,
				node.Metrics.Engine,
				node.Metrics.Mempool,
				core,
			)
			if err != nil {
				return nil, err
			}

			// subscribe engine to inputs from other node-internal components
			receiptRequester.WithHandle(e.HandleReceipt)
			finalizationDistributor.AddOnBlockFinalizedConsumer(e.OnFinalizedBlock)

			return e, err
		}).
		Component("provider engine", func(node *cmd.FlowNodeBuilder) (module.ReadyDoneAware, error) {
			prov, err = provider.New(
				node.Logger,
				node.Metrics.Engine,
				node.Tracer,
				node.Network,
				node.State,
				node.Me,
			)
			return prov, err
		}).
		Component("ingestion engine", func(node *cmd.FlowNodeBuilder) (module.ReadyDoneAware, error) {
			ing, err := ingestion.New(
				node.Logger,
				node.Tracer,
				node.Metrics.Engine,
				conMetrics,
				node.Metrics.Mempool,
				node.Network,
				node.State,
				node.Storage.Headers,
				node.Me,
				guarantees,
			)
			return ing, err
		}).
		Component("consensus components", func(node *cmd.FlowNodeBuilder) (module.ReadyDoneAware, error) {

			// TODO: we should probably find a way to initialize mutually dependent engines separately

			// initialize the entity database accessors
			cleaner := bstorage.NewCleaner(node.Logger, node.DB, metrics.NewCleanerCollector(), flow.DefaultValueLogGCFrequency)

			// initialize the pending blocks cache
			proposals := buffer.NewPendingBlocks()

			core, err := compliance.NewCore(node.Logger,
				node.Metrics.Engine,
				node.Tracer,
				node.Metrics.Mempool,
				node.Metrics.Compliance,
				cleaner,
				node.Storage.Headers,
				node.Storage.Payloads,
				mutableState,
				proposals,
				syncCore)
			if err != nil {
				return nil, fmt.Errorf("coult not initialize compliance core: %w", err)
			}

			// initialize the compliance engine
			comp, err = compliance.NewEngine(node.Logger, node.Network, node.Me, prov, core)
			if err != nil {
				return nil, fmt.Errorf("could not initialize compliance engine: %w", err)
			}

			// initialize the block builder
			var build module.Builder
			build, err = builder.NewBuilder(
				node.Metrics.Mempool,
				node.DB,
				mutableState,
				node.Storage.Headers,
				node.Storage.Seals,
				node.Storage.Index,
				node.Storage.Blocks,
				node.Storage.Results,
				node.Storage.Receipts,
				guarantees,
				approvals.NewIncorporatedResultSeals(seals, node.Storage.Receipts),
				receipts,
				node.Tracer,
				builder.WithMinInterval(minInterval),
				builder.WithMaxInterval(maxInterval),
				builder.WithMaxSealCount(maxSealPerBlock),
				builder.WithMaxGuaranteeCount(maxGuaranteePerBlock),
			)
			if err != nil {
				return nil, fmt.Errorf("could not initialized block builder: %w", err)
			}

			build = blockproducer.NewMetricsWrapper(build, mainMetrics) // wrapper for measuring time spent building block payload component

			// initialize the block finalizer
			finalize := finalizer.NewFinalizer(
				node.DB,
				node.Storage.Headers,
				mutableState,
				finalizer.WithCleanup(finalizer.CleanupMempools(
					node.Metrics.Mempool,
					conMetrics,
					node.Storage.Payloads,
					guarantees,
					seals,
				)),
			)

			// initialize the aggregating signature module for staking signatures
			staking := signature.NewAggregationProvider(encoding.ConsensusVoteTag, node.Me)

			// initialize the verifier used to verify threshold signatures
			thresholdVerifier := signature.NewThresholdVerifier(encoding.RandomBeaconTag)

			// initialize the simple merger to combine staking & beacon signatures
			merger := signature.NewCombiner(encodable.ConsensusVoteSigLen, encodable.RandomBeaconSigLen)

			// initialize Main consensus committee's state
			var committee hotstuff.Committee
			committee, err = committees.NewConsensusCommittee(node.State, node.Me.NodeID())
			if err != nil {
				return nil, fmt.Errorf("could not create Committee state for main consensus: %w", err)
			}
			committee = committees.NewMetricsWrapper(committee, mainMetrics) // wrapper for measuring time spent determining consensus committee relations

			epochLookup := epochs.NewEpochLookup(node.State)

			thresholdSignerStore := signature.NewEpochAwareSignerStore(epochLookup, node.Storage.DKGKeys)

			// initialize the combined signer for hotstuff
			var signer hotstuff.SignerVerifier
			signer = verification.NewCombinedSigner(
				committee,
				staking,
				thresholdVerifier,
				merger,
				thresholdSignerStore,
				node.NodeID,
			)
			signer = verification.NewMetricsWrapper(signer, mainMetrics) // wrapper for measuring time spent with crypto-related operations

			// initialize a logging notifier for hotstuff
			notifier := createNotifier(
				node.Logger,
				mainMetrics,
				node.Tracer,
				node.Storage.Index,
				node.RootChainID,
			)

			notifier.AddConsumer(finalizationDistributor)

			// initialize the persister
			persist := persister.New(node.DB, node.RootChainID)

			// query the last finalized block and pending blocks for recovery
			finalized, pending, err := recovery.FindLatest(node.State, node.Storage.Headers)
			if err != nil {
				return nil, fmt.Errorf("could not find latest finalized block and pending blocks: %w", err)
			}

			// initialize hotstuff consensus algorithm
			hot, err := consensus.NewParticipant(
				node.Logger,
				notifier,
				mainMetrics,
				node.Storage.Headers,
				committee,
				build,
				finalize,
				persist,
				signer,
				comp,
				node.RootBlock.Header,
				node.RootQC,
				finalized,
				pending,
				consensus.WithInitialTimeout(hotstuffTimeout),
				consensus.WithMinTimeout(hotstuffMinTimeout),
				consensus.WithVoteAggregationTimeoutFraction(hotstuffTimeoutVoteAggregationFraction),
				consensus.WithTimeoutIncreaseFactor(hotstuffTimeoutIncreaseFactor),
				consensus.WithTimeoutDecreaseFactor(hotstuffTimeoutDecreaseFactor),
				consensus.WithBlockRateDelay(blockRateDelay),
			)
			if err != nil {
				return nil, fmt.Errorf("could not initialize hotstuff engine: %w", err)
			}

			comp = comp.WithConsensus(hot)
			return comp, nil
		}).
		Component("sync engine", func(node *cmd.FlowNodeBuilder) (module.ReadyDoneAware, error) {
			sync, err := synceng.New(
				node.Logger,
				node.Metrics.Engine,
				node.Network,
				node.Me,
				node.State,
				node.Storage.Blocks,
				comp,
				syncCore,
			)
			if err != nil {
				return nil, fmt.Errorf("could not initialize synchronization engine: %w", err)
			}

			return sync, nil
		}).
		Component("receipt requester engine", func(node *cmd.FlowNodeBuilder) (module.ReadyDoneAware, error) {
			// created with sealing engine
			return receiptRequester, nil
		}).
		Component("DKG messaging engine", func(node *cmd.FlowNodeBuilder) (module.ReadyDoneAware, error) {

			// brokerTunnel is used to forward messages between the DKG
			// messaging engine and the DKG broker/controller
			dkgBrokerTunnel = dkgmodule.NewBrokerTunnel()

			// messagingEngine is a network engine that is used by nodes to
			// exchange private DKG messages
			messagingEngine, err := dkgeng.NewMessagingEngine(
				node.Logger,
				node.Network,
				node.Me,
				dkgBrokerTunnel,
			)
			if err != nil {
				return nil, fmt.Errorf("could not initialize DKG messaging engine: %w", err)
			}

			return messagingEngine, nil
		}).
		Component("DKG reactor engine", func(node *cmd.FlowNodeBuilder) (module.ReadyDoneAware, error) {

			// the viewsObserver is used by the reactor engine to subscribe to
			// new views being finalized
			viewsObserver := gadgets.NewViews()
			node.ProtocolEvents.AddConsumer(viewsObserver)

			// keyDB is used to store the private key resulting from the node's
			// participation in the DKG run
			keyDB := badger.NewDKGKeys(node.Metrics.Cache, node.DB)

			machineAccountInfo, err := loadEpochQCPrivateData(node)
			if err != nil {
				return nil, fmt.Errorf("could't load machine account info: %w", err)
			}
			decodedPrivateKey, err := crypto.DecodePrivateKey(
				machineAccountInfo.SigningAlgorithm,
				machineAccountInfo.EncodedPrivateKey,
			)
			if err != nil {
				return nil, fmt.Errorf("could not decode machine account private key: %w", err)
			}
			machineAccountSigner := crypto.NewInMemorySigner(
				decodedPrivateKey,
				machineAccountInfo.HashAlgorithm,
			)

			sdkClient, err := client.New(
				accessAddress,
				grpc.WithInsecure())
			if err != nil {
				return nil, fmt.Errorf("could not initialise sdk client: %w", err)
			}

			dkgContractClient := dkgmodule.NewClient(
				node.Logger,
				sdkClient,
				machineAccountSigner,
				node.RootChainID.Chain().ServiceAddress().HexWithPrefix(),
				machineAccountInfo.Address,
				machineAccountInfo.KeyIndex,
			)

			// the reactor engine reacts to new views being finalized and drives the
			// DKG protocol
			reactorEngine := dkgeng.NewReactorEngine(
				node.Logger,
				node.Me,
				node.State,
				keyDB,
				dkgmodule.NewControllerFactory(
					node.Logger,
					node.Me,
					dkgContractClient,
					dkgBrokerTunnel,
				),
				viewsObserver,
			)

			// reactorEngine consumes the EpochSetupPhaseStarted event
			node.ProtocolEvents.AddConsumer(reactorEngine)

			return reactorEngine, nil
		}).
		Run()
}

func loadDKGPrivateData(dir string, myID flow.Identifier) (*dkg.DKGParticipantPriv, error) {
	path := fmt.Sprintf(bootstrap.PathRandomBeaconPriv, myID)
	data, err := io.ReadFile(filepath.Join(dir, path))
	if err != nil {
		return nil, err
	}

	var priv dkg.DKGParticipantPriv
	err = json.Unmarshal(data, &priv)
	if err != nil {
		return nil, err
	}
	return &priv, nil
}

func loadEpochQCPrivateData(node *cmd.FlowNodeBuilder) (*bootstrap.NodeMachineAccountInfo, error) {
	data, err := io.ReadFile(filepath.Join(node.BaseConfig.BootstrapDir, fmt.Sprintf(bootstrap.PathNodeMachineAccountInfoPriv, node.Me.NodeID())))
	if err != nil {
		return nil, err
	}
	var info bootstrap.NodeMachineAccountInfo
	err = json.Unmarshal(data, &info)
	return &info, err
}<|MERGE_RESOLUTION|>--- conflicted
+++ resolved
@@ -89,30 +89,9 @@
 		emergencySealing                       bool
 		accessAddress                          string
 
-<<<<<<< HEAD
-		err               error
-		mutableState      protocol.MutableState
-		privateDKGData    *dkgmodel.DKGParticipantPriv
-		guarantees        mempool.Guarantees
-		results           mempool.IncorporatedResults
-		receipts          mempool.ExecutionTree
-		approvals         mempool.Approvals
-		seals             mempool.IncorporatedResultSeals
-		pendingReceipts   mempool.PendingReceipts
-		prov              *provider.Engine
-		receiptRequester  *requester.Engine
-		syncCore          *synchronization.Core
-		comp              *compliance.Engine
-		conMetrics        module.ConsensusMetrics
-		mainMetrics       module.HotstuffMetrics
-		receiptValidator  module.ReceiptValidator
-		approvalValidator module.ApprovalValidator
-		chunkAssigner     *chmodule.ChunkAssigner
-		dkgBrokerTunnel   *dkgmodule.BrokerTunnel
-=======
 		err                     error
 		mutableState            protocol.MutableState
-		privateDKGData          *dkg.DKGParticipantPriv
+		privateDKGData          *dkgmodel.DKGParticipantPriv
 		guarantees              mempool.Guarantees
 		receipts                mempool.ExecutionTree
 		seals                   mempool.IncorporatedResultSeals
@@ -126,7 +105,7 @@
 		receiptValidator        module.ReceiptValidator
 		chunkAssigner           *chmodule.ChunkAssigner
 		finalizationDistributor *pubsub.FinalizationDistributor
->>>>>>> acad36ae
+		dkgBrokerTunnel         *dkgmodule.BrokerTunnel
 	)
 
 	cmd.FlowNode(flow.RoleConsensus.String()).
@@ -649,7 +628,7 @@
 			// participation in the DKG run
 			keyDB := badger.NewDKGKeys(node.Metrics.Cache, node.DB)
 
-			machineAccountInfo, err := loadEpochQCPrivateData(node)
+			machineAccountInfo, err := loadMachineAccountPrivateData(node)
 			if err != nil {
 				return nil, fmt.Errorf("could't load machine account info: %w", err)
 			}
@@ -720,7 +699,7 @@
 	return &priv, nil
 }
 
-func loadEpochQCPrivateData(node *cmd.FlowNodeBuilder) (*bootstrap.NodeMachineAccountInfo, error) {
+func loadMachineAccountPrivateData(node *cmd.FlowNodeBuilder) (*bootstrap.NodeMachineAccountInfo, error) {
 	data, err := io.ReadFile(filepath.Join(node.BaseConfig.BootstrapDir, fmt.Sprintf(bootstrap.PathNodeMachineAccountInfoPriv, node.Me.NodeID())))
 	if err != nil {
 		return nil, err
