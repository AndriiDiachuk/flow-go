package cmd

import (
	"context"
	"errors"
	"fmt"
	"os"
	"path"
	"path/filepath"
	goruntime "runtime"
	"strings"
	"time"

	awsconfig "github.com/aws/aws-sdk-go-v2/config"
	"github.com/aws/aws-sdk-go-v2/service/s3"
	"github.com/ipfs/go-bitswap"
	"github.com/ipfs/go-cid"
	badger "github.com/ipfs/go-ds-badger2"
	"github.com/onflow/flow-core-contracts/lib/go/templates"
	"github.com/rs/zerolog"
	"github.com/shirou/gopsutil/v3/cpu"
	"github.com/shirou/gopsutil/v3/host"
	"github.com/shirou/gopsutil/v3/mem"
	"go.uber.org/atomic"

	"github.com/onflow/flow-go/admin/commands"
	executionCommands "github.com/onflow/flow-go/admin/commands/execution"
	stateSyncCommands "github.com/onflow/flow-go/admin/commands/state_synchronization"
	storageCommands "github.com/onflow/flow-go/admin/commands/storage"
	uploaderCommands "github.com/onflow/flow-go/admin/commands/uploader"
	"github.com/onflow/flow-go/consensus"
	"github.com/onflow/flow-go/consensus/hotstuff"
	"github.com/onflow/flow-go/consensus/hotstuff/committees"
	"github.com/onflow/flow-go/consensus/hotstuff/notifications/pubsub"
	"github.com/onflow/flow-go/consensus/hotstuff/signature"
	"github.com/onflow/flow-go/consensus/hotstuff/verification"
	recovery "github.com/onflow/flow-go/consensus/recovery/protocol"
	followereng "github.com/onflow/flow-go/engine/common/follower"
	"github.com/onflow/flow-go/engine/common/provider"
	"github.com/onflow/flow-go/engine/common/requester"
	"github.com/onflow/flow-go/engine/common/synchronization"
	"github.com/onflow/flow-go/engine/execution/checker"
	"github.com/onflow/flow-go/engine/execution/computation"
	"github.com/onflow/flow-go/engine/execution/computation/committer"
	"github.com/onflow/flow-go/engine/execution/computation/computer"
	"github.com/onflow/flow-go/engine/execution/computation/computer/uploader"
	"github.com/onflow/flow-go/engine/execution/ingestion"
	exeprovider "github.com/onflow/flow-go/engine/execution/provider"
	"github.com/onflow/flow-go/engine/execution/rpc"
	"github.com/onflow/flow-go/engine/execution/state"
	"github.com/onflow/flow-go/engine/execution/state/bootstrap"
	"github.com/onflow/flow-go/engine/execution/state/delta"
	"github.com/onflow/flow-go/fvm"
	"github.com/onflow/flow-go/fvm/systemcontracts"
	"github.com/onflow/flow-go/ledger/common/pathfinder"
	ledger "github.com/onflow/flow-go/ledger/complete"
	"github.com/onflow/flow-go/ledger/complete/wal"
	bootstrapFilenames "github.com/onflow/flow-go/model/bootstrap"
	"github.com/onflow/flow-go/model/flow"
	"github.com/onflow/flow-go/model/flow/filter"
	"github.com/onflow/flow-go/module"
	"github.com/onflow/flow-go/module/blobs"
	"github.com/onflow/flow-go/module/buffer"
	"github.com/onflow/flow-go/module/chainsync"
	"github.com/onflow/flow-go/module/compliance"
	"github.com/onflow/flow-go/module/executiondatasync/execution_data"
	exedataprovider "github.com/onflow/flow-go/module/executiondatasync/provider"
	"github.com/onflow/flow-go/module/executiondatasync/pruner"
	"github.com/onflow/flow-go/module/executiondatasync/tracker"
	finalizer "github.com/onflow/flow-go/module/finalizer/consensus"
	"github.com/onflow/flow-go/module/mempool/queue"
	"github.com/onflow/flow-go/module/metrics"
	"github.com/onflow/flow-go/network"
	"github.com/onflow/flow-go/network/channels"
	"github.com/onflow/flow-go/network/p2p/blob"
	"github.com/onflow/flow-go/state/protocol"
	badgerState "github.com/onflow/flow-go/state/protocol/badger"
	"github.com/onflow/flow-go/state/protocol/blocktimer"
	storage "github.com/onflow/flow-go/storage/badger"
)

const (
	blockDataUploaderMaxRetry     uint64 = 5
	blockdataUploaderRetryTimeout        = 1 * time.Second
)

type ExecutionNodeBuilder struct {
	*FlowNodeBuilder                  // the common configs as a node
	exeConf          *ExecutionConfig // the configs and flags specific for execution node
}

func NewExecutionNodeBuilder(nodeBuilder *FlowNodeBuilder) *ExecutionNodeBuilder {
	return &ExecutionNodeBuilder{
		FlowNodeBuilder: nodeBuilder,
		exeConf:         &ExecutionConfig{},
	}
}

func (builder *ExecutionNodeBuilder) LoadFlags() {
	builder.FlowNodeBuilder.
		ExtraFlags(builder.exeConf.SetupFlags).
		ValidateFlags(builder.exeConf.ValidateFlags)
}

// ExecutionNode contains the running modules and their loading code.
type ExecutionNode struct {
	builder *FlowNodeBuilder // This is needed for accessing the ShutdownFunc
	exeConf *ExecutionConfig

	collector                     module.ExecutionMetrics
	executionState                state.ExecutionState
	followerState                 protocol.MutableState
	committee                     hotstuff.Committee
	ledgerStorage                 *ledger.Ledger
	events                        *storage.Events
	serviceEvents                 *storage.ServiceEvents
	txResults                     *storage.TransactionResults
	results                       *storage.ExecutionResults
	myReceipts                    *storage.MyExecutionReceipts
	computationResultUploadStatus *storage.ComputationResultUploadStatus
	commits                       *storage.Commits
	collections                   *storage.Collections
	transactions                  *storage.Transactions
	providerEngine                *exeprovider.Engine
	checkerEng                    *checker.Engine
	syncCore                      *chainsync.Core
	pendingBlocks                 *buffer.PendingBlocks // used in follower engine
	deltas                        *ingestion.Deltas
	syncEngine                    *synchronization.Engine
	followerEng                   *followereng.Engine // to sync blocks from consensus nodes
	computationManager            *computation.Manager
	collectionRequester           *requester.Engine
	ingestionEng                  *ingestion.Engine
	finalizationDistributor       *pubsub.FinalizationDistributor
	finalizedHeader               *synchronization.FinalizedHeaderCache
	checkAuthorizedAtBlock        func(blockID flow.Identifier) (bool, error)
	diskWAL                       *wal.DiskWAL
	blockDataUploaders            []uploader.Uploader
	executionDataStore            execution_data.ExecutionDataStore
	toTriggerCheckpoint           *atomic.Bool           // create the checkpoint trigger to be controlled by admin tool, and listened by the compactor
	stopControl                   *ingestion.StopControl // stop the node at given block height
	executionDataDatastore        *badger.Datastore
	executionDataPruner           *pruner.Pruner
	executionDataBlobstore        blobs.Blobstore
	executionDataTracker          tracker.Storage
	blobserviceDependable         *module.ProxiedReadyDoneAware
}

func (builder *ExecutionNodeBuilder) LoadComponentsAndModules() {

	exeNode := &ExecutionNode{
		builder:             builder.FlowNodeBuilder,
		exeConf:             builder.exeConf,
		toTriggerCheckpoint: atomic.NewBool(false),
	}

	builder.FlowNodeBuilder.
		AdminCommand("read-execution-data", func(config *NodeConfig) commands.AdminCommand {
			return stateSyncCommands.NewReadExecutionDataCommand(exeNode.executionDataStore)
		}).
		AdminCommand("trigger-checkpoint", func(config *NodeConfig) commands.AdminCommand {
			return executionCommands.NewTriggerCheckpointCommand(exeNode.toTriggerCheckpoint)
		}).
		AdminCommand("stop-at-height", func(config *NodeConfig) commands.AdminCommand {
			return executionCommands.NewStopAtHeightCommand(exeNode.stopControl)
		}).
		AdminCommand("set-uploader-enabled", func(config *NodeConfig) commands.AdminCommand {
			return uploaderCommands.NewToggleUploaderCommand()
		}).
		AdminCommand("get-transactions", func(conf *NodeConfig) commands.AdminCommand {
			return storageCommands.NewGetTransactionsCommand(conf.State, conf.Storage.Payloads, conf.Storage.Collections)
		}).
		Module("mutable follower state", exeNode.LoadMutableFollowerState).
		Module("system specs", exeNode.LoadSystemSpecs).
		Module("execution metrics", exeNode.LoadExecutionMetrics).
		Module("sync core", exeNode.LoadSyncCore).
		Module("execution receipts storage", exeNode.LoadExecutionReceiptsStorage).
		Module("pending block cache", exeNode.LoadPendingBlockCache).
		Module("state exeNode.deltas mempool", exeNode.LoadDeltasMempool).
		Module("authorization checking function", exeNode.LoadAuthorizationCheckingFunction).
		Module("execution data datastore", exeNode.LoadExecutionDataDatastore).
		Module("execution data getter", exeNode.LoadExecutionDataGetter).
		Module("blobservice peer manager dependencies", exeNode.LoadBlobservicePeerManagerDependencies).
		Module("bootstrap", exeNode.LoadBootstrapper).
		Component("execution state ledger", exeNode.LoadExecutionStateLedger).

		// TODO: Modules should be able to depends on components
		// Because all modules are always bootstrapped first, before components,
		// its not possible to have a module depending on a Component.
		// This is the case for a StopControl which needs to query ExecutionState which needs execution state ledger.
		// I prefer to use dummy component now and keep the bootstrapping steps properly separated,
		// so it will be easier to follow and refactor later
		Component("execution state", exeNode.LoadExecutionState).
		Component("stop control", exeNode.LoadStopControl).
		Component("execution state ledger WAL compactor", exeNode.LoadExecutionStateLedgerWALCompactor).
		Component("execution data pruner", exeNode.LoadExecutionDataPruner).
		Component("GCP block data uploader", exeNode.LoadGCPBlockDataUploader).
		Component("S3 block data uploader", exeNode.LoadS3BlockDataUploader).
		Component("provider engine", exeNode.LoadProviderEngine).
		Component("checker engine", exeNode.LoadCheckerEngine).
		Component("ingestion engine", exeNode.LoadIngestionEngine).
		Component("follower engine", exeNode.LoadFollowerEngine).
		Component("collection requester engine", exeNode.LoadCollectionRequesterEngine).
		Component("receipt provider engine", exeNode.LoadReceiptProviderEngine).
		Component("finalized snapshot", exeNode.LoadFinalizedSnapshot).
		Component("synchronization engine", exeNode.LoadSynchronizationEngine).
		Component("grpc server", exeNode.LoadGrpcServer)
}

func (exeNode *ExecutionNode) LoadMutableFollowerState(node *NodeConfig) error {
	// For now, we only support state implementations from package badger.
	// If we ever support different implementations, the following can be replaced by a type-aware factory
	bState, ok := node.State.(*badgerState.State)
	if !ok {
		return fmt.Errorf("only implementations of type badger.State are currently supported but read-only state has type %T", node.State)
	}
	var err error
	exeNode.followerState, err = badgerState.NewFollowerState(
		bState,
		node.Storage.Index,
		node.Storage.Payloads,
		node.Tracer,
		node.ProtocolEvents,
		blocktimer.DefaultBlockTimer,
	)
	return err
}

func (exeNode *ExecutionNode) LoadSystemSpecs(node *NodeConfig) error {
	sysInfoLogger := node.Logger.With().Str("system", "specs").Logger()
	err := logSysInfo(sysInfoLogger)
	if err != nil {
		sysInfoLogger.Error().Err(err)
	}
	return nil
}

func (exeNode *ExecutionNode) LoadExecutionMetrics(node *NodeConfig) error {
	exeNode.collector = metrics.NewExecutionCollector(node.Tracer)
	return nil
}

func (exeNode *ExecutionNode) LoadSyncCore(node *NodeConfig) error {
	var err error
	exeNode.syncCore, err = chainsync.New(node.Logger, node.SyncCoreConfig, metrics.NewChainSyncCollector())
	return err
}

func (exeNode *ExecutionNode) LoadExecutionReceiptsStorage(
	node *NodeConfig,
) error {
	exeNode.results = storage.NewExecutionResults(node.Metrics.Cache, node.DB)
	exeNode.myReceipts = storage.NewMyExecutionReceipts(node.Metrics.Cache, node.DB, node.Storage.Receipts.(*storage.ExecutionReceipts))
	return nil
}

func (exeNode *ExecutionNode) LoadPendingBlockCache(node *NodeConfig) error {
	exeNode.pendingBlocks = buffer.NewPendingBlocks() // for following main chain consensus
	return nil
}

func (exeNode *ExecutionNode) LoadGCPBlockDataUploader(
	node *NodeConfig,
) (
	module.ReadyDoneAware,
	error,
) {
	// Since RetryableAsyncUploaderWrapper relies on executionDataService so we should create
	// it after execution data service is fully setup.
	if exeNode.exeConf.enableBlockDataUpload && exeNode.exeConf.gcpBucketName != "" {
		logger := node.Logger.With().Str("component_name", "gcp_block_data_uploader").Logger()
		gcpBucketUploader, err := uploader.NewGCPBucketUploader(
			context.Background(),
			exeNode.exeConf.gcpBucketName,
			logger,
		)
		if err != nil {
			return nil, fmt.Errorf("cannot create GCP Bucket uploader: %w", err)
		}

		asyncUploader := uploader.NewAsyncUploader(
			gcpBucketUploader,
			blockdataUploaderRetryTimeout,
			blockDataUploaderMaxRetry,
			logger,
			exeNode.collector,
		)

		bs, err := node.Network.RegisterBlobService(
			channels.ExecutionDataService,
			exeNode.executionDataDatastore,
			blob.WithBitswapOptions(
				bitswap.WithTracer(
					blob.NewTracer(node.Logger.With().Str("blob_service", channels.ExecutionDataService).Logger()),
				),
			),
		)
		if err != nil {
			return nil, fmt.Errorf("could not register blob service: %w", err)
		}

		exeNode.events = storage.NewEvents(node.Metrics.Cache, node.DB)
		exeNode.commits = storage.NewCommits(node.Metrics.Cache, node.DB)
		exeNode.computationResultUploadStatus = storage.NewComputationResultUploadStatus(node.DB)
		exeNode.transactions = storage.NewTransactions(node.Metrics.Cache, node.DB)
		exeNode.collections = storage.NewCollections(node.DB, exeNode.transactions)
		exeNode.txResults = storage.NewTransactionResults(node.Metrics.Cache, node.DB, exeNode.exeConf.transactionResultsCacheSize)

		// Setting up RetryableUploader for GCP uploader
		retryableUploader := uploader.NewBadgerRetryableUploaderWrapper(
			asyncUploader,
			node.Storage.Blocks,
			exeNode.commits,
			exeNode.collections,
			exeNode.events,
			exeNode.results,
			exeNode.txResults,
			exeNode.computationResultUploadStatus,
			execution_data.NewDownloader(bs),
			exeNode.collector)
		if retryableUploader == nil {
			return nil, errors.New("failed to create ComputationResult upload status store")
		}

		exeNode.blockDataUploaders = append(exeNode.blockDataUploaders, retryableUploader)

		return retryableUploader, nil
	}

	// Since we don't have conditional component creation, we just use Noop one.
	// It's functions will be once per startup/shutdown - non-measurable performance penalty
	// blockDataUploader will stay nil and disable calling uploader at all
	return &module.NoopReadyDoneAware{}, nil
}

func (exeNode *ExecutionNode) LoadS3BlockDataUploader(
	node *NodeConfig,
) (
	module.ReadyDoneAware,
	error,
) {
	if exeNode.exeConf.enableBlockDataUpload && exeNode.exeConf.s3BucketName != "" {
		logger := node.Logger.With().Str("component_name", "s3_block_data_uploader").Logger()

		ctx := context.Background()
		config, err := awsconfig.LoadDefaultConfig(ctx)
		if err != nil {
			return nil, fmt.Errorf("failed to load AWS configuration: %w", err)
		}

		client := s3.NewFromConfig(config)
		s3Uploader := uploader.NewS3Uploader(
			ctx,
			client,
			exeNode.exeConf.s3BucketName,
			logger,
		)
		asyncUploader := uploader.NewAsyncUploader(
			s3Uploader,
			blockdataUploaderRetryTimeout,
			blockDataUploaderMaxRetry,
			logger,
			exeNode.collector,
		)

		// We are not enabling RetryableUploader for S3 uploader for now. When we need upload
		// retry for multiple uploaders, we will need to use different BadgerDB key prefix.
		exeNode.blockDataUploaders = append(exeNode.blockDataUploaders, asyncUploader)

		return asyncUploader, nil
	}

	// Since we don't have conditional component creation, we just use Noop one.
	// It's functions will be once per startup/shutdown - non-measurable performance penalty
	// blockDataUploader will stay nil and disable calling uploader at all
	return &module.NoopReadyDoneAware{}, nil
}

func (exeNode *ExecutionNode) LoadProviderEngine(
	node *NodeConfig,
) (
	module.ReadyDoneAware,
	error,
) {
<<<<<<< HEAD
	opts := []network.BlobServiceOption{
		blob.WithBitswapOptions(
			bitswap.WithTracer(
				blob.NewTracer(node.Logger.With().Str("blob_service", channels.ExecutionDataService).Logger()),
=======
	// build list of Access nodes that are allowed to request execution data from this node
	var allowedANs map[flow.Identifier]bool
	if exeNode.exeConf.executionDataAllowedPeers != "" {
		ids := strings.Split(exeNode.exeConf.executionDataAllowedPeers, ",")
		allowedANs = make(map[flow.Identifier]bool, len(ids))
		for _, idHex := range ids {
			anID, err := flow.HexStringToIdentifier(idHex)
			if err != nil {
				return nil, fmt.Errorf("invalid node ID %s: %w", idHex, err)
			}

			id, ok := exeNode.builder.IdentityProvider.ByNodeID(anID)
			if !ok {
				return nil, fmt.Errorf("allowed node ID %s is not in identity list", idHex)
			}

			if id.Role != flow.RoleAccess {
				return nil, fmt.Errorf("allowed node ID %s is not an access node", id.NodeID.String())
			}

			if id.Ejected {
				return nil, fmt.Errorf("allowed node ID %s is ejected", id.NodeID.String())
			}

			allowedANs[anID] = true
		}
	}

	opts := []network.BlobServiceOption{
		blob.WithBitswapOptions(
			// Only allow block requests from staked ENs and ANs on the allowedANs list (if set)
			bitswap.WithPeerBlockRequestFilter(
				blob.AuthorizedRequester(allowedANs, exeNode.builder.IdentityProvider, exeNode.builder.Logger),
>>>>>>> 3e6d9954
			),
		),
	}

	if exeNode.exeConf.blobstoreRateLimit > 0 && exeNode.exeConf.blobstoreBurstLimit > 0 {
		opts = append(opts, blob.WithRateLimit(float64(exeNode.exeConf.blobstoreRateLimit), exeNode.exeConf.blobstoreBurstLimit))
	}

	bs, err := node.Network.RegisterBlobService(channels.ExecutionDataService, exeNode.executionDataDatastore, opts...)
	if err != nil {
		return nil, fmt.Errorf("failed to register blob service: %w", err)
	}

	// add blobservice into ReadyDoneAware dependency passed to peer manager
	// this configures peer manager to wait for the blobservice to be ready before starting
	exeNode.blobserviceDependable.Init(bs)

	var providerMetrics module.ExecutionDataProviderMetrics = metrics.NewNoopCollector()
	if node.MetricsEnabled {
		providerMetrics = metrics.NewExecutionDataProviderCollector()
	}

	executionDataProvider := exedataprovider.NewProvider(
		node.Logger,
		providerMetrics,
		execution_data.DefaultSerializer,
		bs,
		exeNode.executionDataTracker,
	)

	vmCtx := fvm.NewContext(node.FvmOptions...)

	ledgerViewCommitter := committer.NewLedgerViewCommitter(exeNode.ledgerStorage, node.Tracer)
	manager, err := computation.New(
		node.Logger,
		exeNode.collector,
		node.Tracer,
		node.Me,
		node.State,
		vmCtx,
		ledgerViewCommitter,
		exeNode.blockDataUploaders,
		executionDataProvider,
		exeNode.exeConf.computationConfig,
	)
	if err != nil {
		return nil, err
	}
	exeNode.computationManager = manager

	var chunkDataPackRequestQueueMetrics module.HeroCacheMetrics = metrics.NewNoopCollector()
	if node.HeroCacheMetricsEnable {
		chunkDataPackRequestQueueMetrics = metrics.ChunkDataPackRequestQueueMetricsFactory(node.MetricsRegisterer)
	}
	chdpReqQueue := queue.NewChunkDataPackRequestQueue(exeNode.exeConf.chunkDataPackRequestsCacheSize, node.Logger, chunkDataPackRequestQueueMetrics)
	exeNode.providerEngine, err = exeprovider.New(
		node.Logger,
		node.Tracer,
		node.Network,
		node.State,
		exeNode.executionState,
		exeNode.collector,
		exeNode.checkAuthorizedAtBlock,
		chdpReqQueue,
		exeNode.exeConf.chunkDataPackRequestWorkers,
		exeNode.exeConf.chunkDataPackQueryTimeout,
		exeNode.exeConf.chunkDataPackDeliveryTimeout,
	)
	if err != nil {
		return nil, err
	}

	// Get latest executed block and a view at that block
	ctx := context.Background()
	_, blockID, err := exeNode.executionState.GetHighestExecutedBlockID(ctx)
	if err != nil {
		return nil, fmt.Errorf("cannot get the latest executed block id: %w", err)
	}
	stateCommit, err := exeNode.executionState.StateCommitmentByBlockID(ctx, blockID)
	if err != nil {
		return nil, fmt.Errorf("cannot get the state commitment at latest executed block id %s: %w", blockID.String(), err)
	}
	blockView := exeNode.executionState.NewView(stateCommit)

	// Get the epoch counter from the smart contract at the last executed block.
	contractEpochCounter, err := getContractEpochCounter(exeNode.computationManager.VM(), vmCtx, blockView)
	// Failing to fetch the epoch counter from the smart contract is a fatal error.
	if err != nil {
		return nil, fmt.Errorf("cannot get epoch counter from the smart contract at block %s: %w", blockID.String(), err)
	}

	// Get the epoch counter form the protocol state, at the same block.
	protocolStateEpochCounter, err := node.State.
		AtBlockID(blockID).
		Epochs().
		Current().
		Counter()
	// Failing to fetch the epoch counter from the protocol state is a fatal error.
	if err != nil {
		return nil, fmt.Errorf("cannot get epoch counter from the protocol state at block %s: %w", blockID.String(), err)
	}

	l := node.Logger.With().
		Str("component", "provider engine").
		Uint64("contractEpochCounter", contractEpochCounter).
		Uint64("protocolStateEpochCounter", protocolStateEpochCounter).
		Str("blockID", blockID.String()).
		Logger()

	if contractEpochCounter != protocolStateEpochCounter {
		// Do not error, because immediately following a spork they will be mismatching,
		// until the resetEpoch transaction is submitted.
		l.Warn().
			Msg("Epoch counter from the FlowEpoch smart contract and from the protocol state mismatch!")
	} else {
		l.Info().
			Msg("Epoch counter from the FlowEpoch smart contract and from the protocol state match.")
	}

	return exeNode.providerEngine, nil
}

func (exeNode *ExecutionNode) LoadDeltasMempool(node *NodeConfig) error {
	var err error
	exeNode.deltas, err = ingestion.NewDeltas(exeNode.exeConf.stateDeltasLimit)
	return err
}

func (exeNode *ExecutionNode) LoadAuthorizationCheckingFunction(
	node *NodeConfig,
) error {

	exeNode.checkAuthorizedAtBlock = func(blockID flow.Identifier) (bool, error) {
		return protocol.IsNodeAuthorizedAt(node.State.AtBlockID(blockID), node.Me.NodeID())
	}
	return nil
}

func (exeNode *ExecutionNode) LoadExecutionDataDatastore(
	node *NodeConfig,
) error {
	datastoreDir := filepath.Join(exeNode.exeConf.executionDataDir, "blobstore")
	err := os.MkdirAll(datastoreDir, 0700)
	if err != nil {
		return err
	}
	dsOpts := &badger.DefaultOptions
	ds, err := badger.NewDatastore(datastoreDir, dsOpts)
	if err != nil {
		return err
	}
	exeNode.executionDataDatastore = ds
	exeNode.builder.ShutdownFunc(ds.Close)
	return nil
}

func (exeNode *ExecutionNode) LoadBlobservicePeerManagerDependencies(node *NodeConfig) error {
	exeNode.blobserviceDependable = module.NewProxiedReadyDoneAware()
	exeNode.builder.PeerManagerDependencies.Add(exeNode.blobserviceDependable)
	return nil
}

func (exeNode *ExecutionNode) LoadExecutionDataGetter(node *NodeConfig) error {
	exeNode.executionDataBlobstore = blobs.NewBlobstore(exeNode.executionDataDatastore)
	exeNode.executionDataStore = execution_data.NewExecutionDataStore(exeNode.executionDataBlobstore, execution_data.DefaultSerializer)
	return nil
}

func (exeNode *ExecutionNode) LoadExecutionState(
	node *NodeConfig,
) (
	module.ReadyDoneAware,
	error,
) {

	chunkDataPacks := storage.NewChunkDataPacks(node.Metrics.Cache, node.DB, node.Storage.Collections, exeNode.exeConf.chunkDataPackCacheSize)
	stateCommitments := storage.NewCommits(node.Metrics.Cache, node.DB)

	// Needed for gRPC server, make sure to assign to main scoped vars
	exeNode.events = storage.NewEvents(node.Metrics.Cache, node.DB)
	exeNode.serviceEvents = storage.NewServiceEvents(node.Metrics.Cache, node.DB)
	exeNode.txResults = storage.NewTransactionResults(node.Metrics.Cache, node.DB, exeNode.exeConf.transactionResultsCacheSize)

	exeNode.executionState = state.NewExecutionState(
		exeNode.ledgerStorage,
		stateCommitments,
		node.Storage.Blocks,
		node.Storage.Headers,
		node.Storage.Collections,
		chunkDataPacks,
		exeNode.results,
		exeNode.myReceipts,
		exeNode.events,
		exeNode.serviceEvents,
		exeNode.txResults,
		node.DB,
		node.Tracer,
	)

	return &module.NoopReadyDoneAware{}, nil
}

func (exeNode *ExecutionNode) LoadStopControl(
	node *NodeConfig,
) (
	module.ReadyDoneAware,
	error,
) {
	lastExecutedHeight, _, err := exeNode.executionState.GetHighestExecutedBlockID(context.TODO())
	if err != nil {
		return nil, fmt.Errorf("cannot get the latest executed block height for stop control: %w", err)
	}

	exeNode.stopControl = ingestion.NewStopControl(
		exeNode.builder.Logger.With().Str("compontent", "stop_control").Logger(),
		exeNode.exeConf.pauseExecution,
		lastExecutedHeight)

	return &module.NoopReadyDoneAware{}, nil
}

func (exeNode *ExecutionNode) LoadExecutionStateLedger(
	node *NodeConfig,
) (
	module.ReadyDoneAware,
	error,
) {
	// DiskWal is a dependent component because we need to ensure
	// that all WAL updates are completed before closing opened WAL segment.
	var err error
	exeNode.diskWAL, err = wal.NewDiskWAL(node.Logger.With().Str("subcomponent", "wal").Logger(),
		node.MetricsRegisterer, exeNode.collector, exeNode.exeConf.triedir, int(exeNode.exeConf.mTrieCacheSize), pathfinder.PathByteSize, wal.SegmentSize)
	if err != nil {
		return nil, fmt.Errorf("failed to initialize wal: %w", err)
	}

	if exeNode.exeConf.outputCheckpointV5 {
		exeNode.diskWAL.UseCheckpointVersion5()
	}

	exeNode.ledgerStorage, err = ledger.NewLedger(exeNode.diskWAL, int(exeNode.exeConf.mTrieCacheSize), exeNode.collector, node.Logger.With().Str("subcomponent",
		"ledger").Logger(), ledger.DefaultPathFinderVersion)
	return exeNode.ledgerStorage, err
}

func (exeNode *ExecutionNode) LoadExecutionStateLedgerWALCompactor(
	node *NodeConfig,
) (
	module.ReadyDoneAware,
	error,
) {
	return ledger.NewCompactor(
		exeNode.ledgerStorage,
		exeNode.diskWAL,
		node.Logger.With().Str("subcomponent", "checkpointer").Logger(),
		uint(exeNode.exeConf.mTrieCacheSize),
		exeNode.exeConf.checkpointDistance,
		exeNode.exeConf.checkpointsToKeep,
		exeNode.toTriggerCheckpoint, // compactor will listen to the signal from admin tool for force triggering checkpointing
	)
}

func (exeNode *ExecutionNode) LoadExecutionDataPruner(
	node *NodeConfig,
) (
	module.ReadyDoneAware,
	error,
) {
	sealed, err := node.State.Sealed().Head()
	if err != nil {
		return nil, fmt.Errorf("cannot get the sealed block: %w", err)
	}

	trackerDir := filepath.Join(exeNode.exeConf.executionDataDir, "tracker")
	exeNode.executionDataTracker, err = tracker.OpenStorage(
		trackerDir,
		sealed.Height,
		node.Logger,
		tracker.WithPruneCallback(func(c cid.Cid) error {
			// TODO: use a proper context here
			return exeNode.executionDataBlobstore.DeleteBlob(context.TODO(), c)
		}),
	)
	if err != nil {
		return nil, err
	}

	// by default, pruning is disabled
	if exeNode.exeConf.executionDataPrunerHeightRangeTarget == 0 {
		return &module.NoopReadyDoneAware{}, nil
	}

	var prunerMetrics module.ExecutionDataPrunerMetrics = metrics.NewNoopCollector()
	if node.MetricsEnabled {
		prunerMetrics = metrics.NewExecutionDataPrunerCollector()
	}

	exeNode.executionDataPruner, err = pruner.NewPruner(
		node.Logger,
		prunerMetrics,
		exeNode.executionDataTracker,
		pruner.WithPruneCallback(func(ctx context.Context) error {
			return exeNode.executionDataDatastore.CollectGarbage(ctx)
		}),
		pruner.WithHeightRangeTarget(exeNode.exeConf.executionDataPrunerHeightRangeTarget),
		pruner.WithThreshold(exeNode.exeConf.executionDataPrunerThreshold),
	)
	return exeNode.executionDataPruner, err
}

func (exeNode *ExecutionNode) LoadCheckerEngine(
	node *NodeConfig,
) (
	module.ReadyDoneAware,
	error,
) {
	exeNode.checkerEng = checker.New(
		node.Logger,
		node.State,
		exeNode.executionState,
		node.Storage.Seals,
	)
	return exeNode.checkerEng, nil
}

func (exeNode *ExecutionNode) LoadIngestionEngine(
	node *NodeConfig,
) (
	module.ReadyDoneAware,
	error,
) {
	var err error
	exeNode.collectionRequester, err = requester.New(node.Logger, node.Metrics.Engine, node.Network, node.Me, node.State,
		channels.RequestCollections,
		filter.Any,
		func() flow.Entity { return &flow.Collection{} },
		// we are manually triggering batches in execution, but lets still send off a batch once a minute, as a safety net for the sake of retries
		requester.WithBatchInterval(exeNode.exeConf.requestInterval),
		// consistency of collection can be checked by checking hash, and hash comes from trusted source (blocks from consensus follower)
		// hence we not need to check origin
		requester.WithValidateStaking(false),
	)

	if err != nil {
		return nil, fmt.Errorf("could not create requester engine: %w", err)
	}

	preferredExeFilter := filter.Any
	preferredExeNodeID, err := flow.HexStringToIdentifier(exeNode.exeConf.preferredExeNodeIDStr)
	if err == nil {
		node.Logger.Info().Hex("prefered_exe_node_id", preferredExeNodeID[:]).Msg("starting with preferred exe sync node")
		preferredExeFilter = filter.HasNodeID(preferredExeNodeID)
	} else if err != nil && exeNode.exeConf.preferredExeNodeIDStr != "" {
		node.Logger.Debug().Str("prefered_exe_node_id_string", exeNode.exeConf.preferredExeNodeIDStr).Msg("could not parse exe node id, starting WITHOUT preferred exe sync node")
	}

	exeNode.ingestionEng, err = ingestion.New(
		node.Logger,
		node.Network,
		node.Me,
		exeNode.collectionRequester,
		node.State,
		node.Storage.Blocks,
		node.Storage.Collections,
		exeNode.events,
		exeNode.serviceEvents,
		exeNode.txResults,
		exeNode.computationManager,
		exeNode.providerEngine,
		exeNode.executionState,
		exeNode.collector,
		node.Tracer,
		exeNode.exeConf.extensiveLog,
		preferredExeFilter,
		exeNode.deltas,
		exeNode.exeConf.syncThreshold,
		exeNode.exeConf.syncFast,
		exeNode.checkAuthorizedAtBlock,
		exeNode.executionDataPruner,
		exeNode.blockDataUploaders,
		exeNode.stopControl,
	)

	// TODO: we should solve these mutual dependencies better
	// => https://github.com/dapperlabs/flow-go/issues/4360
	exeNode.collectionRequester = exeNode.collectionRequester.WithHandle(exeNode.ingestionEng.OnCollection)

	node.ProtocolEvents.AddConsumer(exeNode.ingestionEng)

	return exeNode.ingestionEng, err
}

func (exeNode *ExecutionNode) LoadFollowerEngine(
	node *NodeConfig,
) (
	module.ReadyDoneAware,
	error,
) {
	// initialize cleaner for DB
	cleaner := storage.NewCleaner(node.Logger, node.DB, node.Metrics.CleanCollector, flow.DefaultValueLogGCFrequency)

	// create a finalizer that handles updating the protocol
	// state when the follower detects newly finalized blocks
	final := finalizer.NewFinalizer(node.DB, node.Storage.Headers, exeNode.followerState, node.Tracer)

	// initialize consensus committee's membership state
	// This committee state is for the HotStuff follower, which follows the MAIN CONSENSUS Committee
	// Note: node.Me.NodeID() is not part of the consensus exeNode.committee
	var err error
	exeNode.committee, err = committees.NewConsensusCommittee(node.State, node.Me.NodeID())
	if err != nil {
		return nil, fmt.Errorf("could not create Committee state for main consensus: %w", err)
	}

	packer := signature.NewConsensusSigDataPacker(exeNode.committee)
	// initialize the verifier for the protocol consensus
	verifier := verification.NewCombinedVerifier(exeNode.committee, packer)

	finalized, pending, err := recovery.FindLatest(node.State, node.Storage.Headers)
	if err != nil {
		return nil, fmt.Errorf("could not find latest finalized block and pending blocks to recover consensus follower: %w", err)
	}

	exeNode.finalizationDistributor = pubsub.NewFinalizationDistributor()
	exeNode.finalizationDistributor.AddConsumer(exeNode.checkerEng)

	// creates a consensus follower with ingestEngine as the notifier
	// so that it gets notified upon each new finalized block
	followerCore, err := consensus.NewFollower(node.Logger, exeNode.committee, node.Storage.Headers, final, verifier, exeNode.finalizationDistributor, node.RootBlock.Header, node.RootQC, finalized, pending)
	if err != nil {
		return nil, fmt.Errorf("could not create follower core logic: %w", err)
	}

	exeNode.followerEng, err = followereng.New(
		node.Logger,
		node.Network,
		node.Me,
		node.Metrics.Engine,
		node.Metrics.Mempool,
		cleaner,
		node.Storage.Headers,
		node.Storage.Payloads,
		exeNode.followerState,
		exeNode.pendingBlocks,
		followerCore,
		exeNode.syncCore,
		node.Tracer,
		followereng.WithComplianceOptions(compliance.WithSkipNewProposalsThreshold(node.ComplianceConfig.SkipNewProposalsThreshold)),
	)
	if err != nil {
		return nil, fmt.Errorf("could not create follower engine: %w", err)
	}

	return exeNode.followerEng, nil
}

func (exeNode *ExecutionNode) LoadCollectionRequesterEngine(
	node *NodeConfig,
) (
	module.ReadyDoneAware,
	error,
) {
	// We initialize the requester engine inside the ingestion engine due to the mutual dependency. However, in
	// order for it to properly start and shut down, we should still return it as its own engine here, so it can
	// be handled by the scaffold.
	return exeNode.collectionRequester, nil
}

func (exeNode *ExecutionNode) LoadReceiptProviderEngine(
	node *NodeConfig,
) (
	module.ReadyDoneAware,
	error,
) {
	retrieve := func(blockID flow.Identifier) (flow.Entity, error) {
		return exeNode.myReceipts.MyReceipt(blockID)
	}
	eng, err := provider.New(
		node.Logger,
		node.Metrics.Engine,
		node.Network,
		node.Me,
		node.State,
		channels.ProvideReceiptsByBlockID,
		filter.HasRole(flow.RoleConsensus),
		retrieve,
	)
	return eng, err
}

func (exeNode *ExecutionNode) LoadFinalizedSnapshot(
	node *NodeConfig,
) (
	module.ReadyDoneAware,
	error,
) {
	var err error
	exeNode.finalizedHeader, err = synchronization.NewFinalizedHeaderCache(node.Logger, node.State, exeNode.finalizationDistributor)
	if err != nil {
		return nil, fmt.Errorf("could not create finalized snapshot cache: %w", err)
	}

	return exeNode.finalizedHeader, nil
}

func (exeNode *ExecutionNode) LoadSynchronizationEngine(
	node *NodeConfig,
) (
	module.ReadyDoneAware,
	error,
) {
	// initialize the synchronization engine
	var err error
	exeNode.syncEngine, err = synchronization.New(
		node.Logger,
		node.Metrics.Engine,
		node.Network,
		node.Me,
		node.Storage.Blocks,
		exeNode.followerEng,
		exeNode.syncCore,
		exeNode.finalizedHeader,
		node.SyncEngineIdentifierProvider,
	)
	if err != nil {
		return nil, fmt.Errorf("could not initialize synchronization engine: %w", err)
	}

	return exeNode.syncEngine, nil
}

func (exeNode *ExecutionNode) LoadGrpcServer(
	node *NodeConfig,
) (
	module.ReadyDoneAware,
	error,
) {
	return rpc.New(
		node.Logger,
		exeNode.exeConf.rpcConf,
		exeNode.ingestionEng,
		node.Storage.Headers,
		node.State,
		exeNode.events,
		exeNode.results,
		exeNode.txResults,
		exeNode.commits,
		node.RootChainID,
		signature.NewBlockSignerDecoder(exeNode.committee),
		exeNode.exeConf.apiRatelimits,
		exeNode.exeConf.apiBurstlimits,
	), nil
}

func (exeNode *ExecutionNode) LoadBootstrapper(node *NodeConfig) error {

	// check if the execution database already exists
	bootstrapper := bootstrap.NewBootstrapper(node.Logger)

	commit, bootstrapped, err := bootstrapper.IsBootstrapped(node.DB)
	if err != nil {
		return fmt.Errorf("could not query database to know whether database has been bootstrapped: %w", err)
	}

	// if the execution database does not exist, then we need to bootstrap the execution database.
	if !bootstrapped {
		// when bootstrapping, the bootstrap folder must have a checkpoint file
		// we need to cover this file to the trie folder to restore the trie to restore the execution state.
		err = copyBootstrapState(node.BootstrapDir, exeNode.exeConf.triedir)
		if err != nil {
			return fmt.Errorf("could not load bootstrap state from checkpoint file: %w", err)
		}

		// TODO: check that the checkpoint file contains the root block's statecommit hash

		err = bootstrapper.BootstrapExecutionDatabase(node.DB, node.RootSeal.FinalState, node.RootBlock.Header)
		if err != nil {
			return fmt.Errorf("could not bootstrap execution database: %w", err)
		}
	} else {
		// if execution database has been bootstrapped, then the root statecommit must equal to the one
		// in the bootstrap folder
		if commit != node.RootSeal.FinalState {
			return fmt.Errorf("mismatching root statecommitment. database has state commitment: %x, "+
				"bootstap has statecommitment: %x",
				commit, node.RootSeal.FinalState)
		}
	}

	return nil
}

// getContractEpochCounter Gets the epoch counters from the FlowEpoch smart contract from the view provided.
func getContractEpochCounter(vm computer.VirtualMachine, vmCtx fvm.Context, view *delta.View) (uint64, error) {
	// Get the address of the FlowEpoch smart contract
	sc, err := systemcontracts.SystemContractsForChain(vmCtx.Chain.ChainID())
	if err != nil {
		return 0, fmt.Errorf("could not get system contracts: %w", err)
	}
	address := sc.Epoch.Address

	// Generate the script to get the epoch counter from the FlowEpoch smart contract
	scriptCode := templates.GenerateGetCurrentEpochCounterScript(templates.Environment{
		EpochAddress: address.Hex(),
	})
	script := fvm.Script(scriptCode)

	// execute the script
	err = vm.Run(vmCtx, script, view)
	if err != nil {
		return 0, fmt.Errorf("could not read epoch counter, internal error while executing script: %w", err)
	}
	if script.Err != nil {
		return 0, fmt.Errorf("could not read epoch counter, script error: %w", script.Err)
	}
	if script.Value == nil {
		return 0, fmt.Errorf("could not read epoch counter, script returned no value")
	}

	epochCounter := script.Value.ToGoValue().(uint64)
	return epochCounter, nil
}

// copy the checkpoint files from the bootstrap folder to the execution state folder
// Checkpoint file is required to restore the trie, and has to be placed in the execution
// state folder.
// There are two ways to generate a checkpoint file:
//  1. From a clean state.
//     Refer to the code in the testcase: TestGenerateExecutionState
//  2. From a previous execution state
//     This is often used when sporking the network.
//     Use the execution-state-extract util commandline to generate a checkpoint file from
//     a previous checkpoint file
func copyBootstrapState(dir, trie string) error {
	filename := ""
	firstCheckpointFilename := "00000000"

	fileExists := func(fileName string) bool {
		_, err := os.Stat(filepath.Join(dir, bootstrapFilenames.DirnameExecutionState, fileName))
		return err == nil
	}

	// if there is a root checkpoint file, then copy that file over
	if fileExists(bootstrapFilenames.FilenameWALRootCheckpoint) {
		filename = bootstrapFilenames.FilenameWALRootCheckpoint
	} else if fileExists(firstCheckpointFilename) {
		// else if there is a checkpoint file, then copy that file over
		filename = firstCheckpointFilename
	} else {
		filePath := filepath.Join(dir, bootstrapFilenames.DirnameExecutionState, firstCheckpointFilename)

		// include absolute path of the missing file in the error message
		absPath, err := filepath.Abs(filePath)
		if err != nil {
			absPath = filePath
		}

		return fmt.Errorf("execution state file not found: %v", absPath)
	}

	// copy from the bootstrap folder to the execution state folder
	from, to := path.Join(dir, bootstrapFilenames.DirnameExecutionState), trie
	copiedFiles, err := wal.CopyCheckpointFile(filename, from, to)
	if err != nil {
		return fmt.Errorf("can not copy checkpoint file %s, from %s to %s",
			filename, from, to)
	}

	for _, newPath := range copiedFiles {
		fmt.Printf("copied root checkpoint file from directory: %v, to: %v\n", from, newPath)
	}

	return nil
}

func logSysInfo(logger zerolog.Logger) error {

	vmem, err := mem.VirtualMemory()
	if err != nil {
		return fmt.Errorf("failed to get virtual memory: %w", err)
	}

	info, err := cpu.Info()
	if err != nil {
		return fmt.Errorf("failed to get cpu info: %w", err)
	}

	logicalCores, err := cpu.Counts(true)
	if err != nil {
		return fmt.Errorf("failed to get logical cores: %w", err)
	}

	physicalCores, err := cpu.Counts(false)
	if err != nil {
		return fmt.Errorf("failed to get physical cores: %w", err)
	}

	if len(info) == 0 {
		return fmt.Errorf("cpu info length is 0")
	}

	logger.Info().Msgf("CPU: ModelName=%s, MHz=%.0f, Family=%s, Model=%s, Stepping=%d, Microcode=%s, PhysicalCores=%d, LogicalCores=%d",
		info[0].ModelName, info[0].Mhz, info[0].Family, info[0].Model, info[0].Stepping, info[0].Microcode, physicalCores, logicalCores)

	logger.Info().Msgf("RAM: Total=%d, Free=%d", vmem.Total, vmem.Free)

	hostInfo, err := host.Info()
	if err != nil {
		return fmt.Errorf("failed to get platform info: %w", err)
	}
	logger.Info().Msgf("OS: OS=%s, Platform=%s, PlatformVersion=%s, KernelVersion=%s, Uptime: %d",
		hostInfo.OS, hostInfo.Platform, hostInfo.PlatformVersion, hostInfo.KernelVersion, hostInfo.Uptime)

	// goruntime.GOMAXPROCS(0) doesn't modify any settings.
	logger.Info().Msgf("GO: GoVersion=%s, GOMAXPROCS=%d, NumCPU=%d",
		goruntime.Version(), goruntime.GOMAXPROCS(0), goruntime.NumCPU())

	return nil
}<|MERGE_RESOLUTION|>--- conflicted
+++ resolved
@@ -382,12 +382,6 @@
 	module.ReadyDoneAware,
 	error,
 ) {
-<<<<<<< HEAD
-	opts := []network.BlobServiceOption{
-		blob.WithBitswapOptions(
-			bitswap.WithTracer(
-				blob.NewTracer(node.Logger.With().Str("blob_service", channels.ExecutionDataService).Logger()),
-=======
 	// build list of Access nodes that are allowed to request execution data from this node
 	var allowedANs map[flow.Identifier]bool
 	if exeNode.exeConf.executionDataAllowedPeers != "" {
@@ -421,7 +415,9 @@
 			// Only allow block requests from staked ENs and ANs on the allowedANs list (if set)
 			bitswap.WithPeerBlockRequestFilter(
 				blob.AuthorizedRequester(allowedANs, exeNode.builder.IdentityProvider, exeNode.builder.Logger),
->>>>>>> 3e6d9954
+			),
+			bitswap.WithTracer(
+				blob.NewTracer(node.Logger.With().Str("blob_service", channels.ExecutionDataService).Logger()),
 			),
 		),
 	}
