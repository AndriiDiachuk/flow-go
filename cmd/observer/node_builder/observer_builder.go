package node_builder

import (
	"context"
	"encoding/hex"
	"encoding/json"
	"errors"
	"fmt"
	"os"
	"path/filepath"
	"strings"
	"time"

	badger "github.com/ipfs/go-ds-badger2"
	dht "github.com/libp2p/go-libp2p-kad-dht"
	"github.com/libp2p/go-libp2p/core/host"
	"github.com/libp2p/go-libp2p/core/peer"
	"github.com/libp2p/go-libp2p/core/routing"
	"github.com/onflow/go-bitswap"
	"github.com/rs/zerolog"
	"github.com/spf13/pflag"

	"github.com/onflow/flow-go/cmd"
	"github.com/onflow/flow-go/consensus"
	"github.com/onflow/flow-go/consensus/hotstuff"
	"github.com/onflow/flow-go/consensus/hotstuff/committees"
	"github.com/onflow/flow-go/consensus/hotstuff/notifications"
	"github.com/onflow/flow-go/consensus/hotstuff/notifications/pubsub"
	hotsignature "github.com/onflow/flow-go/consensus/hotstuff/signature"
	hotstuffvalidator "github.com/onflow/flow-go/consensus/hotstuff/validator"
	"github.com/onflow/flow-go/consensus/hotstuff/verification"
	recovery "github.com/onflow/flow-go/consensus/recovery/protocol"
	"github.com/onflow/flow-go/crypto"
	"github.com/onflow/flow-go/engine/access/apiproxy"
	"github.com/onflow/flow-go/engine/access/rpc"
	"github.com/onflow/flow-go/engine/access/rpc/backend"
	"github.com/onflow/flow-go/engine/common/follower"
	synceng "github.com/onflow/flow-go/engine/common/synchronization"
	"github.com/onflow/flow-go/engine/protocol"
	"github.com/onflow/flow-go/model/encodable"
	"github.com/onflow/flow-go/model/flow"
	"github.com/onflow/flow-go/model/flow/filter"
	"github.com/onflow/flow-go/module"
	"github.com/onflow/flow-go/module/chainsync"
	"github.com/onflow/flow-go/module/compliance"
	"github.com/onflow/flow-go/module/executiondatasync/execution_data"
	finalizer "github.com/onflow/flow-go/module/finalizer/consensus"
	"github.com/onflow/flow-go/module/id"
	"github.com/onflow/flow-go/module/local"
	"github.com/onflow/flow-go/module/metrics"
	"github.com/onflow/flow-go/module/state_synchronization"
	edrequester "github.com/onflow/flow-go/module/state_synchronization/requester"
	consensus_follower "github.com/onflow/flow-go/module/upstream"
	"github.com/onflow/flow-go/network"
	netcache "github.com/onflow/flow-go/network/cache"
	"github.com/onflow/flow-go/network/channels"
	cborcodec "github.com/onflow/flow-go/network/codec/cbor"
	"github.com/onflow/flow-go/network/converter"
	"github.com/onflow/flow-go/network/p2p"
	"github.com/onflow/flow-go/network/p2p/blob"
	"github.com/onflow/flow-go/network/p2p/cache"
	p2pdht "github.com/onflow/flow-go/network/p2p/dht"
	"github.com/onflow/flow-go/network/p2p/keyutils"
	"github.com/onflow/flow-go/network/p2p/middleware"
	"github.com/onflow/flow-go/network/p2p/p2pbuilder"
	p2pconfig "github.com/onflow/flow-go/network/p2p/p2pbuilder/config"
	"github.com/onflow/flow-go/network/p2p/p2pbuilder/inspector"
	"github.com/onflow/flow-go/network/p2p/subscription"
	"github.com/onflow/flow-go/network/p2p/tracer"
	"github.com/onflow/flow-go/network/p2p/translator"
	"github.com/onflow/flow-go/network/p2p/unicast/protocols"
	"github.com/onflow/flow-go/network/p2p/utils"
	"github.com/onflow/flow-go/network/slashing"
	"github.com/onflow/flow-go/network/validator"
	stateprotocol "github.com/onflow/flow-go/state/protocol"
	badgerState "github.com/onflow/flow-go/state/protocol/badger"
	"github.com/onflow/flow-go/state/protocol/blocktimer"
	"github.com/onflow/flow-go/state/protocol/events/gadgets"
	"github.com/onflow/flow-go/storage"
	bstorage "github.com/onflow/flow-go/storage/badger"
	"github.com/onflow/flow-go/utils/grpcutils"
	"github.com/onflow/flow-go/utils/io"
)

// ObserverBuilder extends cmd.NodeBuilder and declares additional functions needed to bootstrap an Access node
// These functions are shared by observer builders.
// The Staked network allows the access nodes to communicate among themselves, while the public network allows the
// observers and an Access node to communicate.
//
//                                 public network                           private network
//  +------------------------+
//  | observer 1             |<--------------------------|
//  +------------------------+                           v
//  +------------------------+                         +----------------------+              +------------------------+
//  | observer 2             |<----------------------->| Access Node (staked) |<------------>| All other staked Nodes |
//  +------------------------+                         +----------------------+              +------------------------+
//  +------------------------+                           ^
//  | observer 3             |<--------------------------|
//  +------------------------+

// ObserverServiceConfig defines all the user defined parameters required to bootstrap an access node
// For a node running as a standalone process, the config fields will be populated from the command line params,
// while for a node running as a library, the config fields are expected to be initialized by the caller.
type ObserverServiceConfig struct {
	bootstrapNodeAddresses    []string
	bootstrapNodePublicKeys   []string
	observerNetworkingKeyPath string
	bootstrapIdentities       flow.IdentityList // the identity list of bootstrap peers the node uses to discover other nodes
	apiRatelimits             map[string]int
	apiBurstlimits            map[string]int
	rpcConf                   rpc.Config
	rpcMetricsEnabled         bool
	executionDataSyncEnabled  bool
	executionDataDir          string
	executionDataStartHeight  uint64
	executionDataConfig       edrequester.ExecutionDataConfig
	apiTimeout                time.Duration
	upstreamNodeAddresses     []string
	upstreamNodePublicKeys    []string
	upstreamIdentities        flow.IdentityList // the identity list of upstream peers the node uses to forward API requests to
}

// DefaultObserverServiceConfig defines all the default values for the ObserverServiceConfig
func DefaultObserverServiceConfig() *ObserverServiceConfig {
	homedir, _ := os.UserHomeDir()
	return &ObserverServiceConfig{
		rpcConf: rpc.Config{
			UnsecureGRPCListenAddr:    "0.0.0.0:9000",
			SecureGRPCListenAddr:      "0.0.0.0:9001",
			HTTPListenAddr:            "0.0.0.0:8000",
			RESTListenAddr:            "",
			CollectionAddr:            "",
			HistoricalAccessAddrs:     "",
			CollectionClientTimeout:   3 * time.Second,
			ExecutionClientTimeout:    3 * time.Second,
			MaxHeightRange:            backend.DefaultMaxHeightRange,
			PreferredExecutionNodeIDs: nil,
			FixedExecutionNodeIDs:     nil,
			ArchiveAddressList:        nil,
			MaxMsgSize:                grpcutils.DefaultMaxMsgSize,
		},
		rpcMetricsEnabled:         false,
		apiRatelimits:             nil,
		apiBurstlimits:            nil,
		bootstrapNodeAddresses:    []string{},
		bootstrapNodePublicKeys:   []string{},
		observerNetworkingKeyPath: cmd.NotSet,
		executionDataSyncEnabled:  false,
		executionDataDir:          filepath.Join(homedir, ".flow", "execution_data"),
		executionDataStartHeight:  0,
		executionDataConfig: edrequester.ExecutionDataConfig{
			InitialBlockHeight: 0,
			MaxSearchAhead:     edrequester.DefaultMaxSearchAhead,
			FetchTimeout:       edrequester.DefaultFetchTimeout,
			RetryDelay:         edrequester.DefaultRetryDelay,
			MaxRetryDelay:      edrequester.DefaultMaxRetryDelay,
		},
		apiTimeout:             3 * time.Second,
		upstreamNodeAddresses:  []string{},
		upstreamNodePublicKeys: []string{},
	}
}

// ObserverServiceBuilder provides the common functionality needed to bootstrap a Flow observer service
// It is composed of the FlowNodeBuilder, the ObserverServiceConfig and contains all the components and modules needed for the observers
type ObserverServiceBuilder struct {
	*cmd.FlowNodeBuilder
	*ObserverServiceConfig

	// components
	LibP2PNode              p2p.LibP2PNode
	FollowerState           stateprotocol.FollowerState
	SyncCore                *chainsync.Core
	RpcEng                  *rpc.Engine
<<<<<<< HEAD
	FollowerDistributor     *pubsub.FollowerDistributor
	FinalizedHeader         *synceng.FinalizedHeaderCache
=======
	FinalizationDistributor *pubsub.FinalizationDistributor
>>>>>>> 18a786a7
	Committee               hotstuff.DynamicCommittee
	Finalized               *flow.Header
	Pending                 []*flow.Header
	FollowerCore            module.HotStuffFollower
	ExecutionDataDownloader execution_data.Downloader
	ExecutionDataRequester  state_synchronization.ExecutionDataRequester // for the observer, the sync engine participants provider is the libp2p peer store which is not
	// available until after the network has started. Hence, a factory function that needs to be called just before
	// creating the sync engine
	SyncEngineParticipantsProviderFactory func() module.IdentifierProvider

	// engines
	FollowerEng *follower.ComplianceEngine
	SyncEng     *synceng.Engine

	// Public network
	peerID peer.ID
}

// deriveBootstrapPeerIdentities derives the Flow Identity of the bootstrap peers from the parameters.
// These are the identities of the observers also acting as the DHT bootstrap server
func (builder *ObserverServiceBuilder) deriveBootstrapPeerIdentities() error {
	// if bootstrap identities already provided (as part of alternate initialization as a library the skip reading command
	// line params)
	if builder.bootstrapIdentities != nil {
		return nil
	}

	ids, err := BootstrapIdentities(builder.bootstrapNodeAddresses, builder.bootstrapNodePublicKeys)
	if err != nil {
		return fmt.Errorf("failed to derive bootstrap peer identities: %w", err)
	}

	builder.bootstrapIdentities = ids

	return nil
}

// deriveBootstrapPeerIdentities derives the Flow Identity of the bootstrap peers from the parameters.
// These are the identities of the observers also acting as the DHT bootstrap server
func (builder *ObserverServiceBuilder) deriveUpstreamIdentities() error {
	// if bootstrap identities already provided (as part of alternate initialization as a library the skip reading command
	// line params)
	if builder.upstreamIdentities != nil {
		return nil
	}

	// BootstrapIdentities converts the bootstrap node addresses and keys to a Flow Identity list where
	// each Flow Identity is initialized with the passed address, the networking key
	// and the Node ID set to ZeroID, role set to Access, 0 stake and no staking key.
	addresses := builder.upstreamNodeAddresses
	keys := builder.upstreamNodePublicKeys
	if len(addresses) != len(keys) {
		return fmt.Errorf("number of addresses and keys provided for the boostrap nodes don't match")
	}

	ids := make([]*flow.Identity, len(addresses))
	for i, address := range addresses {
		key := keys[i]

		// json unmarshaller needs a quotes before and after the string
		// the pflags.StringSliceVar does not retain quotes for the command line arg even if escaped with \"
		// hence this additional check to ensure the key is indeed quoted
		if !strings.HasPrefix(key, "\"") {
			key = fmt.Sprintf("\"%s\"", key)
		}

		// create the identity of the peer by setting only the relevant fields
		ids[i] = &flow.Identity{
			NodeID:        flow.ZeroID, // the NodeID is the hash of the staking key and for the public network it does not apply
			Address:       address,
			Role:          flow.RoleAccess, // the upstream node has to be an access node
			NetworkPubKey: nil,
		}

		// networking public key
		var networkKey encodable.NetworkPubKey
		err := json.Unmarshal([]byte(key), &networkKey)
		if err == nil {
			ids[i].NetworkPubKey = networkKey
		}
	}

	builder.upstreamIdentities = ids

	return nil
}

func (builder *ObserverServiceBuilder) buildFollowerState() *ObserverServiceBuilder {
	builder.Module("mutable follower state", func(node *cmd.NodeConfig) error {
		// For now, we only support state implementations from package badger.
		// If we ever support different implementations, the following can be replaced by a type-aware factory
		state, ok := node.State.(*badgerState.State)
		if !ok {
			return fmt.Errorf("only implementations of type badger.State are currently supported but read-only state has type %T", node.State)
		}

		followerState, err := badgerState.NewFollowerState(
			node.Logger,
			node.Tracer,
			node.ProtocolEvents,
			state,
			node.Storage.Index,
			node.Storage.Payloads,
			blocktimer.DefaultBlockTimer,
		)
		builder.FollowerState = followerState

		return err
	})

	return builder
}

func (builder *ObserverServiceBuilder) buildSyncCore() *ObserverServiceBuilder {
	builder.Module("sync core", func(node *cmd.NodeConfig) error {
		syncCore, err := chainsync.New(node.Logger, node.SyncCoreConfig, metrics.NewChainSyncCollector(node.RootChainID), node.RootChainID)
		builder.SyncCore = syncCore

		return err
	})

	return builder
}

func (builder *ObserverServiceBuilder) buildCommittee() *ObserverServiceBuilder {
	builder.Component("committee", func(node *cmd.NodeConfig) (module.ReadyDoneAware, error) {
		// initialize consensus committee's membership state
		// This committee state is for the HotStuff follower, which follows the MAIN CONSENSUS committee
		// Note: node.Me.NodeID() is not part of the consensus committee
		committee, err := committees.NewConsensusCommittee(node.State, node.Me.NodeID())
		node.ProtocolEvents.AddConsumer(committee)
		builder.Committee = committee

		return committee, err
	})

	return builder
}

func (builder *ObserverServiceBuilder) buildLatestHeader() *ObserverServiceBuilder {
	builder.Module("latest header", func(node *cmd.NodeConfig) error {
		finalized, pending, err := recovery.FindLatest(node.State, node.Storage.Headers)
		builder.Finalized, builder.Pending = finalized, pending

		return err
	})

	return builder
}

func (builder *ObserverServiceBuilder) buildFollowerCore() *ObserverServiceBuilder {
	builder.Component("follower core", func(node *cmd.NodeConfig) (module.ReadyDoneAware, error) {
		// create a finalizer that will handle updating the protocol
		// state when the follower detects newly finalized blocks
		final := finalizer.NewFinalizer(node.DB, node.Storage.Headers, builder.FollowerState, node.Tracer)

		followerCore, err := consensus.NewFollower(
			node.Logger,
			node.Storage.Headers,
			final,
			builder.FollowerDistributor,
			node.RootBlock.Header,
			node.RootQC,
			builder.Finalized,
			builder.Pending,
		)
		if err != nil {
			return nil, fmt.Errorf("could not initialize follower core: %w", err)
		}
		builder.FollowerCore = followerCore

		return builder.FollowerCore, nil
	})

	return builder
}

func (builder *ObserverServiceBuilder) buildFollowerEngine() *ObserverServiceBuilder {
	builder.Component("follower engine", func(node *cmd.NodeConfig) (module.ReadyDoneAware, error) {
		var heroCacheCollector module.HeroCacheMetrics = metrics.NewNoopCollector()
		if node.HeroCacheMetricsEnable {
			heroCacheCollector = metrics.FollowerCacheMetrics(node.MetricsRegisterer)
		}
		packer := hotsignature.NewConsensusSigDataPacker(builder.Committee)
		verifier := verification.NewCombinedVerifier(builder.Committee, packer) // verifier for HotStuff signature constructs (QCs, TCs, votes)
		val := hotstuffvalidator.New(builder.Committee, verifier)

		core, err := follower.NewComplianceCore(
			node.Logger,
			node.Metrics.Mempool,
			heroCacheCollector,
			builder.FollowerDistributor,
			builder.FollowerState,
			builder.FollowerCore,
			val,
			builder.SyncCore,
			node.Tracer,
		)
		if err != nil {
			return nil, fmt.Errorf("could not create follower core: %w", err)
		}

		builder.FollowerEng, err = follower.NewComplianceLayer(
			node.Logger,
			node.Network,
			node.Me,
			node.Metrics.Engine,
			node.Storage.Headers,
			builder.Finalized,
			core,
			follower.WithComplianceConfigOpt(compliance.WithSkipNewProposalsThreshold(builder.ComplianceConfig.SkipNewProposalsThreshold)),
			follower.WithChannel(channels.PublicReceiveBlocks),
		)
		if err != nil {
			return nil, fmt.Errorf("could not create follower engine: %w", err)
		}

		return builder.FollowerEng, nil
	})

	return builder
}

<<<<<<< HEAD
func (builder *ObserverServiceBuilder) buildFinalizedHeader() *ObserverServiceBuilder {
	builder.Component("finalized snapshot", func(node *cmd.NodeConfig) (module.ReadyDoneAware, error) {
		finalizedHeader, err := synceng.NewFinalizedHeaderCache(node.Logger, node.State, builder.FollowerDistributor)
		if err != nil {
			return nil, fmt.Errorf("could not create finalized snapshot cache: %w", err)
		}
		builder.FinalizedHeader = finalizedHeader

		return builder.FinalizedHeader, nil
	})

	return builder
}

=======
>>>>>>> 18a786a7
func (builder *ObserverServiceBuilder) buildSyncEngine() *ObserverServiceBuilder {
	builder.Component("sync engine", func(node *cmd.NodeConfig) (module.ReadyDoneAware, error) {
		sync, err := synceng.New(
			node.Logger,
			node.Metrics.Engine,
			node.Network,
			node.Me,
			node.State,
			node.Storage.Blocks,
			builder.FollowerEng,
			builder.SyncCore,
			builder.SyncEngineParticipantsProviderFactory(),
		)
		if err != nil {
			return nil, fmt.Errorf("could not create synchronization engine: %w", err)
		}
		builder.SyncEng = sync

		return builder.SyncEng, nil
	})

	return builder
}

func (builder *ObserverServiceBuilder) BuildConsensusFollower() cmd.NodeBuilder {
	builder.
		buildFollowerState().
		buildSyncCore().
		buildCommittee().
		buildLatestHeader().
		buildFollowerCore().
		buildFollowerEngine().
		buildSyncEngine()

	return builder
}

func (builder *ObserverServiceBuilder) BuildExecutionDataRequester() *ObserverServiceBuilder {
	var ds *badger.Datastore
	var bs network.BlobService
	var processedBlockHeight storage.ConsumerProgress
	var processedNotifications storage.ConsumerProgress

	builder.
		Module("execution data datastore and blobstore", func(node *cmd.NodeConfig) error {
			err := os.MkdirAll(builder.executionDataDir, 0700)
			if err != nil {
				return err
			}

			ds, err = badger.NewDatastore(builder.executionDataDir, &badger.DefaultOptions)
			if err != nil {
				return err
			}

			builder.ShutdownFunc(func() error {
				if err := ds.Close(); err != nil {
					return fmt.Errorf("could not close execution data datastore: %w", err)
				}
				return nil
			})

			return nil
		}).
		Module("processed block height consumer progress", func(node *cmd.NodeConfig) error {
			// uses the datastore's DB
			processedBlockHeight = bstorage.NewConsumerProgress(ds.DB, module.ConsumeProgressExecutionDataRequesterBlockHeight)
			return nil
		}).
		Module("processed notifications consumer progress", func(node *cmd.NodeConfig) error {
			// uses the datastore's DB
			processedNotifications = bstorage.NewConsumerProgress(ds.DB, module.ConsumeProgressExecutionDataRequesterNotification)
			return nil
		}).
		Component("execution data service", func(node *cmd.NodeConfig) (module.ReadyDoneAware, error) {
			var err error
			bs, err = node.Network.RegisterBlobService(channels.ExecutionDataService, ds,
				blob.WithBitswapOptions(
					bitswap.WithTracer(
						blob.NewTracer(node.Logger.With().Str("blob_service", channels.ExecutionDataService.String()).Logger()),
					),
				),
			)
			if err != nil {
				return nil, fmt.Errorf("could not register blob service: %w", err)
			}

			builder.ExecutionDataDownloader = execution_data.NewDownloader(bs)

			return builder.ExecutionDataDownloader, nil
		}).
		Component("execution data requester", func(node *cmd.NodeConfig) (module.ReadyDoneAware, error) {
			// Validation of the start block height needs to be done after loading state
			if builder.executionDataStartHeight > 0 {
				if builder.executionDataStartHeight <= builder.RootBlock.Header.Height {
					return nil, fmt.Errorf(
						"execution data start block height (%d) must be greater than the root block height (%d)",
						builder.executionDataStartHeight, builder.RootBlock.Header.Height)
				}

				latestSeal, err := builder.State.Sealed().Head()
				if err != nil {
					return nil, fmt.Errorf("failed to get latest sealed height")
				}

				// Note: since the root block of a spork is also sealed in the root protocol state, the
				// latest sealed height is always equal to the root block height. That means that at the
				// very beginning of a spork, this check will always fail. Operators should not specify
				// an InitialBlockHeight when starting from the beginning of a spork.
				if builder.executionDataStartHeight > latestSeal.Height {
					return nil, fmt.Errorf(
						"execution data start block height (%d) must be less than or equal to the latest sealed block height (%d)",
						builder.executionDataStartHeight, latestSeal.Height)
				}

				// executionDataStartHeight is provided as the first block to sync, but the
				// requester expects the initial last processed height, which is the first height - 1
				builder.executionDataConfig.InitialBlockHeight = builder.executionDataStartHeight - 1
			} else {
				builder.executionDataConfig.InitialBlockHeight = builder.RootBlock.Header.Height
			}

			builder.ExecutionDataRequester = edrequester.New(
				builder.Logger,
				metrics.NewExecutionDataRequesterCollector(),
				builder.ExecutionDataDownloader,
				processedBlockHeight,
				processedNotifications,
				builder.State,
				builder.Storage.Headers,
				builder.Storage.Results,
				builder.Storage.Seals,
				builder.executionDataConfig,
			)

			builder.FollowerDistributor.AddOnBlockFinalizedConsumer(builder.ExecutionDataRequester.OnBlockFinalized)

			return builder.ExecutionDataRequester, nil
		})

	return builder
}

type Option func(*ObserverServiceConfig)

func NewFlowObserverServiceBuilder(opts ...Option) *ObserverServiceBuilder {
	config := DefaultObserverServiceConfig()
	for _, opt := range opts {
		opt(config)
	}
	anb := &ObserverServiceBuilder{
		ObserverServiceConfig: config,
		FlowNodeBuilder:       cmd.FlowNode("observer"),
		FollowerDistributor:   pubsub.NewFollowerDistributor(),
	}
	anb.FollowerDistributor.AddProposalViolationConsumer(notifications.NewSlashingViolationsConsumer(anb.Logger))
	// the observer gets a version of the root snapshot file that does not contain any node addresses
	// hence skip all the root snapshot validations that involved an identity address
	anb.FlowNodeBuilder.SkipNwAddressBasedValidations = true
	return anb
}

func (builder *ObserverServiceBuilder) ParseFlags() error {

	builder.BaseFlags()

	builder.extraFlags()

	return builder.ParseAndPrintFlags()
}

func (builder *ObserverServiceBuilder) extraFlags() {
	builder.ExtraFlags(func(flags *pflag.FlagSet) {
		defaultConfig := DefaultObserverServiceConfig()

		flags.StringVarP(&builder.rpcConf.UnsecureGRPCListenAddr, "rpc-addr", "r", defaultConfig.rpcConf.UnsecureGRPCListenAddr, "the address the unsecured gRPC server listens on")
		flags.StringVar(&builder.rpcConf.SecureGRPCListenAddr, "secure-rpc-addr", defaultConfig.rpcConf.SecureGRPCListenAddr, "the address the secure gRPC server listens on")
		flags.StringVarP(&builder.rpcConf.HTTPListenAddr, "http-addr", "h", defaultConfig.rpcConf.HTTPListenAddr, "the address the http proxy server listens on")
		flags.StringVar(&builder.rpcConf.RESTListenAddr, "rest-addr", defaultConfig.rpcConf.RESTListenAddr, "the address the REST server listens on (if empty the REST server will not be started)")
		flags.UintVar(&builder.rpcConf.MaxMsgSize, "rpc-max-message-size", defaultConfig.rpcConf.MaxMsgSize, "the maximum message size in bytes for messages sent or received over grpc")
		flags.UintVar(&builder.rpcConf.MaxHeightRange, "rpc-max-height-range", defaultConfig.rpcConf.MaxHeightRange, "maximum size for height range requests")
		flags.StringToIntVar(&builder.apiRatelimits, "api-rate-limits", defaultConfig.apiRatelimits, "per second rate limits for Access API methods e.g. Ping=300,GetTransaction=500 etc.")
		flags.StringToIntVar(&builder.apiBurstlimits, "api-burst-limits", defaultConfig.apiBurstlimits, "burst limits for Access API methods e.g. Ping=100,GetTransaction=100 etc.")
		flags.StringVar(&builder.observerNetworkingKeyPath, "observer-networking-key-path", defaultConfig.observerNetworkingKeyPath, "path to the networking key for observer")
		flags.StringSliceVar(&builder.bootstrapNodeAddresses, "bootstrap-node-addresses", defaultConfig.bootstrapNodeAddresses, "the network addresses of the bootstrap access node if this is an observer e.g. access-001.mainnet.flow.org:9653,access-002.mainnet.flow.org:9653")
		flags.StringSliceVar(&builder.bootstrapNodePublicKeys, "bootstrap-node-public-keys", defaultConfig.bootstrapNodePublicKeys, "the networking public key of the bootstrap access node if this is an observer (in the same order as the bootstrap node addresses) e.g. \"d57a5e9c5.....\",\"44ded42d....\"")
		flags.DurationVar(&builder.apiTimeout, "upstream-api-timeout", defaultConfig.apiTimeout, "tcp timeout for Flow API gRPC sockets to upstrem nodes")
		flags.StringSliceVar(&builder.upstreamNodeAddresses, "upstream-node-addresses", defaultConfig.upstreamNodeAddresses, "the gRPC network addresses of the upstream access node. e.g. access-001.mainnet.flow.org:9000,access-002.mainnet.flow.org:9000")
		flags.StringSliceVar(&builder.upstreamNodePublicKeys, "upstream-node-public-keys", defaultConfig.upstreamNodePublicKeys, "the networking public key of the upstream access node (in the same order as the upstream node addresses) e.g. \"d57a5e9c5.....\",\"44ded42d....\"")
		flags.BoolVar(&builder.rpcMetricsEnabled, "rpc-metrics-enabled", defaultConfig.rpcMetricsEnabled, "whether to enable the rpc metrics")

		// ExecutionDataRequester config
		flags.BoolVar(&builder.executionDataSyncEnabled, "execution-data-sync-enabled", defaultConfig.executionDataSyncEnabled, "whether to enable the execution data sync protocol")
		flags.StringVar(&builder.executionDataDir, "execution-data-dir", defaultConfig.executionDataDir, "directory to use for Execution Data database")
		flags.Uint64Var(&builder.executionDataStartHeight, "execution-data-start-height", defaultConfig.executionDataStartHeight, "height of first block to sync execution data from when starting with an empty Execution Data database")
		flags.Uint64Var(&builder.executionDataConfig.MaxSearchAhead, "execution-data-max-search-ahead", defaultConfig.executionDataConfig.MaxSearchAhead, "max number of heights to search ahead of the lowest outstanding execution data height")
		flags.DurationVar(&builder.executionDataConfig.FetchTimeout, "execution-data-fetch-timeout", defaultConfig.executionDataConfig.FetchTimeout, "timeout to use when fetching execution data from the network e.g. 300s")
		flags.DurationVar(&builder.executionDataConfig.RetryDelay, "execution-data-retry-delay", defaultConfig.executionDataConfig.RetryDelay, "initial delay for exponential backoff when fetching execution data fails e.g. 10s")
		flags.DurationVar(&builder.executionDataConfig.MaxRetryDelay, "execution-data-max-retry-delay", defaultConfig.executionDataConfig.MaxRetryDelay, "maximum delay for exponential backoff when fetching execution data fails e.g. 5m")
	}).ValidateFlags(func() error {
		if builder.executionDataSyncEnabled {
			if builder.executionDataConfig.FetchTimeout <= 0 {
				return errors.New("execution-data-fetch-timeout must be greater than 0")
			}
			if builder.executionDataConfig.RetryDelay <= 0 {
				return errors.New("execution-data-retry-delay must be greater than 0")
			}
			if builder.executionDataConfig.MaxRetryDelay < builder.executionDataConfig.RetryDelay {
				return errors.New("execution-data-max-retry-delay must be greater than or equal to execution-data-retry-delay")
			}
			if builder.executionDataConfig.MaxSearchAhead == 0 {
				return errors.New("execution-data-max-search-ahead must be greater than 0")
			}
		}
		return nil
	})
}

// initNetwork creates the network.Network implementation with the given metrics, middleware, initial list of network
// participants and topology used to choose peers from the list of participants. The list of participants can later be
// updated by calling network.SetIDs.
func (builder *ObserverServiceBuilder) initNetwork(nodeID module.Local,
	networkMetrics module.NetworkCoreMetrics,
	middleware network.Middleware,
	topology network.Topology,
	receiveCache *netcache.ReceiveCache,
) (*p2p.Network, error) {

	// creates network instance
	net, err := p2p.NewNetwork(&p2p.NetworkParameters{
		Logger:              builder.Logger,
		Codec:               cborcodec.NewCodec(),
		Me:                  nodeID,
		MiddlewareFactory:   func() (network.Middleware, error) { return builder.Middleware, nil },
		Topology:            topology,
		SubscriptionManager: subscription.NewChannelSubscriptionManager(middleware),
		Metrics:             networkMetrics,
		IdentityProvider:    builder.IdentityProvider,
		ReceiveCache:        receiveCache,
	})
	if err != nil {
		return nil, fmt.Errorf("could not initialize network: %w", err)
	}

	return net, nil
}

func publicNetworkMsgValidators(log zerolog.Logger, idProvider module.IdentityProvider, selfID flow.Identifier) []network.MessageValidator {
	return []network.MessageValidator{
		// filter out messages sent by this node itself
		validator.ValidateNotSender(selfID),
		validator.NewAnyValidator(
			// message should be either from a valid staked node
			validator.NewOriginValidator(
				id.NewIdentityFilterIdentifierProvider(filter.IsValidCurrentEpochParticipant, idProvider),
			),
			// or the message should be specifically targeted for this node
			validator.ValidateTarget(log, selfID),
		),
	}
}

// BootstrapIdentities converts the bootstrap node addresses and keys to a Flow Identity list where
// each Flow Identity is initialized with the passed address, the networking key
// and the Node ID set to ZeroID, role set to Access, 0 stake and no staking key.
func BootstrapIdentities(addresses []string, keys []string) (flow.IdentityList, error) {
	if len(addresses) != len(keys) {
		return nil, fmt.Errorf("number of addresses and keys provided for the boostrap nodes don't match")
	}

	ids := make([]*flow.Identity, len(addresses))
	for i, address := range addresses {
		bytes, err := hex.DecodeString(keys[i])
		if err != nil {
			return nil, fmt.Errorf("failed to decode secured GRPC server public key hex %w", err)
		}

		publicFlowNetworkingKey, err := crypto.DecodePublicKey(crypto.ECDSAP256, bytes)
		if err != nil {
			return nil, fmt.Errorf("failed to get public flow networking key could not decode public key bytes %w", err)
		}

		// create the identity of the peer by setting only the relevant fields
		ids[i] = &flow.Identity{
			NodeID:        flow.ZeroID, // the NodeID is the hash of the staking key and for the public network it does not apply
			Address:       address,
			Role:          flow.RoleAccess, // the upstream node has to be an access node
			NetworkPubKey: publicFlowNetworkingKey,
		}
	}
	return ids, nil
}

func (builder *ObserverServiceBuilder) initNodeInfo() error {
	// use the networking key that was loaded from the configured file
	networkingKey, err := loadNetworkingKey(builder.observerNetworkingKeyPath)
	if err != nil {
		return fmt.Errorf("could not load networking private key: %w", err)
	}

	pubKey, err := keyutils.LibP2PPublicKeyFromFlow(networkingKey.PublicKey())
	if err != nil {
		return fmt.Errorf("could not load networking public key: %w", err)
	}

	builder.peerID, err = peer.IDFromPublicKey(pubKey)
	if err != nil {
		return fmt.Errorf("could not get peer ID from public key: %w", err)
	}

	builder.NodeID, err = translator.NewPublicNetworkIDTranslator().GetFlowID(builder.peerID)
	if err != nil {
		return fmt.Errorf("could not get flow node ID: %w", err)
	}

	builder.NodeConfig.NetworkKey = networkingKey // copy the key to NodeConfig
	builder.NodeConfig.StakingKey = nil           // no staking key for the observer

	return nil
}

func (builder *ObserverServiceBuilder) InitIDProviders() {
	builder.Module("id providers", func(node *cmd.NodeConfig) error {
		idCache, err := cache.NewProtocolStateIDCache(node.Logger, node.State, builder.ProtocolEvents)
		if err != nil {
			return fmt.Errorf("could not initialize ProtocolStateIDCache: %w", err)
		}
		builder.IDTranslator = translator.NewHierarchicalIDTranslator(idCache, translator.NewPublicNetworkIDTranslator())

		builder.NodeDisallowListDistributor = cmd.BuildDisallowListNotificationDisseminator(builder.DisallowListNotificationCacheSize, builder.MetricsRegisterer, builder.Logger, builder.MetricsEnabled)

		// The following wrapper allows to black-list byzantine nodes via an admin command:
		// the wrapper overrides the 'Ejected' flag of disallow-listed nodes to true
		builder.IdentityProvider, err = cache.NewNodeBlocklistWrapper(idCache, node.DB, builder.NodeDisallowListDistributor)
		if err != nil {
			return fmt.Errorf("could not initialize NodeBlockListWrapper: %w", err)
		}

		// use the default identifier provider
		builder.SyncEngineParticipantsProviderFactory = func() module.IdentifierProvider {
			return id.NewCustomIdentifierProvider(func() flow.IdentifierList {
				pids := builder.LibP2PNode.GetPeersForProtocol(protocols.FlowProtocolID(builder.SporkID))
				result := make(flow.IdentifierList, 0, len(pids))

				for _, pid := range pids {
					// exclude own Identifier
					if pid == builder.peerID {
						continue
					}

					if flowID, err := builder.IDTranslator.GetFlowID(pid); err != nil {
						// TODO: this is an instance of "log error and continue with best effort" anti-pattern
						builder.Logger.Err(err).Str("peer", pid.String()).Msg("failed to translate to Flow ID")
					} else {
						result = append(result, flowID)
					}
				}

				return result
			})
		}

		return nil
	})

	builder.Component("disallow list notification distributor", func(node *cmd.NodeConfig) (module.ReadyDoneAware, error) {
		// distributor is returned as a component to be started and stopped.
		return builder.NodeDisallowListDistributor, nil
	})
}

func (builder *ObserverServiceBuilder) Initialize() error {
	if err := builder.deriveBootstrapPeerIdentities(); err != nil {
		return err
	}

	if err := builder.deriveUpstreamIdentities(); err != nil {
		return err
	}

	if err := builder.validateParams(); err != nil {
		return err
	}

	if err := builder.initNodeInfo(); err != nil {
		return err
	}

	builder.InitIDProviders()

	builder.enqueuePublicNetworkInit()

	builder.enqueueConnectWithStakedAN()

	builder.enqueueRPCServer()

	if builder.BaseConfig.MetricsEnabled {
		builder.EnqueueMetricsServerInit()
		if err := builder.RegisterBadgerMetrics(); err != nil {
			return err
		}
	}

	builder.PreInit(builder.initObserverLocal())

	return nil
}

func (builder *ObserverServiceBuilder) validateParams() error {
	if builder.BaseConfig.BindAddr == cmd.NotSet || builder.BaseConfig.BindAddr == "" {
		return errors.New("bind address not specified")
	}
	if builder.ObserverServiceConfig.observerNetworkingKeyPath == cmd.NotSet {
		return errors.New("networking key not provided")
	}
	if len(builder.bootstrapIdentities) > 0 {
		return nil
	}
	if len(builder.bootstrapNodeAddresses) == 0 {
		return errors.New("no bootstrap node address provided")
	}
	if len(builder.bootstrapNodeAddresses) != len(builder.bootstrapNodePublicKeys) {
		return errors.New("number of bootstrap node addresses and public keys should match")
	}
	if len(builder.upstreamNodePublicKeys) > 0 && len(builder.upstreamNodeAddresses) != len(builder.upstreamNodePublicKeys) {
		return errors.New("number of upstream node addresses and public keys must match if public keys given")
	}
	return nil
}

// initPublicLibP2PFactory creates the LibP2P factory function for the given node ID and network key for the observer.
// The factory function is later passed into the initMiddleware function to eventually instantiate the p2p.LibP2PNode instance
// The LibP2P host is created with the following options:
// * DHT as client and seeded with the given bootstrap peers
// * The specified bind address as the listen address
// * The passed in private key as the libp2p key
// * No connection gater
// * No connection manager
// * No peer manager
// * Default libp2p pubsub options
func (builder *ObserverServiceBuilder) initPublicLibP2PFactory(networkKey crypto.PrivateKey) p2p.LibP2PFactoryFunc {
	return func() (p2p.LibP2PNode, error) {
		var pis []peer.AddrInfo

		for _, b := range builder.bootstrapIdentities {
			pi, err := utils.PeerAddressInfo(*b)

			if err != nil {
				return nil, fmt.Errorf("could not extract peer address info from bootstrap identity %v: %w", b, err)
			}

			pis = append(pis, pi)
		}

		meshTracer := tracer.NewGossipSubMeshTracer(
			builder.Logger,
			builder.Metrics.Network,
			builder.IdentityProvider,
			builder.GossipSubConfig.LocalMeshLogInterval)

		rpcInspectorSuite, err := inspector.NewGossipSubInspectorBuilder(builder.Logger, builder.SporkID, builder.GossipSubConfig.RpcInspector).
			SetPublicNetwork(p2p.PublicNetwork).
			SetMetrics(&p2pconfig.MetricsConfig{
				HeroCacheFactory: builder.HeroCacheMetricsFactory(),
				Metrics:          builder.Metrics.Network,
			}).Build()
		if err != nil {
			return nil, fmt.Errorf("could not initialize gossipsub inspectors for observer node: %w", err)
		}

		node, err := p2pbuilder.NewNodeBuilder(
			builder.Logger,
			builder.Metrics.Network,
			builder.BaseConfig.BindAddr,
			networkKey,
			builder.SporkID,
			builder.LibP2PResourceManagerConfig).
			SetSubscriptionFilter(
				subscription.NewRoleBasedFilter(
					subscription.UnstakedRole, builder.IdentityProvider,
				),
			).
			SetRoutingSystem(func(ctx context.Context, h host.Host) (routing.Routing, error) {
				return p2pdht.NewDHT(ctx, h, protocols.FlowPublicDHTProtocolID(builder.SporkID),
					builder.Logger,
					builder.Metrics.Network,
					p2pdht.AsClient(),
					dht.BootstrapPeers(pis...),
				)
			}).
			SetStreamCreationRetryInterval(builder.UnicastCreateStreamRetryDelay).
			SetGossipSubTracer(meshTracer).
			SetGossipSubScoreTracerInterval(builder.GossipSubConfig.ScoreTracerInterval).
			SetGossipSubRpcInspectorSuite(rpcInspectorSuite).
			Build()

		if err != nil {
			return nil, err
		}

		builder.LibP2PNode = node

		return builder.LibP2PNode, nil
	}
}

// initObserverLocal initializes the observer's ID, network key and network address
// Currently, it reads a node-info.priv.json like any other node.
// TODO: read the node ID from the special bootstrap files
func (builder *ObserverServiceBuilder) initObserverLocal() func(node *cmd.NodeConfig) error {
	return func(node *cmd.NodeConfig) error {
		// for an observer, set the identity here explicitly since it will not be found in the protocol state
		self := &flow.Identity{
			NodeID:        node.NodeID,
			NetworkPubKey: node.NetworkKey.PublicKey(),
			StakingPubKey: nil,             // no staking key needed for the observer
			Role:          flow.RoleAccess, // observer can only run as an access node
			Address:       builder.BindAddr,
		}

		var err error
		node.Me, err = local.NewNoKey(self)
		if err != nil {
			return fmt.Errorf("could not initialize local: %w", err)
		}
		return nil
	}
}

// Build enqueues the sync engine and the follower engine for the observer.
// Currently, the observer only runs the follower engine.
func (builder *ObserverServiceBuilder) Build() (cmd.Node, error) {
	builder.BuildConsensusFollower()
	if builder.executionDataSyncEnabled {
		builder.BuildExecutionDataRequester()
	}
	return builder.FlowNodeBuilder.Build()
}

// enqueuePublicNetworkInit enqueues the observer network component initialized for the observer
func (builder *ObserverServiceBuilder) enqueuePublicNetworkInit() {
	var libp2pNode p2p.LibP2PNode
	builder.
		Component("public libp2p node", func(node *cmd.NodeConfig) (module.ReadyDoneAware, error) {
			libP2PFactory := builder.initPublicLibP2PFactory(node.NetworkKey)

			var err error
			libp2pNode, err = libP2PFactory()
			if err != nil {
				return nil, fmt.Errorf("could not create public libp2p node: %w", err)
			}

			return libp2pNode, nil
		}).
		Component("public network", func(node *cmd.NodeConfig) (module.ReadyDoneAware, error) {
			receiveCache := netcache.NewHeroReceiveCache(builder.NetworkReceivedMessageCacheSize,
				builder.Logger,
				metrics.NetworkReceiveCacheMetricsFactory(builder.HeroCacheMetricsFactory(), p2p.PublicNetwork))

			err := node.Metrics.Mempool.Register(metrics.PrependPublicPrefix(metrics.ResourceNetworkingReceiveCache), receiveCache.Size)
			if err != nil {
				return nil, fmt.Errorf("could not register networking receive cache metric: %w", err)
			}

			msgValidators := publicNetworkMsgValidators(node.Logger, node.IdentityProvider, node.NodeID)

			builder.initMiddleware(node.NodeID, libp2pNode, msgValidators...)

			// topology is nil since it is automatically managed by libp2p
			net, err := builder.initNetwork(builder.Me, builder.Metrics.Network, builder.Middleware, nil, receiveCache)
			if err != nil {
				return nil, err
			}

			builder.Network = converter.NewNetwork(net, channels.SyncCommittee, channels.PublicSyncCommittee)

			builder.Logger.Info().Msgf("network will run on address: %s", builder.BindAddr)

			idEvents := gadgets.NewIdentityDeltas(builder.Middleware.UpdateNodeAddresses)
			builder.ProtocolEvents.AddConsumer(idEvents)

			return builder.Network, nil
		})
}

// enqueueConnectWithStakedAN enqueues the upstream connector component which connects the libp2p host of the observer
// service with the AN.
// Currently, there is an issue with LibP2P stopping advertisements of subscribed topics if no peers are connected
// (https://github.com/libp2p/go-libp2p-pubsub/issues/442). This means that an observer could end up not being
// discovered by other observers if it subscribes to a topic before connecting to the AN. Hence, the need
// of an explicit connect to the AN before the node attempts to subscribe to topics.
func (builder *ObserverServiceBuilder) enqueueConnectWithStakedAN() {
	builder.Component("upstream connector", func(_ *cmd.NodeConfig) (module.ReadyDoneAware, error) {
		return consensus_follower.NewUpstreamConnector(builder.bootstrapIdentities, builder.LibP2PNode, builder.Logger), nil
	})
}

func (builder *ObserverServiceBuilder) enqueueRPCServer() {
	builder.Component("RPC engine", func(node *cmd.NodeConfig) (module.ReadyDoneAware, error) {
		engineBuilder, err := rpc.NewBuilder(
			node.Logger,
			node.State,
			builder.rpcConf,
			nil,
			nil,
			node.Storage.Blocks,
			node.Storage.Headers,
			node.Storage.Collections,
			node.Storage.Transactions,
			node.Storage.Receipts,
			node.Storage.Results,
			node.RootChainID,
			nil,
			nil,
			0,
			0,
			false,
			builder.rpcMetricsEnabled,
			builder.apiRatelimits,
			builder.apiBurstlimits,
			builder.Me,
		)
		if err != nil {
			return nil, err
		}

		// upstream access node forwarder
		forwarder, err := apiproxy.NewFlowAccessAPIForwarder(builder.upstreamIdentities, builder.apiTimeout, builder.rpcConf.MaxMsgSize)
		if err != nil {
			return nil, err
		}

		proxy := &apiproxy.FlowAccessAPIRouter{
			Logger:   builder.Logger,
			Metrics:  metrics.NewObserverCollector(),
			Upstream: forwarder,
			Observer: protocol.NewHandler(protocol.New(
				node.State,
				node.Storage.Blocks,
				node.Storage.Headers,
				backend.NewNetworkAPI(node.State, node.RootChainID, backend.DefaultSnapshotHistoryLimit),
			)),
		}

		// build the rpc engine
		builder.RpcEng, err = engineBuilder.
			WithNewHandler(proxy).
			WithLegacy().
			Build()
		if err != nil {
			return nil, err
		}
		builder.FinalizationDistributor.AddOnBlockFinalizedConsumer(builder.RpcEng.OnFinalizedBlock)
		return builder.RpcEng, nil
	})
}

// initMiddleware creates the network.Middleware implementation with the libp2p factory function, metrics, peer update
// interval, and validators. The network.Middleware is then passed into the initNetwork function.
func (builder *ObserverServiceBuilder) initMiddleware(nodeID flow.Identifier,
	libp2pNode p2p.LibP2PNode,
	validators ...network.MessageValidator,
) network.Middleware {
	slashingViolationsConsumer := slashing.NewSlashingViolationsConsumer(builder.Logger, builder.Metrics.Network)
	mw := middleware.NewMiddleware(
		builder.Logger,
		libp2pNode, nodeID,
		builder.Metrics.Bitswap,
		builder.SporkID,
		middleware.DefaultUnicastTimeout,
		builder.IDTranslator,
		builder.CodecFactory(),
		slashingViolationsConsumer,
		middleware.WithMessageValidators(validators...), // use default identifier provider
	)
	builder.NodeDisallowListDistributor.AddConsumer(mw)
	builder.Middleware = mw
	return builder.Middleware
}

func loadNetworkingKey(path string) (crypto.PrivateKey, error) {
	data, err := io.ReadFile(path)
	if err != nil {
		return nil, fmt.Errorf("could not read networking key (path=%s): %w", path, err)
	}

	keyBytes, err := hex.DecodeString(strings.Trim(string(data), "\n "))
	if err != nil {
		return nil, fmt.Errorf("could not hex decode networking key (path=%s): %w", path, err)
	}

	networkingKey, err := crypto.DecodePrivateKey(crypto.ECDSASecp256k1, keyBytes)
	if err != nil {
		return nil, fmt.Errorf("could not decode networking key (path=%s): %w", path, err)
	}

	return networkingKey, nil
}<|MERGE_RESOLUTION|>--- conflicted
+++ resolved
@@ -172,12 +172,7 @@
 	FollowerState           stateprotocol.FollowerState
 	SyncCore                *chainsync.Core
 	RpcEng                  *rpc.Engine
-<<<<<<< HEAD
 	FollowerDistributor     *pubsub.FollowerDistributor
-	FinalizedHeader         *synceng.FinalizedHeaderCache
-=======
-	FinalizationDistributor *pubsub.FinalizationDistributor
->>>>>>> 18a786a7
 	Committee               hotstuff.DynamicCommittee
 	Finalized               *flow.Header
 	Pending                 []*flow.Header
@@ -401,23 +396,6 @@
 	return builder
 }
 
-<<<<<<< HEAD
-func (builder *ObserverServiceBuilder) buildFinalizedHeader() *ObserverServiceBuilder {
-	builder.Component("finalized snapshot", func(node *cmd.NodeConfig) (module.ReadyDoneAware, error) {
-		finalizedHeader, err := synceng.NewFinalizedHeaderCache(node.Logger, node.State, builder.FollowerDistributor)
-		if err != nil {
-			return nil, fmt.Errorf("could not create finalized snapshot cache: %w", err)
-		}
-		builder.FinalizedHeader = finalizedHeader
-
-		return builder.FinalizedHeader, nil
-	})
-
-	return builder
-}
-
-=======
->>>>>>> 18a786a7
 func (builder *ObserverServiceBuilder) buildSyncEngine() *ObserverServiceBuilder {
 	builder.Component("sync engine", func(node *cmd.NodeConfig) (module.ReadyDoneAware, error) {
 		sync, err := synceng.New(
@@ -1070,7 +1048,7 @@
 		if err != nil {
 			return nil, err
 		}
-		builder.FinalizationDistributor.AddOnBlockFinalizedConsumer(builder.RpcEng.OnFinalizedBlock)
+		builder.FollowerDistributor.AddOnBlockFinalizedConsumer(builder.RpcEng.OnFinalizedBlock)
 		return builder.RpcEng, nil
 	})
 }
