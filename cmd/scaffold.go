package cmd

import (
	"crypto/tls"
	"crypto/x509"
	"encoding/json"
	"errors"
	"fmt"
	"io/ioutil"
	"math/rand"
	"os"
	"path/filepath"
	"runtime"
	"strings"
	"time"

	"github.com/dgraph-io/badger/v2"
	"github.com/hashicorp/go-multierror"
	"github.com/prometheus/client_golang/prometheus"
	"github.com/rs/zerolog"
	"github.com/spf13/pflag"

	"github.com/onflow/flow-go/admin"
	"github.com/onflow/flow-go/admin/commands"
	"github.com/onflow/flow-go/admin/commands/common"
	storageCommands "github.com/onflow/flow-go/admin/commands/storage"
	"github.com/onflow/flow-go/cmd/build"
	"github.com/onflow/flow-go/consensus/hotstuff/persister"
	"github.com/onflow/flow-go/fvm"
	"github.com/onflow/flow-go/model/bootstrap"
	"github.com/onflow/flow-go/model/flow"
	"github.com/onflow/flow-go/model/flow/filter"
	"github.com/onflow/flow-go/module"
	"github.com/onflow/flow-go/module/component"
	"github.com/onflow/flow-go/module/id"
	"github.com/onflow/flow-go/module/irrecoverable"
	"github.com/onflow/flow-go/module/local"
	"github.com/onflow/flow-go/module/mempool/herocache"
	"github.com/onflow/flow-go/module/metrics"
	"github.com/onflow/flow-go/module/synchronization"
	"github.com/onflow/flow-go/module/trace"
	"github.com/onflow/flow-go/module/util"
	"github.com/onflow/flow-go/network"
	netcache "github.com/onflow/flow-go/network/cache"
	"github.com/onflow/flow-go/network/p2p"
	"github.com/onflow/flow-go/network/p2p/conduit"
	"github.com/onflow/flow-go/network/p2p/dns"
	"github.com/onflow/flow-go/network/p2p/unicast"
	"github.com/onflow/flow-go/network/topology"
	"github.com/onflow/flow-go/state/protocol"
	badgerState "github.com/onflow/flow-go/state/protocol/badger"
	"github.com/onflow/flow-go/state/protocol/events"
	"github.com/onflow/flow-go/state/protocol/events/gadgets"
	"github.com/onflow/flow-go/state/protocol/inmem"
	"github.com/onflow/flow-go/storage"
	bstorage "github.com/onflow/flow-go/storage/badger"
	"github.com/onflow/flow-go/storage/badger/operation"
	sutil "github.com/onflow/flow-go/storage/util"
	"github.com/onflow/flow-go/utils/debug"
	"github.com/onflow/flow-go/utils/io"
	"github.com/onflow/flow-go/utils/logging"
)

const (
	NetworkComponent        = "network"
	ConduitFactoryComponent = "conduit-factory"
)

type Metrics struct {
	Network        module.NetworkMetrics
	Engine         module.EngineMetrics
	Compliance     module.ComplianceMetrics
	Cache          module.CacheMetrics
	Mempool        module.MempoolMetrics
	CleanCollector module.CleanerMetrics
}

type Storage = storage.All

type namedModuleFunc struct {
	fn   BuilderFunc
	name string
}

type namedComponentFunc struct {
	fn   ReadyDoneFactory
	name string
}

// FlowNodeBuilder is the default builder struct used for all flow nodes
// It runs a node process with following structure, in sequential order
// Base inits (network, storage, state, logger)
//   PostInit handlers, if any
// Components handlers, if any, wait sequentially
// Run() <- main loop
// Components destructors, if any
// The initialization can be proceeded and succeeded with  PreInit and PostInit functions that allow customization
// of the process in case of nodes such as the unstaked access node where the NodeInfo is not part of the genesis data
type FlowNodeBuilder struct {
	*NodeConfig
	flags                    *pflag.FlagSet
	modules                  []namedModuleFunc
	components               []namedComponentFunc
	postShutdownFns          []func() error
	preInitFns               []BuilderFunc
	postInitFns              []BuilderFunc
	extraFlagCheck           func() error
	adminCommandBootstrapper *admin.CommandRunnerBootstrapper
	adminCommands            map[string]func(config *NodeConfig) commands.AdminCommand
	componentBuilder         component.ComponentManagerBuilder
}

func (fnb *FlowNodeBuilder) BaseFlags() {
	defaultConfig := DefaultBaseConfig()

	// bind configuration parameters
	fnb.flags.StringVar(&fnb.BaseConfig.nodeIDHex, "nodeid", defaultConfig.nodeIDHex, "identity of our node")
	fnb.flags.StringVar(&fnb.BaseConfig.BindAddr, "bind", defaultConfig.BindAddr, "address to bind on")
	fnb.flags.StringVarP(&fnb.BaseConfig.BootstrapDir, "bootstrapdir", "b", defaultConfig.BootstrapDir, "path to the bootstrap directory")
	fnb.flags.StringVarP(&fnb.BaseConfig.datadir, "datadir", "d", defaultConfig.datadir, "directory to store the public database (protocol state)")
	fnb.flags.StringVar(&fnb.BaseConfig.secretsdir, "secretsdir", defaultConfig.secretsdir, "directory to store private database (secrets)")
	fnb.flags.StringVarP(&fnb.BaseConfig.level, "loglevel", "l", defaultConfig.level, "level for logging output")
	fnb.flags.DurationVar(&fnb.BaseConfig.PeerUpdateInterval, "peerupdate-interval", defaultConfig.PeerUpdateInterval, "how often to refresh the peer connections for the node")
	fnb.flags.DurationVar(&fnb.BaseConfig.UnicastMessageTimeout, "unicast-timeout", defaultConfig.UnicastMessageTimeout, "how long a unicast transmission can take to complete")
	fnb.flags.UintVarP(&fnb.BaseConfig.metricsPort, "metricport", "m", defaultConfig.metricsPort, "port for /metrics endpoint")
	fnb.flags.BoolVar(&fnb.BaseConfig.profilerEnabled, "profiler-enabled", defaultConfig.profilerEnabled, "whether to enable the auto-profiler")
	fnb.flags.StringVar(&fnb.BaseConfig.profilerDir, "profiler-dir", defaultConfig.profilerDir, "directory to create auto-profiler profiles")
	fnb.flags.DurationVar(&fnb.BaseConfig.profilerInterval, "profiler-interval", defaultConfig.profilerInterval,
		"the interval between auto-profiler runs")
	fnb.flags.DurationVar(&fnb.BaseConfig.profilerDuration, "profiler-duration", defaultConfig.profilerDuration,
		"the duration to run the auto-profile for")
	fnb.flags.IntVar(&fnb.BaseConfig.profilerMemProfileRate, "profiler-mem-profile-rate", defaultConfig.profilerMemProfileRate,
		"controls the fraction of memory allocations that are recorded and reported in the memory profile. 0 means turn off heap profiling entirely")
	fnb.flags.BoolVar(&fnb.BaseConfig.tracerEnabled, "tracer-enabled", defaultConfig.tracerEnabled,
		"whether to enable tracer")
	fnb.flags.UintVar(&fnb.BaseConfig.tracerSensitivity, "tracer-sensitivity", defaultConfig.tracerSensitivity,
		"adjusts the level of sampling when tracing is enabled. 0 means capture everything, higher value results in less samples")

	fnb.flags.StringVar(&fnb.BaseConfig.AdminAddr, "admin-addr", defaultConfig.AdminAddr, "address to bind on for admin HTTP server")
	fnb.flags.StringVar(&fnb.BaseConfig.AdminCert, "admin-cert", defaultConfig.AdminCert, "admin cert file (for TLS)")
	fnb.flags.StringVar(&fnb.BaseConfig.AdminKey, "admin-key", defaultConfig.AdminKey, "admin key file (for TLS)")
	fnb.flags.StringVar(&fnb.BaseConfig.AdminClientCAs, "admin-client-certs", defaultConfig.AdminClientCAs, "admin client certs (for mutual TLS)")

	fnb.flags.DurationVar(&fnb.BaseConfig.DNSCacheTTL, "dns-cache-ttl", defaultConfig.DNSCacheTTL, "time-to-live for dns cache")
	fnb.flags.StringSliceVar(&fnb.BaseConfig.PreferredUnicastProtocols, "preferred-unicast-protocols", nil, "preferred unicast protocols in ascending order of preference")
	fnb.flags.Uint32Var(&fnb.BaseConfig.NetworkReceivedMessageCacheSize, "networking-receive-cache-size", p2p.DefaultReceiveCacheSize,
		"incoming message cache size at networking layer")
	fnb.flags.UintVar(&fnb.BaseConfig.guaranteesCacheSize, "guarantees-cache-size", bstorage.DefaultCacheSize, "collection guarantees cache size")
	fnb.flags.UintVar(&fnb.BaseConfig.receiptsCacheSize, "receipts-cache-size", bstorage.DefaultCacheSize, "receipts cache size")
	fnb.flags.StringVar(&fnb.BaseConfig.TopologyProtocolName, "topology", defaultConfig.TopologyProtocolName, "networking overlay topology")
	fnb.flags.Float64Var(&fnb.BaseConfig.TopologyEdgeProbability, "topology-edge-probability", defaultConfig.TopologyEdgeProbability,
		"pairwise edge probability between nodes in topology")

	// dynamic node startup flags
	fnb.flags.StringVar(&fnb.BaseConfig.DynamicStartupANPubkey, "dynamic-startup-access-publickey", "", "the public key of the trusted secure access node to connect to when using dynamic-startup, this access node must be staked")
	fnb.flags.StringVar(&fnb.BaseConfig.DynamicStartupANAddress, "dynamic-startup-access-address", "", "the access address of the trusted secure access node to connect to when using dynamic-startup, this access node must be staked")
	fnb.flags.StringVar(&fnb.BaseConfig.DynamicStartupEpochPhase, "dynamic-startup-epoch-phase", "EpochPhaseSetup", "the target epoch phase for dynamic startup <EpochPhaseStaking|EpochPhaseSetup|EpochPhaseCommitted")
	fnb.flags.StringVar(&fnb.BaseConfig.DynamicStartupEpoch, "dynamic-startup-epoch", "current", "the target epoch for dynamic-startup, use \"current\" to start node in the current epoch")
	fnb.flags.DurationVar(&fnb.BaseConfig.DynamicStartupSleepInterval, "dynamic-startup-sleep-interval", time.Minute, "the interval in which the node will check if it can start")

	fnb.flags.BoolVar(&fnb.BaseConfig.InsecureSecretsDB, "insecure-secrets-db", false, "allow the node to start up without an secrets DB encryption key")
	fnb.flags.BoolVar(&fnb.BaseConfig.HeroCacheMetricsEnable, "herocache-metrics-collector", false, "enables herocache metrics collection")

	// sync core flags
	fnb.flags.DurationVar(&fnb.BaseConfig.SyncCoreConfig.RetryInterval, "sync-retry-interval", defaultConfig.SyncCoreConfig.RetryInterval, "the initial interval before we retry a sync request, uses exponential backoff")
	fnb.flags.UintVar(&fnb.BaseConfig.SyncCoreConfig.Tolerance, "sync-tolerance", defaultConfig.SyncCoreConfig.Tolerance, "determines how big of a difference in block heights we tolerate before actively syncing with range requests")
	fnb.flags.UintVar(&fnb.BaseConfig.SyncCoreConfig.MaxAttempts, "sync-max-attempts", defaultConfig.SyncCoreConfig.MaxAttempts, "the maximum number of attempts we make for each requested block/height before discarding")
	fnb.flags.UintVar(&fnb.BaseConfig.SyncCoreConfig.MaxSize, "sync-max-size", defaultConfig.SyncCoreConfig.MaxSize, "the maximum number of blocks we request in the same block request message")
	fnb.flags.UintVar(&fnb.BaseConfig.SyncCoreConfig.MaxRequests, "sync-max-requests", defaultConfig.SyncCoreConfig.MaxRequests, "the maximum number of requests we send during each scanning period")

	fnb.flags.Uint64Var(&fnb.BaseConfig.ComplianceConfig.SkipNewProposalsThreshold, "compliance-skip-proposals-threshold", defaultConfig.ComplianceConfig.SkipNewProposalsThreshold, "threshold at which new proposals are discarded rather than cached, if their height is this much above local finalized height")
}

func (fnb *FlowNodeBuilder) EnqueuePingService() {
	fnb.Component("ping service", func(node *NodeConfig) (module.ReadyDoneAware, error) {
		pingLibP2PProtocolID := unicast.PingProtocolId(node.SporkID)

		// setup the Ping provider to return the software version and the sealed block height
		pingInfoProvider := &p2p.PingInfoProviderImpl{
			SoftwareVersionFun: func() string {
				return build.Semver()
			},
			SealedBlockHeightFun: func() (uint64, error) {
				head, err := node.State.Sealed().Head()
				if err != nil {
					return 0, err
				}
				return head.Height, nil
			},
			HotstuffViewFun: func() (uint64, error) {
				return 0, fmt.Errorf("hotstuff view reporting disabled")
			},
		}

		// only consensus roles will need to report hotstuff view
		if fnb.BaseConfig.NodeRole == flow.RoleConsensus.String() {
			// initialize the persister
			persist := persister.New(node.DB, node.RootChainID)

			pingInfoProvider.HotstuffViewFun = func() (uint64, error) {
				curView, err := persist.GetStarted()
				if err != nil {
					return 0, err
				}

				return curView, nil
			}
		}

		pingService, err := node.Network.RegisterPingService(pingLibP2PProtocolID, pingInfoProvider)

		node.PingService = pingService

		return &module.NoopReadyDoneAware{}, err
	})
}

func (fnb *FlowNodeBuilder) EnqueueResolver() {
	fnb.Component("resolver", func(node *NodeConfig) (module.ReadyDoneAware, error) {
		var dnsIpCacheMetricsCollector module.HeroCacheMetrics = metrics.NewNoopCollector()
		var dnsTxtCacheMetricsCollector module.HeroCacheMetrics = metrics.NewNoopCollector()
		if fnb.HeroCacheMetricsEnable {
			dnsIpCacheMetricsCollector = metrics.NetworkDnsIpCacheMetricsFactory(fnb.MetricsRegisterer)
			dnsTxtCacheMetricsCollector = metrics.NetworkDnsTxtCacheMetricsFactory(fnb.MetricsRegisterer)
		}

		cache := herocache.NewDNSCache(
			dns.DefaultCacheSize,
			node.Logger,
			dnsIpCacheMetricsCollector,
			dnsTxtCacheMetricsCollector,
		)

		resolver := dns.NewResolver(
			node.Logger,
			fnb.Metrics.Network,
			cache,
			dns.WithTTL(fnb.BaseConfig.DNSCacheTTL))

		fnb.Resolver = resolver
		return resolver, nil
	})
}

func (fnb *FlowNodeBuilder) EnqueueNetworkInit() {
<<<<<<< HEAD
	fnb.Component("network", func(node *NodeConfig) (module.ReadyDoneAware, error) {
		// NOTE: if the codec used in the network component is ever changed any code relying on
		// the message format specific to the codec must be updated. i.e: the AuthorizedSenderValidator.
		codec := cborcodec.NewCodec()
=======
	fnb.Component(ConduitFactoryComponent, func(node *NodeConfig) (module.ReadyDoneAware, error) {
		cf := conduit.NewDefaultConduitFactory()
		fnb.ConduitFactory = cf
>>>>>>> f93a3139

		return cf, nil
	})
	fnb.Component(NetworkComponent, func(node *NodeConfig) (module.ReadyDoneAware, error) {
		return fnb.InitFlowNetworkWithConduitFactory(node, fnb.ConduitFactory)
	})
}

func (fnb *FlowNodeBuilder) InitFlowNetworkWithConduitFactory(node *NodeConfig, cf network.ConduitFactory) (network.Network, error) {
	myAddr := fnb.NodeConfig.Me.Address()
	if fnb.BaseConfig.BindAddr != NotSet {
		myAddr = fnb.BaseConfig.BindAddr
	}

	libP2PNodeFactory := p2p.DefaultLibP2PNodeFactory(
		fnb.Logger,
		myAddr,
		fnb.NetworkKey,
		fnb.SporkID,
		fnb.IdentityProvider,
		fnb.Metrics.Network,
		fnb.Resolver,
		fnb.BaseConfig.NodeRole,
	)

	var mwOpts []p2p.MiddlewareOption
	if len(fnb.MsgValidators) > 0 {
		mwOpts = append(mwOpts, p2p.WithMessageValidators(fnb.MsgValidators...))
	}

	// run peer manager with the specified interval and let it also prune connections
	peerManagerFactory := p2p.PeerManagerFactory([]p2p.Option{p2p.WithInterval(fnb.PeerUpdateInterval)})
	mwOpts = append(mwOpts,
		p2p.WithPeerManager(peerManagerFactory),
		p2p.WithPreferredUnicastProtocols(unicast.ToProtocolNames(fnb.PreferredUnicastProtocols)),
	)

	fnb.Middleware = p2p.NewMiddleware(
		fnb.Logger,
		libP2PNodeFactory,
		fnb.Me.NodeID(),
		fnb.Metrics.Network,
		fnb.SporkID,
		fnb.BaseConfig.UnicastMessageTimeout,
		fnb.IDTranslator,
		mwOpts...,
	)

	subscriptionManager := p2p.NewChannelSubscriptionManager(fnb.Middleware)

	topologyFactory, err := topology.Factory(topology.Name(fnb.TopologyProtocolName))
	if err != nil {
		return nil, fmt.Errorf("could not retrieve topology factory for %s: %w", fnb.TopologyProtocolName, err)
	}
	top, err := topologyFactory(fnb.NodeID, fnb.Logger, fnb.State, fnb.TopologyEdgeProbability)
	if err != nil {
		return nil, fmt.Errorf("could not create topology: %w", err)
	}
	topologyCache := topology.NewCache(fnb.Logger, top)

	var heroCacheCollector module.HeroCacheMetrics = metrics.NewNoopCollector()
	if fnb.HeroCacheMetricsEnable {
		heroCacheCollector = metrics.NetworkReceiveCacheMetricsFactory(fnb.MetricsRegisterer)
	}

	receiveCache := netcache.NewHeroReceiveCache(fnb.NetworkReceivedMessageCacheSize,
		fnb.Logger,
		heroCacheCollector)

	err = node.Metrics.Mempool.Register(metrics.ResourceNetworkingReceiveCache, receiveCache.Size)
	if err != nil {
		return nil, fmt.Errorf("could not register networking receive cache metric: %w", err)
	}

	// creates network instance
	net, err := p2p.NewNetwork(fnb.Logger,
		fnb.CodecFactory(),
		fnb.Me,
		func() (network.Middleware, error) { return fnb.Middleware, nil },
		topologyCache,
		subscriptionManager,
		fnb.Metrics.Network,
		fnb.IdentityProvider,
		receiveCache,
		p2p.WithConduitFactory(cf),
	)
	if err != nil {
		return nil, fmt.Errorf("could not initialize network: %w", err)
	}

	fnb.Network = net

	idEvents := gadgets.NewIdentityDeltas(fnb.Middleware.UpdateNodeAddresses)
	fnb.ProtocolEvents.AddConsumer(idEvents)

	return net, nil
}

func (fnb *FlowNodeBuilder) EnqueueMetricsServerInit() {
	fnb.Component("metrics server", func(node *NodeConfig) (module.ReadyDoneAware, error) {
		server := metrics.NewServer(fnb.Logger, fnb.BaseConfig.metricsPort, fnb.BaseConfig.profilerEnabled)
		return server, nil
	})
}

func (fnb *FlowNodeBuilder) EnqueueAdminServerInit() {
	if fnb.AdminAddr != NotSet {
		if (fnb.AdminCert != NotSet || fnb.AdminKey != NotSet || fnb.AdminClientCAs != NotSet) &&
			!(fnb.AdminCert != NotSet && fnb.AdminKey != NotSet && fnb.AdminClientCAs != NotSet) {
			fnb.Logger.Fatal().Msg("admin cert / key and client certs must all be provided to enable mutual TLS")
		}
		fnb.RegisterDefaultAdminCommands()
		fnb.Component("admin server", func(node *NodeConfig) (module.ReadyDoneAware, error) {
			// set up all admin commands
			for commandName, commandFunc := range fnb.adminCommands {
				command := commandFunc(fnb.NodeConfig)
				fnb.adminCommandBootstrapper.RegisterHandler(commandName, command.Handler)
				fnb.adminCommandBootstrapper.RegisterValidator(commandName, command.Validator)
			}

			var opts []admin.CommandRunnerOption

			if node.AdminCert != NotSet {
				serverCert, err := tls.LoadX509KeyPair(node.AdminCert, node.AdminKey)
				if err != nil {
					return nil, err
				}
				clientCAs, err := ioutil.ReadFile(node.AdminClientCAs)
				if err != nil {
					return nil, err
				}
				certPool := x509.NewCertPool()
				certPool.AppendCertsFromPEM(clientCAs)
				config := &tls.Config{
					MinVersion:   tls.VersionTLS13,
					Certificates: []tls.Certificate{serverCert},
					ClientAuth:   tls.RequireAndVerifyClientCert,
					ClientCAs:    certPool,
				}

				opts = append(opts, admin.WithTLS(config))
			}

			command_runner := fnb.adminCommandBootstrapper.Bootstrap(fnb.Logger, fnb.AdminAddr, opts...)

			return command_runner, nil
		})
	}
}

func (fnb *FlowNodeBuilder) RegisterBadgerMetrics() error {
	return metrics.RegisterBadgerMetrics()
}

func (fnb *FlowNodeBuilder) EnqueueTracer() {
	fnb.Component("tracer", func(node *NodeConfig) (module.ReadyDoneAware, error) {
		return fnb.Tracer, nil
	})
}

func (fnb *FlowNodeBuilder) ParseAndPrintFlags() error {
	// parse configuration parameters
	pflag.Parse()

	// print all flags
	log := fnb.Logger.Info()

	pflag.VisitAll(func(flag *pflag.Flag) {
		log = log.Str(flag.Name, flag.Value.String())
	})

	log.Msg("flags loaded")

	return fnb.extraFlagsValidation()
}

func (fnb *FlowNodeBuilder) ValidateFlags(f func() error) NodeBuilder {
	fnb.extraFlagCheck = f
	return fnb
}

func (fnb *FlowNodeBuilder) PrintBuildVersionDetails() {
	fnb.Logger.Info().Str("version", build.Semver()).Str("commit", build.Commit()).Msg("build details")
}

func (fnb *FlowNodeBuilder) initNodeInfo() {
	if fnb.BaseConfig.nodeIDHex == NotSet {
		fnb.Logger.Fatal().Msg("cannot start without node ID")
	}

	nodeID, err := flow.HexStringToIdentifier(fnb.BaseConfig.nodeIDHex)
	if err != nil {
		fnb.Logger.Fatal().Err(err).Msgf("could not parse node ID from string: %v", fnb.BaseConfig.nodeIDHex)
	}

	info, err := LoadPrivateNodeInfo(fnb.BaseConfig.BootstrapDir, nodeID)
	if err != nil {
		fnb.Logger.Fatal().Err(err).Msg("failed to load private node info")
	}

	fnb.NodeID = nodeID
	fnb.NetworkKey = info.NetworkPrivKey.PrivateKey
	fnb.StakingKey = info.StakingPrivKey.PrivateKey
}

func (fnb *FlowNodeBuilder) initLogger() {
	// configure logger with standard level, node ID and UTC timestamp
	zerolog.TimestampFunc = func() time.Time { return time.Now().UTC() }
	log := fnb.Logger.With().
		Timestamp().
		Str("node_role", fnb.BaseConfig.NodeRole).
		Str("node_id", fnb.NodeID.String()).
		Logger()

	log.Info().Msgf("flow %s node starting up", fnb.BaseConfig.NodeRole)

	// parse config log level and apply to logger
	lvl, err := zerolog.ParseLevel(strings.ToLower(fnb.BaseConfig.level))
	if err != nil {
		log.Fatal().Err(err).Msg("invalid log level")
	}
	// loglevel is set to debug, then overridden by SetGlobalLevel. this allows admin commands to
	// modify the level during runtime
	log = log.Level(zerolog.DebugLevel)
	zerolog.SetGlobalLevel(lvl)

	fnb.Logger = log
}

func (fnb *FlowNodeBuilder) initMetrics() {

	fnb.Tracer = trace.NewNoopTracer()
	if fnb.BaseConfig.tracerEnabled {
		serviceName := fnb.BaseConfig.NodeRole + "-" + fnb.BaseConfig.nodeIDHex[:8]
		tracer, err := trace.NewTracer(fnb.Logger,
			serviceName,
			fnb.RootChainID.String(),
			fnb.tracerSensitivity)
		fnb.MustNot(err).Msg("could not initialize tracer")
		fnb.Logger.Info().Msg("Tracer Started")
		fnb.Tracer = tracer
	}

	fnb.Metrics = Metrics{
		Network:        metrics.NewNoopCollector(),
		Engine:         metrics.NewNoopCollector(),
		Compliance:     metrics.NewNoopCollector(),
		Cache:          metrics.NewNoopCollector(),
		Mempool:        metrics.NewNoopCollector(),
		CleanCollector: metrics.NewNoopCollector(),
	}
	if fnb.BaseConfig.MetricsEnabled {
		fnb.MetricsRegisterer = prometheus.DefaultRegisterer

		mempools := metrics.NewMempoolCollector(5 * time.Second)

		fnb.Metrics = Metrics{
			Network:    metrics.NewNetworkCollector(),
			Engine:     metrics.NewEngineCollector(),
			Compliance: metrics.NewComplianceCollector(),
			// CacheControl metrics has been causing memory abuse, disable for now
			// Cache:          metrics.NewCacheCollector(fnb.RootChainID),
			Cache:          metrics.NewNoopCollector(),
			CleanCollector: metrics.NewCleanerCollector(),
			Mempool:        mempools,
		}

		// registers mempools as a Component so that its Ready method is invoked upon startup
		fnb.Component("mempools metrics", func(node *NodeConfig) (module.ReadyDoneAware, error) {
			return mempools, nil
		})
	}
}

func (fnb *FlowNodeBuilder) initProfiler() {
	// note: by default the Golang heap profiling rate is on and can be set even if the profiler is NOT enabled
	runtime.MemProfileRate = fnb.BaseConfig.profilerMemProfileRate

	profiler, err := debug.NewAutoProfiler(
		fnb.Logger,
		fnb.BaseConfig.profilerDir,
		fnb.BaseConfig.profilerInterval,
		fnb.BaseConfig.profilerDuration,
		fnb.BaseConfig.profilerEnabled,
	)
	fnb.MustNot(err).Msg("could not initialize profiler")
	fnb.Component("profiler", func(node *NodeConfig) (module.ReadyDoneAware, error) {
		return profiler, nil
	})
}

func (fnb *FlowNodeBuilder) initDB() {

	// if a db has been passed in, use that instead of creating one
	if fnb.BaseConfig.db != nil {
		fnb.DB = fnb.BaseConfig.db
		return
	}

	// Pre-create DB path (Badger creates only one-level dirs)
	err := os.MkdirAll(fnb.BaseConfig.datadir, 0700)
	fnb.MustNot(err).Str("dir", fnb.BaseConfig.datadir).Msg("could not create datadir")

	log := sutil.NewLogger(fnb.Logger)

	// we initialize the database with options that allow us to keep the maximum
	// item size in the trie itself (up to 1MB) and where we keep all level zero
	// tables in-memory as well; this slows down compaction and increases memory
	// usage, but it improves overall performance and disk i/o
	opts := badger.
		DefaultOptions(fnb.BaseConfig.datadir).
		WithKeepL0InMemory(true).
		WithLogger(log).

		// the ValueLogFileSize option specifies how big the value of a
		// key-value pair is allowed to be saved into badger.
		// exceeding this limit, will fail with an error like this:
		// could not store data: Value with size <xxxx> exceeded 1073741824 limit
		// Maximum value size is 10G, needed by execution node
		// TODO: finding a better max value for each node type
		WithValueLogFileSize(128 << 23).
		WithValueLogMaxEntries(100000) // Default is 1000000

	publicDB, err := bstorage.InitPublic(opts)
	fnb.MustNot(err).Msg("could not open public db")
	fnb.DB = publicDB

	fnb.ShutdownFunc(func() error {
		if err := fnb.DB.Close(); err != nil {
			return fmt.Errorf("error closing protocol database: %w", err)
		}
		return nil
	})
}

func (fnb *FlowNodeBuilder) initSecretsDB() {

	// if the secrets DB is disabled (only applicable for Consensus Follower,
	// which makes use of this same logic), skip this initialization
	if !fnb.BaseConfig.secretsDBEnabled {
		return
	}

	if fnb.BaseConfig.secretsdir == NotSet {
		fnb.Logger.Fatal().Msgf("missing required flag '--secretsdir'")
	}

	err := os.MkdirAll(fnb.BaseConfig.secretsdir, 0700)
	fnb.MustNot(err).Str("dir", fnb.BaseConfig.secretsdir).Msg("could not create secrets db dir")

	log := sutil.NewLogger(fnb.Logger)

	opts := badger.DefaultOptions(fnb.BaseConfig.secretsdir).WithLogger(log)

	// NOTE: SN nodes need to explicitly set --insecure-secrets-db to true in order to
	// disable secrets database encryption
	if fnb.NodeRole == flow.RoleConsensus.String() && fnb.InsecureSecretsDB {
		fnb.Logger.Warn().Msg("starting with secrets database encryption disabled")
	} else {
		encryptionKey, err := loadSecretsEncryptionKey(fnb.BootstrapDir, fnb.NodeID)
		if errors.Is(err, os.ErrNotExist) {
			if fnb.NodeRole == flow.RoleConsensus.String() {
				// missing key is a fatal error for SN nodes
				fnb.Logger.Fatal().Err(err).Msg("secrets db encryption key not found")
			} else {
				fnb.Logger.Warn().Msg("starting with secrets database encryption disabled")
			}
		} else if err != nil {
			fnb.Logger.Fatal().Err(err).Msg("failed to read secrets db encryption key")
		} else {
			opts = opts.WithEncryptionKey(encryptionKey)
		}
	}

	secretsDB, err := bstorage.InitSecret(opts)
	fnb.MustNot(err).Msg("could not open secrets db")
	fnb.SecretsDB = secretsDB

	fnb.ShutdownFunc(func() error {
		if err := fnb.SecretsDB.Close(); err != nil {
			return fmt.Errorf("error closing secrets database: %w", err)
		}
		return nil
	})
}

func (fnb *FlowNodeBuilder) initStorage() {

	// in order to void long iterations with big keys when initializing with an
	// already populated database, we bootstrap the initial maximum key size
	// upon starting
	err := operation.RetryOnConflict(fnb.DB.Update, func(tx *badger.Txn) error {
		return operation.InitMax(tx)
	})
	fnb.MustNot(err).Msg("could not initialize max tracker")

	headers := bstorage.NewHeaders(fnb.Metrics.Cache, fnb.DB)
	guarantees := bstorage.NewGuarantees(fnb.Metrics.Cache, fnb.DB, fnb.BaseConfig.guaranteesCacheSize)
	seals := bstorage.NewSeals(fnb.Metrics.Cache, fnb.DB)
	results := bstorage.NewExecutionResults(fnb.Metrics.Cache, fnb.DB)
	receipts := bstorage.NewExecutionReceipts(fnb.Metrics.Cache, fnb.DB, results, fnb.BaseConfig.receiptsCacheSize)
	index := bstorage.NewIndex(fnb.Metrics.Cache, fnb.DB)
	payloads := bstorage.NewPayloads(fnb.DB, index, guarantees, seals, receipts, results)
	blocks := bstorage.NewBlocks(fnb.DB, headers, payloads)
	transactions := bstorage.NewTransactions(fnb.Metrics.Cache, fnb.DB)
	collections := bstorage.NewCollections(fnb.DB, transactions)
	setups := bstorage.NewEpochSetups(fnb.Metrics.Cache, fnb.DB)
	commits := bstorage.NewEpochCommits(fnb.Metrics.Cache, fnb.DB)
	statuses := bstorage.NewEpochStatuses(fnb.Metrics.Cache, fnb.DB)

	fnb.Storage = Storage{
		Headers:      headers,
		Guarantees:   guarantees,
		Receipts:     receipts,
		Results:      results,
		Seals:        seals,
		Index:        index,
		Payloads:     payloads,
		Blocks:       blocks,
		Transactions: transactions,
		Collections:  collections,
		Setups:       setups,
		EpochCommits: commits,
		Statuses:     statuses,
	}
}

func (fnb *FlowNodeBuilder) InitIDProviders() {
	fnb.Module("id providers", func(node *NodeConfig) error {
		idCache, err := p2p.NewProtocolStateIDCache(node.Logger, node.State, node.ProtocolEvents)
		if err != nil {
			return err
		}

		node.IdentityProvider = idCache
		node.IDTranslator = idCache
		node.SyncEngineIdentifierProvider = id.NewIdentityFilterIdentifierProvider(
			filter.And(
				filter.HasRole(flow.RoleConsensus),
				filter.Not(filter.HasNodeID(node.Me.NodeID())),
				p2p.NotEjectedFilter,
			),
			idCache,
		)
		return nil
	})
}

func (fnb *FlowNodeBuilder) initState() {
	fnb.ProtocolEvents = events.NewDistributor()

	isBootStrapped, err := badgerState.IsBootstrapped(fnb.DB)
	fnb.MustNot(err).Msg("failed to determine whether database contains bootstrapped state")

	if isBootStrapped {
		fnb.Logger.Info().Msg("opening already bootstrapped protocol state")
		state, err := badgerState.OpenState(
			fnb.Metrics.Compliance,
			fnb.DB,
			fnb.Storage.Headers,
			fnb.Storage.Seals,
			fnb.Storage.Results,
			fnb.Storage.Blocks,
			fnb.Storage.Setups,
			fnb.Storage.EpochCommits,
			fnb.Storage.Statuses,
		)
		fnb.MustNot(err).Msg("could not open protocol state")
		fnb.State = state

		// set root snapshot field
		rootBlock, err := state.Params().Root()
		fnb.MustNot(err).Msg("could not get root block from protocol state")
		rootSnapshot := state.AtBlockID(rootBlock.ID())
		fnb.setRootSnapshot(rootSnapshot)
	} else {
		// Bootstrap!
		fnb.Logger.Info().Msg("bootstrapping empty protocol state")

		// if no root snapshot is configured, attempt to load the file from disk
		var rootSnapshot = fnb.RootSnapshot
		if rootSnapshot == nil {
			fnb.Logger.Info().Msgf("loading root protocol state snapshot from disk")
			rootSnapshot, err = loadRootProtocolSnapshot(fnb.BaseConfig.BootstrapDir)
			fnb.MustNot(err).Msg("failed to read protocol snapshot from disk")
		}
		// set root snapshot fields
		fnb.setRootSnapshot(rootSnapshot)

		// generate bootstrap config options as per NodeConfig
		var options []badgerState.BootstrapConfigOptions
		if fnb.SkipNwAddressBasedValidations {
			options = append(options, badgerState.SkipNetworkAddressValidation)
		}

		fnb.State, err = badgerState.Bootstrap(
			fnb.Metrics.Compliance,
			fnb.DB,
			fnb.Storage.Headers,
			fnb.Storage.Seals,
			fnb.Storage.Results,
			fnb.Storage.Blocks,
			fnb.Storage.Setups,
			fnb.Storage.EpochCommits,
			fnb.Storage.Statuses,
			fnb.RootSnapshot,
			options...,
		)
		fnb.MustNot(err).Msg("could not bootstrap protocol state")

		fnb.Logger.Info().
			Hex("root_result_id", logging.Entity(fnb.RootResult)).
			Hex("root_state_commitment", fnb.RootSeal.FinalState[:]).
			Hex("root_block_id", logging.Entity(fnb.RootBlock)).
			Uint64("root_block_height", fnb.RootBlock.Header.Height).
			Msg("protocol state bootstrapped")
	}

	// initialize local if it hasn't been initialized yet
	if fnb.Me == nil {
		fnb.initLocal()
	}

	lastFinalized, err := fnb.State.Final().Head()
	fnb.MustNot(err).Msg("could not get last finalized block header")
	fnb.Logger.Info().
		Hex("root_block_id", logging.Entity(fnb.RootBlock)).
		Uint64("root_block_height", fnb.RootBlock.Header.Height).
		Hex("finalized_block_id", logging.Entity(lastFinalized)).
		Uint64("finalized_block_height", lastFinalized.Height).
		Msg("successfully opened protocol state")
}

// setRootSnapshot sets the root snapshot field and all related fields in the NodeConfig.
func (fnb *FlowNodeBuilder) setRootSnapshot(rootSnapshot protocol.Snapshot) {
	var err error

	// validate the root snapshot QCs
	err = badgerState.IsValidRootSnapshotQCs(rootSnapshot)
	fnb.MustNot(err).Msg("failed to validate root snapshot QCs")

	fnb.RootSnapshot = rootSnapshot
	// cache properties of the root snapshot, for convenience
	fnb.RootResult, fnb.RootSeal, err = fnb.RootSnapshot.SealedResult()
	fnb.MustNot(err).Msg("failed to read root sealed result")
	sealingSegment, err := fnb.RootSnapshot.SealingSegment()
	fnb.MustNot(err).Msg("failed to read root sealing segment")
	fnb.RootBlock = sealingSegment.Highest()
	fnb.RootQC, err = fnb.RootSnapshot.QuorumCertificate()
	fnb.MustNot(err).Msg("failed to read root qc")
	fnb.RootChainID = fnb.RootBlock.Header.ChainID
	fnb.SporkID, err = fnb.RootSnapshot.Params().SporkID()
	fnb.MustNot(err)
}

func (fnb *FlowNodeBuilder) initLocal() {
	// Verify that my ID (as given in the configuration) is known to the network
	// (i.e. protocol state). There are two cases that will cause the following error:
	// 1) used the wrong node id, which is not part of the identity list of the finalized state
	// 2) the node id is a new one for a new spork, but the bootstrap data has not been updated.
	myID, err := flow.HexStringToIdentifier(fnb.BaseConfig.nodeIDHex)
	fnb.MustNot(err).Msg("could not parse node identifier")

	self, err := fnb.State.Final().Identity(myID)
	fnb.MustNot(err).Msgf("node identity not found in the identity list of the finalized state: %v", myID)

	// Verify that my role (as given in the configuration) is consistent with the protocol state.
	// We enforce this strictly for MainNet. For other networks (e.g. TestNet or BenchNet), we
	// are lenient, to allow ghost node to run as any role.
	if self.Role.String() != fnb.BaseConfig.NodeRole {
		rootBlockHeader, err := fnb.State.Params().Root()
		fnb.MustNot(err).Msg("could not get root block from protocol state")
		if rootBlockHeader.ChainID == flow.Mainnet {
			fnb.Logger.Fatal().Msgf("running as incorrect role, expected: %v, actual: %v, exiting",
				self.Role.String(),
				fnb.BaseConfig.NodeRole)
		} else {
			fnb.Logger.Warn().Msgf("running as incorrect role, expected: %v, actual: %v, continuing",
				self.Role.String(),
				fnb.BaseConfig.NodeRole)
		}
	}

	// ensure that the configured staking/network keys are consistent with the protocol state
	if !self.NetworkPubKey.Equals(fnb.NetworkKey.PublicKey()) {
		fnb.Logger.Fatal().Msg("configured networking key does not match protocol state")
	}
	if !self.StakingPubKey.Equals(fnb.StakingKey.PublicKey()) {
		fnb.Logger.Fatal().Msg("configured staking key does not match protocol state")
	}

	fnb.Me, err = local.New(self, fnb.StakingKey)
	fnb.MustNot(err).Msg("could not initialize local")
}

func (fnb *FlowNodeBuilder) initFvmOptions() {
	blockFinder := fvm.NewBlockFinder(fnb.Storage.Headers)
	vmOpts := []fvm.Option{
		fvm.WithChain(fnb.RootChainID.Chain()),
		fvm.WithBlocks(blockFinder),
		fvm.WithAccountStorageLimit(true),
	}
	if fnb.RootChainID == flow.Testnet || fnb.RootChainID == flow.Canary || fnb.RootChainID == flow.Mainnet {
		vmOpts = append(vmOpts,
			fvm.WithTransactionFeesEnabled(true),
		)
	}
	if fnb.RootChainID == flow.Testnet || fnb.RootChainID == flow.Canary || fnb.RootChainID == flow.Localnet || fnb.RootChainID == flow.Benchnet {
		vmOpts = append(vmOpts,
			fvm.WithRestrictedDeployment(false),
		)
	}
	fnb.FvmOptions = vmOpts
}

func (fnb *FlowNodeBuilder) handleModule(v namedModuleFunc) error {
	err := v.fn(fnb.NodeConfig)
	if err != nil {
		return fmt.Errorf("module %s initialization failed: %w", v.name, err)
	}

	fnb.Logger.Info().Str("module", v.name).Msg("module initialization complete")
	return nil
}

// handleComponents registers the component's factory method with the ComponentManager to be run
// when the node starts.
// It uses signal channels to ensure that components are started serially.
func (fnb *FlowNodeBuilder) handleComponents() error {
	// The parent/started channels are used to enforce serial startup.
	// - parent is the started channel of the previous component.
	// - when a component is ready, it closes its started channel by calling the provided callback.
	// Components wait for their parent channel to close before starting, this ensures they start
	// up serially, even though the ComponentManager will launch the goroutines in parallel.

	// The first component is always started immediately
	parent := make(chan struct{})
	close(parent)

	// Run all components
	for _, f := range fnb.components {
		started := make(chan struct{})
		err := fnb.handleComponent(f, parent, func() { close(started) })
		if err != nil {
			return err
		}
		parent = started
	}
	return nil
}

// handleComponent constructs a component using the provided ReadyDoneFactory, and registers a
// worker with the ComponentManager to be run when the node is started.
//
// The ComponentManager starts all workers in parallel. Since some components have non-idempotent
// ReadyDoneAware interfaces, we need to ensure that they are started serially. This is accomplished
// using the parentReady channel and the started closure. Components wait for the parentReady channel
// to close before starting, and then call the started callback after they are ready(). The started
// callback closes the parentReady channel of the next component, and so on.
//
// TODO: Instead of this serial startup, components should wait for their depenedencies to be ready
// using their ReadyDoneAware interface. After components are updated to use the idempotent
// ReadyDoneAware interface and explicilty wait for their dependencies to be ready, we can remove
// this channel chaining.
func (fnb *FlowNodeBuilder) handleComponent(v namedComponentFunc, parentReady <-chan struct{}, started func()) error {
	// Add a closure that starts the component when the node is started, and then waits for it to exit
	// gracefully.
	// Startup for all components will happen in parallel, and components can use their dependencies'
	// ReadyDoneAware interface to wait until they are ready.
	fnb.componentBuilder.AddWorker(func(ctx irrecoverable.SignalerContext, ready component.ReadyFunc) {
		// wait for the previous component to be ready before starting
		if err := util.WaitClosed(ctx, parentReady); err != nil {
			return
		}

		logger := fnb.Logger.With().Str("component", v.name).Logger()

		// First, build the component using the factory method.
		readyAware, err := v.fn(fnb.NodeConfig)
		if err != nil {
			ctx.Throw(fmt.Errorf("component %s initialization failed: %w", v.name, err))
		}
		logger.Info().Msg("component initialization complete")

		// if this is a Component, use the Startable interface to start the component, otherwise
		// Ready() will launch it.
		component, isComponent := readyAware.(component.Component)
		if isComponent {
			component.Start(ctx)
		}

		// Wait until the component is ready
		if err := util.WaitClosed(ctx, readyAware.Ready()); err != nil {
			// The context was cancelled. Continue to on to shutdown logic.
			logger.Warn().Msg("component startup aborted")

			// Non-idempotent ReadyDoneAware components trigger shutdown by calling Done(). Don't
			// do that here since it may not be safe if the component is not Ready().
			if !isComponent {
				return
			}
		} else {
			logger.Info().Msg("component startup complete")
			ready()

			// Signal to the next component that we're ready.
			started()
		}

		// Component shutdown is signaled by cancelling its context.
		<-ctx.Done()
		logger.Info().Msg("component shutdown started")

		// Finally, wait until component has finished shutting down.
		<-readyAware.Done()
		logger.Info().Msg("component shutdown complete")
	})

	return nil
}

// ExtraFlags enables binding additional flags beyond those defined in BaseConfig.
func (fnb *FlowNodeBuilder) ExtraFlags(f func(*pflag.FlagSet)) NodeBuilder {
	f(fnb.flags)
	return fnb
}

// Module enables setting up dependencies of the engine with the builder context.
func (fnb *FlowNodeBuilder) Module(name string, f BuilderFunc) NodeBuilder {
	fnb.modules = append(fnb.modules, namedModuleFunc{
		fn:   f,
		name: name,
	})
	return fnb
}

// ShutdownFunc adds a callback function that is called after all components have exited.
func (fnb *FlowNodeBuilder) ShutdownFunc(fn func() error) NodeBuilder {
	fnb.postShutdownFns = append(fnb.postShutdownFns, fn)
	return fnb
}

func (fnb *FlowNodeBuilder) AdminCommand(command string, f func(config *NodeConfig) commands.AdminCommand) NodeBuilder {
	fnb.adminCommands[command] = f
	return fnb
}

// MustNot asserts that the given error must not occur.
//
// If the error is nil, returns a nil log event (which acts as a no-op).
// If the error is not nil, returns a fatal log event containing the error.
func (fnb *FlowNodeBuilder) MustNot(err error) *zerolog.Event {
	if err != nil {
		return fnb.Logger.Fatal().Err(err)
	}
	return nil
}

// Component adds a new component to the node that conforms to the ReadyDoneAware
// interface.
//
// The ReadyDoneFactory may return either a `Component` or `ReadyDoneAware` instance.
// In both cases, the object is started when the node is run, and the node will wait for the
// component to exit gracefully.
func (fnb *FlowNodeBuilder) Component(name string, f ReadyDoneFactory) NodeBuilder {
	fnb.components = append(fnb.components, namedComponentFunc{
		fn:   f,
		name: name,
	})
	return fnb
}

// OverrideComponent adds given builder function to the components set of the node builder. If a builder function with that name
// already exists, it will be overridden.
func (fnb *FlowNodeBuilder) OverrideComponent(name string, f ReadyDoneFactory) NodeBuilder {
	for i := 0; i < len(fnb.components); i++ {
		if fnb.components[i].name == name {
			// found component with the name, override it.
			fnb.components[i] = namedComponentFunc{
				fn:   f,
				name: name,
			}

			return fnb
		}
	}

	// no component found with the same name, hence just adding it.
	return fnb.Component(name, f)
}

func (fnb *FlowNodeBuilder) PreInit(f BuilderFunc) NodeBuilder {
	fnb.preInitFns = append(fnb.preInitFns, f)
	return fnb
}

func (fnb *FlowNodeBuilder) PostInit(f BuilderFunc) NodeBuilder {
	fnb.postInitFns = append(fnb.postInitFns, f)
	return fnb
}

type Option func(*BaseConfig)

func WithBootstrapDir(bootstrapDir string) Option {
	return func(config *BaseConfig) {
		config.BootstrapDir = bootstrapDir
	}
}

func WithBindAddress(bindAddress string) Option {
	return func(config *BaseConfig) {
		config.BindAddr = bindAddress
	}
}

func WithDataDir(dataDir string) Option {
	return func(config *BaseConfig) {
		if config.db == nil {
			config.datadir = dataDir
		}
	}
}

func WithSecretsDBEnabled(enabled bool) Option {
	return func(config *BaseConfig) {
		config.secretsDBEnabled = enabled
	}
}

func WithMetricsEnabled(enabled bool) Option {
	return func(config *BaseConfig) {
		config.MetricsEnabled = enabled
	}
}

func WithSyncCoreConfig(syncConfig synchronization.Config) Option {
	return func(config *BaseConfig) {
		config.SyncCoreConfig = syncConfig
	}
}

func WithLogLevel(level string) Option {
	return func(config *BaseConfig) {
		config.level = level
	}
}

// WithDB takes precedence over WithDataDir and datadir will be set to empty if DB is set using this option
func WithDB(db *badger.DB) Option {
	return func(config *BaseConfig) {
		config.db = db
		config.datadir = ""
	}
}

// FlowNode creates a new Flow node builder with the given name.
func FlowNode(role string, opts ...Option) *FlowNodeBuilder {
	config := DefaultBaseConfig()
	config.NodeRole = role
	for _, opt := range opts {
		opt(config)
	}

	builder := &FlowNodeBuilder{
		NodeConfig: &NodeConfig{
			BaseConfig: *config,
			Logger:     zerolog.New(os.Stderr),
		},
		flags:                    pflag.CommandLine,
		adminCommandBootstrapper: admin.NewCommandRunnerBootstrapper(),
		adminCommands:            make(map[string]func(*NodeConfig) commands.AdminCommand),
		componentBuilder:         component.NewComponentManagerBuilder(),
	}
	return builder
}

func (fnb *FlowNodeBuilder) Initialize() error {
	fnb.PrintBuildVersionDetails()

	fnb.BaseFlags()

	if err := fnb.ParseAndPrintFlags(); err != nil {
		return err
	}

	// ID providers must be initialized before the network
	fnb.InitIDProviders()

	fnb.EnqueueResolver()

	fnb.EnqueueNetworkInit()

	fnb.EnqueuePingService()

	if fnb.MetricsEnabled {
		fnb.EnqueueMetricsServerInit()
		if err := fnb.RegisterBadgerMetrics(); err != nil {
			return err
		}
	}

	fnb.EnqueueTracer()

	return nil
}

func (fnb *FlowNodeBuilder) RegisterDefaultAdminCommands() {
	fnb.AdminCommand("set-log-level", func(config *NodeConfig) commands.AdminCommand {
		return &common.SetLogLevelCommand{}
	}).AdminCommand("set-profiler-enabled", func(config *NodeConfig) commands.AdminCommand {
		return &common.SetProfilerEnabledCommand{}
	}).AdminCommand("read-blocks", func(config *NodeConfig) commands.AdminCommand {
		return storageCommands.NewReadBlocksCommand(config.State, config.Storage.Blocks)
	}).AdminCommand("read-results", func(config *NodeConfig) commands.AdminCommand {
		return storageCommands.NewReadResultsCommand(config.State, config.Storage.Results)
	}).AdminCommand("read-seals", func(config *NodeConfig) commands.AdminCommand {
		return storageCommands.NewReadSealsCommand(config.State, config.Storage.Seals, config.Storage.Index)
	}).AdminCommand("get-latest-identity", func(config *NodeConfig) commands.AdminCommand {
		return common.NewGetIdentityCommand(config.IdentityProvider)
	})
}

func (fnb *FlowNodeBuilder) Build() (Node, error) {
	// Run the prestart initialization. This includes anything that should be done before
	// starting the components.
	if err := fnb.onStart(); err != nil {
		return nil, err
	}

	return NewNode(
		fnb.componentBuilder.Build(),
		fnb.NodeConfig,
		fnb.Logger,
		fnb.postShutdown,
		fnb.handleFatal,
	), nil
}

func (fnb *FlowNodeBuilder) onStart() error {

	// seed random generator
	rand.Seed(time.Now().UnixNano())

	// init nodeinfo by reading the private bootstrap file if not already set
	if fnb.NodeID == flow.ZeroID {
		fnb.initNodeInfo()
	}

	fnb.initLogger()

	fnb.initProfiler()

	fnb.initDB()
	fnb.initSecretsDB()

	fnb.initMetrics()

	fnb.initStorage()

	for _, f := range fnb.preInitFns {
		if err := fnb.handlePreInit(f); err != nil {
			return err
		}
	}

	fnb.initState()

	fnb.initFvmOptions()

	for _, f := range fnb.postInitFns {
		if err := fnb.handlePostInit(f); err != nil {
			return err
		}
	}

	fnb.EnqueueAdminServerInit()

	// run all modules
	for _, f := range fnb.modules {
		if err := fnb.handleModule(f); err != nil {
			return err
		}
	}

	// run all components
	return fnb.handleComponents()
}

// postShutdown is called by the node before exiting
// put any cleanup code here that should be run after all components have stopped
func (fnb *FlowNodeBuilder) postShutdown() error {
	var errs *multierror.Error

	for _, fn := range fnb.postShutdownFns {
		err := fn()
		if err != nil {
			errs = multierror.Append(errs, err)
		}
	}
	fnb.Logger.Info().Msg("database has been closed")
	return errs.ErrorOrNil()
}

// handleFatal handles irrecoverable errors by logging them and exiting the process.
func (fnb *FlowNodeBuilder) handleFatal(err error) {
	fnb.Logger.Fatal().Err(err).Msg("unhandled irrecoverable error")
}

func (fnb *FlowNodeBuilder) handlePreInit(f BuilderFunc) error {
	return f(fnb.NodeConfig)
}

func (fnb *FlowNodeBuilder) handlePostInit(f BuilderFunc) error {
	return f(fnb.NodeConfig)
}

func (fnb *FlowNodeBuilder) extraFlagsValidation() error {
	if fnb.extraFlagCheck != nil {
		err := fnb.extraFlagCheck()
		if err != nil {
			return fmt.Errorf("invalid flags: %w", err)
		}
	}
	return nil
}

// loadRootProtocolSnapshot loads the root protocol snapshot from disk
func loadRootProtocolSnapshot(dir string) (*inmem.Snapshot, error) {
	path := filepath.Join(dir, bootstrap.PathRootProtocolStateSnapshot)
	data, err := io.ReadFile(path)
	if err != nil {
		return nil, fmt.Errorf("could not read root snapshot (path=%s): %w", path, err)
	}

	var snapshot inmem.EncodableSnapshot
	err = json.Unmarshal(data, &snapshot)
	if err != nil {
		return nil, err
	}

	return inmem.SnapshotFromEncodable(snapshot), nil
}

// Loads the private info for this node from disk (eg. private staking/network keys).
func LoadPrivateNodeInfo(dir string, myID flow.Identifier) (*bootstrap.NodeInfoPriv, error) {
	path := filepath.Join(dir, fmt.Sprintf(bootstrap.PathNodeInfoPriv, myID))
	data, err := io.ReadFile(path)
	if err != nil {
		return nil, fmt.Errorf("could not read private node info (path=%s): %w", path, err)
	}
	var info bootstrap.NodeInfoPriv
	err = json.Unmarshal(data, &info)
	return &info, err
}

// loadSecretsEncryptionKey loads the encryption key for the secrets database.
// If the file does not exist, returns os.ErrNotExist.
func loadSecretsEncryptionKey(dir string, myID flow.Identifier) ([]byte, error) {
	path := filepath.Join(dir, fmt.Sprintf(bootstrap.PathSecretsEncryptionKey, myID))
	data, err := io.ReadFile(path)
	if err != nil {
		return nil, fmt.Errorf("could not read secrets db encryption key (path=%s): %w", path, err)
	}
	return data, nil
}<|MERGE_RESOLUTION|>--- conflicted
+++ resolved
@@ -243,16 +243,9 @@
 }
 
 func (fnb *FlowNodeBuilder) EnqueueNetworkInit() {
-<<<<<<< HEAD
-	fnb.Component("network", func(node *NodeConfig) (module.ReadyDoneAware, error) {
-		// NOTE: if the codec used in the network component is ever changed any code relying on
-		// the message format specific to the codec must be updated. i.e: the AuthorizedSenderValidator.
-		codec := cborcodec.NewCodec()
-=======
 	fnb.Component(ConduitFactoryComponent, func(node *NodeConfig) (module.ReadyDoneAware, error) {
 		cf := conduit.NewDefaultConduitFactory()
 		fnb.ConduitFactory = cf
->>>>>>> f93a3139
 
 		return cf, nil
 	})
