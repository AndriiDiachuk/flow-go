package common

import (
	"fmt"

	"github.com/onflow/flow-core-contracts/lib/go/templates"

	"github.com/onflow/flow-go/fvm/systemcontracts"
	"github.com/onflow/flow-go/model/flow"
)

const (
	getInfoForProposedNodesScript = `
<<<<<<< HEAD
		import FlowIDTableStaking from 0x%s
		access(all) fun main(): [FlowIDTableStaking.NodeInfo] {
=======
		import FlowIDTableStaking from 0xIDENTITYTABLEADDRESS
		pub fun main(): [FlowIDTableStaking.NodeInfo] {
>>>>>>> ba534d91
			let nodeIDs = FlowIDTableStaking.getProposedNodeIDs()
		
			var infos: [FlowIDTableStaking.NodeInfo] = []
			for nodeID in nodeIDs {
				let node = FlowIDTableStaking.NodeInfo(nodeID: nodeID)
				infos.append(node)
			}
		
			return infos
	}`
)

// GetNodeInfoForProposedNodesScript returns a script that will return an array of FlowIDTableStaking.NodeInfo for each
// node in the proposed table.
func GetNodeInfoForProposedNodesScript(network string) ([]byte, error) {
	contracts := systemcontracts.SystemContractsForChain(flow.ChainID(fmt.Sprintf("flow-%s", network)))

	return []byte(
		templates.ReplaceAddresses(
			getInfoForProposedNodesScript,
			contracts.AsTemplateEnv(),
		),
	), nil
}<|MERGE_RESOLUTION|>--- conflicted
+++ resolved
@@ -11,13 +11,8 @@
 
 const (
 	getInfoForProposedNodesScript = `
-<<<<<<< HEAD
-		import FlowIDTableStaking from 0x%s
+		import FlowIDTableStaking from 0xIDENTITYTABLEADDRESS
 		access(all) fun main(): [FlowIDTableStaking.NodeInfo] {
-=======
-		import FlowIDTableStaking from 0xIDENTITYTABLEADDRESS
-		pub fun main(): [FlowIDTableStaking.NodeInfo] {
->>>>>>> ba534d91
 			let nodeIDs = FlowIDTableStaking.getProposedNodeIDs()
 		
 			var infos: [FlowIDTableStaking.NodeInfo] = []
