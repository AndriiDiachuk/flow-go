--- conflicted
+++ resolved
@@ -22,29 +22,6 @@
 )
 
 var (
-<<<<<<< HEAD
-	flagExecutionStateDir             string
-	flagOutputDir                     string
-	flagBlockHash                     string
-	flagStateCommitment               string
-	flagDatadir                       string
-	flagChain                         string
-	flagNWorker                       int
-	flagNoMigration                   bool
-	flagNoReport                      bool
-	flagValidateMigration             bool
-	flagAllowPartialStateFromPayloads bool
-	flagSortPayloads                  bool
-	flagPrune                         bool
-	flagLogVerboseValidationError     bool
-	flagDiffMigration                 bool
-	flagLogVerboseDiff                bool
-	flagStagedContractsFile           string
-	flagInputPayloadFileName          string
-	flagOutputPayloadFileName         string
-	flagOutputPayloadByAddresses      string
-	flagMaxAccountSize                uint64
-=======
 	flagExecutionStateDir                  string
 	flagOutputDir                          string
 	flagBlockHash                          string
@@ -55,13 +32,17 @@
 	flagNoMigration                        bool
 	flagNoReport                           bool
 	flagValidateMigration                  bool
-	flagLogVerboseValidationError          bool
-	flagAllowPartialStateFromPayloads      bool
-	flagContinueMigrationOnValidationError bool
-	flagInputPayloadFileName               string
-	flagOutputPayloadFileName              string
-	flagOutputPayloadByAddresses           string
->>>>>>> ad123944
+	flagAllowPartialStateFromPayloads bool
+	flagSortPayloads                  bool
+	flagPrune                         bool
+	flagLogVerboseValidationError     bool
+	flagDiffMigration                 bool
+	flagLogVerboseDiff                bool
+	flagStagedContractsFile           string
+	flagContinueMigrationOnValidationError boolflagInputPayloadFileName          string
+	flagOutputPayloadFileName         string
+	flagOutputPayloadByAddresses      string
+	flagMaxAccountSize                uint64
 )
 
 var Cmd = &cobra.Command{
@@ -117,16 +98,14 @@
 	Cmd.Flags().BoolVar(&flagAllowPartialStateFromPayloads, "allow-partial-state-from-payload-file", false,
 		"allow input payload file containing partial state (e.g. not all accounts)")
 
-<<<<<<< HEAD
+	Cmd.Flags().BoolVar(&flagContinueMigrationOnValidationError, "continue-migration-on-validation-errors", false,
+		"continue migration even if validation fails")
+
 	Cmd.Flags().BoolVar(&flagSortPayloads, "sort-payloads", true,
 		"sort payloads (generate deterministic output; disable only for development purposes)")
 
 	Cmd.Flags().BoolVar(&flagPrune, "prune", false,
 		"prune the state (for development purposes)")
-=======
-	Cmd.Flags().BoolVar(&flagContinueMigrationOnValidationError, "continue-migration-on-validation-errors", false,
-		"continue migration even if validation fails")
->>>>>>> ad123944
 
 	// If specified, the state will consist of payloads from the given input payload file.
 	// If not specified, then the state will be extracted from the latest checkpoint file.
