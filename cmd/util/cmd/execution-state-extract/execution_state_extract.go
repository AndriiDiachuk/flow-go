--- conflicted
+++ resolved
@@ -86,41 +86,20 @@
 		<-compactor.Done()
 	}()
 
-<<<<<<< HEAD
-	rwf := reporters.NewReportFileWriterFactory(dir, log)
-
-	capabilityIDs := map[interpreter.AddressPath]interpreter.UInt64Value{}
-
-	var migrations = []ledger.Migration{
-		migrators.CreateAccountBasedMigration(
-			log,
-			nWorker,
-			[]migrators.AccountBasedMigration{
-				// do account usage migration before and after as a sanity check.
-				&migrators.AccountUsageMigrator{},
-				migrators.NewCadenceLinkValueMigrator(rwf, capabilityIDs),
-				migrators.NewCadenceValueMigrator(rwf, capabilityIDs),
-				&migrators.AccountUsageMigrator{},
-			}),
-	}
-=======
 	var migrations []ledger.Migration
 
 	if runMigrations {
 		rwf := reporters.NewReportFileWriterFactory(dir, log)
+
+		capabilityIDs := map[interpreter.AddressPath]interpreter.UInt64Value{}
 
 		migrations = []ledger.Migration{
 			migrators.CreateAccountBasedMigration(
 				log,
 				nWorker,
 				[]migrators.AccountBasedMigration{
-					migrators.NewAtreeRegisterMigrator(
-						rwf,
-						flagValidateMigration,
-						flagLogVerboseValidationError,
-					),
-
-					&migrators.DeduplicateContractNamesMigration{},
+					migrators.NewCadenceLinkValueMigrator(rwf, capabilityIDs),
+					migrators.NewCadenceValueMigrator(rwf, capabilityIDs),
 
 					// This will fix storage used discrepancies caused by the
 					// DeduplicateContractNamesMigration.
@@ -129,7 +108,6 @@
 		}
 	}
 
->>>>>>> ae016e62
 	newState := ledger.State(targetHash)
 
 	// migrate the trie if there are migrations
