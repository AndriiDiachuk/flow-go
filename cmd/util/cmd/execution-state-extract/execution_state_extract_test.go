package extract

import (
	"crypto/rand"
	"encoding/hex"
	"math"
	"path/filepath"
	"strings"
	"testing"

	"github.com/rs/zerolog"
	"github.com/stretchr/testify/require"
	"go.uber.org/atomic"

	runtimeCommon "github.com/onflow/cadence/runtime/common"

	"github.com/onflow/flow-go/cmd/util/cmd/common"
<<<<<<< HEAD
	"github.com/onflow/flow-go/cmd/util/ledger/migrations"
=======
	"github.com/onflow/flow-go/cmd/util/ledger/util"
>>>>>>> 85cc4792
	"github.com/onflow/flow-go/ledger"
	"github.com/onflow/flow-go/ledger/common/pathfinder"
	"github.com/onflow/flow-go/ledger/complete"
	"github.com/onflow/flow-go/ledger/complete/wal"
	"github.com/onflow/flow-go/model/flow"
	"github.com/onflow/flow-go/module/metrics"
	"github.com/onflow/flow-go/storage/badger"
	"github.com/onflow/flow-go/utils/unittest"
)

type keyPair struct {
	key   ledger.Key
	value ledger.Value
}

func TestExtractExecutionState(t *testing.T) {
	metr := &metrics.NoopCollector{}

	t.Run("missing block->state commitment mapping", func(t *testing.T) {

		withDirs(t, func(datadir, execdir, outdir string) {
			db := common.InitStorage(datadir)
			commits := badger.NewCommits(metr, db)

			_, err := getStateCommitment(commits, unittest.IdentifierFixture())
			require.Error(t, err)
		})
	})

	t.Run("retrieves block->state mapping", func(t *testing.T) {

		withDirs(t, func(datadir, execdir, outdir string) {
			db := common.InitStorage(datadir)
			commits := badger.NewCommits(metr, db)

			blockID := unittest.IdentifierFixture()
			stateCommitment := unittest.StateCommitmentFixture()

			err := commits.Store(blockID, stateCommitment)
			require.NoError(t, err)

			retrievedStateCommitment, err := getStateCommitment(commits, blockID)
			require.NoError(t, err)
			require.Equal(t, stateCommitment, retrievedStateCommitment)
		})
	})

	t.Run("empty WAL doesn't find anything", func(t *testing.T) {
		withDirs(t, func(datadir, execdir, outdir string) {
			err := extractExecutionState(
				zerolog.Nop(),
				execdir,
				unittest.StateCommitmentFixture(),
				outdir,
				10,
				false,
<<<<<<< HEAD
				flow.Emulator,
				// TODO:
				migrations.EVMContractChangeNone,
				"",
=======
				"",
				nil,
>>>>>>> 85cc4792
			)
			require.Error(t, err)
		})
	})

	t.Run("happy path", func(t *testing.T) {

		withDirs(t, func(datadir, execdir, _ string) {

			const (
				checkpointDistance = math.MaxInt // A large number to prevent checkpoint creation.
				checkpointsToKeep  = 1
			)

			db := common.InitStorage(datadir)
			commits := badger.NewCommits(metr, db)

			// generate some oldLedger data
			size := 10

			diskWal, err := wal.NewDiskWAL(zerolog.Nop(), nil, metrics.NewNoopCollector(), execdir, size, pathfinder.PathByteSize, wal.SegmentSize)
			require.NoError(t, err)
			f, err := complete.NewLedger(diskWal, size*10, metr, zerolog.Nop(), complete.DefaultPathFinderVersion)
			require.NoError(t, err)
			compactor, err := complete.NewCompactor(f, diskWal, zerolog.Nop(), uint(size), checkpointDistance, checkpointsToKeep, atomic.NewBool(false), &metrics.NoopCollector{})
			require.NoError(t, err)
			<-compactor.Ready()

			var stateCommitment = f.InitialState()

			// saved data after updates
			keysValuesByCommit := make(map[string]map[string]keyPair)
			commitsByBlocks := make(map[flow.Identifier]ledger.State)
			blocksInOrder := make([]flow.Identifier, size)

			for i := 0; i < size; i++ {
				keys, values := getSampleKeyValues(i)

				update, err := ledger.NewUpdate(stateCommitment, keys, values)
				require.NoError(t, err)

				stateCommitment, _, err = f.Set(update)
				// stateCommitment, err = f.UpdateRegisters(keys, values, stateCommitment)
				require.NoError(t, err)

				// generate random block and map it to state commitment
				blockID := unittest.IdentifierFixture()
				err = commits.Store(blockID, flow.StateCommitment(stateCommitment))
				require.NoError(t, err)

				data := make(map[string]keyPair, len(keys))
				for j, key := range keys {
					data[key.String()] = keyPair{
						key:   key,
						value: values[j],
					}
				}

				keysValuesByCommit[string(stateCommitment[:])] = data
				commitsByBlocks[blockID] = stateCommitment
				blocksInOrder[i] = blockID
			}

			<-f.Done()
			<-compactor.Done()

			err = db.Close()
			require.NoError(t, err)

			// for blockID, stateCommitment := range commitsByBlocks {

			for i, blockID := range blocksInOrder {

				stateCommitment := commitsByBlocks[blockID]

				// we need fresh output dir to prevent contamination
				unittest.RunWithTempDir(t, func(outdir string) {

					Cmd.SetArgs([]string{
						"--execution-state-dir", execdir,
						"--output-dir", outdir,
						"--state-commitment", stateCommitment.String(),
						"--datadir", datadir,
						"--no-migration",
						"--no-report",
						"--chain", flow.Emulator.Chain().String()})

					err := Cmd.Execute()
					require.NoError(t, err)

					diskWal, err := wal.NewDiskWAL(zerolog.Nop(), nil, metrics.NewNoopCollector(), outdir, size, pathfinder.PathByteSize, wal.SegmentSize)
					require.NoError(t, err)

					storage, err := complete.NewLedger(diskWal, 1000, metr, zerolog.Nop(), complete.DefaultPathFinderVersion)
					require.NoError(t, err)

					const (
						checkpointDistance = math.MaxInt // A large number to prevent checkpoint creation.
						checkpointsToKeep  = 1
					)
					compactor, err := complete.NewCompactor(storage, diskWal, zerolog.Nop(), uint(size), checkpointDistance, checkpointsToKeep, atomic.NewBool(false), &metrics.NoopCollector{})
					require.NoError(t, err)

					<-compactor.Ready()

					data := keysValuesByCommit[string(stateCommitment[:])]

					keys := make([]ledger.Key, 0, len(data))
					for _, v := range data {
						keys = append(keys, v.key)
					}

					query, err := ledger.NewQuery(stateCommitment, keys)
					require.NoError(t, err)

					registerValues, err := storage.Get(query)
					// registerValues, err := mForest.Read([]byte(stateCommitment), keys)
					require.NoError(t, err)

					for i, key := range keys {
						registerValue := registerValues[i]
						require.Equal(t, data[key.String()].value, registerValue)
					}

					// make sure blocks after this one are not in checkpoint
					// ie - extraction stops after hitting right hash
					for j := i + 1; j < len(blocksInOrder); j++ {

						query.SetState(commitsByBlocks[blocksInOrder[j]])
						_, err := storage.Get(query)
						require.Error(t, err)
					}

					<-storage.Done()
					<-compactor.Done()
				})
			}
		})
	})
}

// TestExtractPayloadsFromExecutionState tests state extraction with checkpoint as input and payload as output.
func TestExtractPayloadsFromExecutionState(t *testing.T) {
	metr := &metrics.NoopCollector{}

	const payloadFileName = "root.payload"

	t.Run("all payloads", func(t *testing.T) {
		withDirs(t, func(_, execdir, outdir string) {

			const (
				checkpointDistance = math.MaxInt // A large number to prevent checkpoint creation.
				checkpointsToKeep  = 1
			)

			outputPayloadFileName := filepath.Join(outdir, payloadFileName)

			size := 10

			diskWal, err := wal.NewDiskWAL(zerolog.Nop(), nil, metrics.NewNoopCollector(), execdir, size, pathfinder.PathByteSize, wal.SegmentSize)
			require.NoError(t, err)
			f, err := complete.NewLedger(diskWal, size*10, metr, zerolog.Nop(), complete.DefaultPathFinderVersion)
			require.NoError(t, err)
			compactor, err := complete.NewCompactor(f, diskWal, zerolog.Nop(), uint(size), checkpointDistance, checkpointsToKeep, atomic.NewBool(false), &metrics.NoopCollector{})
			require.NoError(t, err)
			<-compactor.Ready()

			var stateCommitment = f.InitialState()

			// Save generated data after updates
			keysValues := make(map[string]keyPair)

			for i := 0; i < size; i++ {
				keys, values := getSampleKeyValues(i)

				update, err := ledger.NewUpdate(stateCommitment, keys, values)
				require.NoError(t, err)

				stateCommitment, _, err = f.Set(update)
				require.NoError(t, err)

				for j, key := range keys {
					keysValues[key.String()] = keyPair{
						key:   key,
						value: values[j],
					}
				}
			}

			<-f.Done()
			<-compactor.Done()

			tries, err := f.Tries()
			require.NoError(t, err)

			err = wal.StoreCheckpointV6SingleThread(tries, execdir, "checkpoint.00000001", zerolog.Nop())
			require.NoError(t, err)

			// Export all payloads
			Cmd.SetArgs([]string{
				"--execution-state-dir", execdir,
				"--output-dir", outdir,
				"--state-commitment", hex.EncodeToString(stateCommitment[:]),
				"--no-migration",
				"--no-report",
				"--output-payload-filename", outputPayloadFileName,
				"--chain", flow.Emulator.Chain().String()})

			err = Cmd.Execute()
			require.NoError(t, err)

			// Verify exported payloads.
			payloadsFromFile, err := util.ReadPayloadFile(zerolog.Nop(), outputPayloadFileName)
			require.NoError(t, err)
			require.Equal(t, len(keysValues), len(payloadsFromFile))

			for _, payloadFromFile := range payloadsFromFile {
				k, err := payloadFromFile.Key()
				require.NoError(t, err)

				kv, exist := keysValues[k.String()]
				require.True(t, exist)
				require.Equal(t, kv.value, payloadFromFile.Value())
			}
		})
	})

	t.Run("some payloads", func(t *testing.T) {
		withDirs(t, func(_, execdir, outdir string) {
			const (
				checkpointDistance = math.MaxInt // A large number to prevent checkpoint creation.
				checkpointsToKeep  = 1
			)

			outputPayloadFileName := filepath.Join(outdir, payloadFileName)

			size := 10

			diskWal, err := wal.NewDiskWAL(zerolog.Nop(), nil, metrics.NewNoopCollector(), execdir, size, pathfinder.PathByteSize, wal.SegmentSize)
			require.NoError(t, err)
			f, err := complete.NewLedger(diskWal, size*10, metr, zerolog.Nop(), complete.DefaultPathFinderVersion)
			require.NoError(t, err)
			compactor, err := complete.NewCompactor(f, diskWal, zerolog.Nop(), uint(size), checkpointDistance, checkpointsToKeep, atomic.NewBool(false), &metrics.NoopCollector{})
			require.NoError(t, err)
			<-compactor.Ready()

			var stateCommitment = f.InitialState()

			// Save generated data after updates
			keysValues := make(map[string]keyPair)

			for i := 0; i < size; i++ {
				keys, values := getSampleKeyValues(i)

				update, err := ledger.NewUpdate(stateCommitment, keys, values)
				require.NoError(t, err)

				stateCommitment, _, err = f.Set(update)
				require.NoError(t, err)

				for j, key := range keys {
					keysValues[key.String()] = keyPair{
						key:   key,
						value: values[j],
					}
				}
			}

			<-f.Done()
			<-compactor.Done()

			tries, err := f.Tries()
			require.NoError(t, err)

			err = wal.StoreCheckpointV6SingleThread(tries, execdir, "checkpoint.00000001", zerolog.Nop())
			require.NoError(t, err)

			const selectedAddressCount = 10
			selectedAddresses := make(map[string]struct{})
			selectedKeysValues := make(map[string]keyPair)
			for k, kv := range keysValues {
				owner := kv.key.KeyParts[0].Value
				if len(owner) != runtimeCommon.AddressLength {
					continue
				}

				address, err := runtimeCommon.BytesToAddress(owner)
				require.NoError(t, err)

				if len(selectedAddresses) < selectedAddressCount {
					selectedAddresses[address.Hex()] = struct{}{}
				}

				if _, exist := selectedAddresses[address.Hex()]; exist {
					selectedKeysValues[k] = kv
				}
			}

			addresses := make([]string, 0, len(selectedAddresses))
			for address := range selectedAddresses {
				addresses = append(addresses, address)
			}

			// Export selected payloads
			Cmd.SetArgs([]string{
				"--execution-state-dir", execdir,
				"--output-dir", outdir,
				"--state-commitment", hex.EncodeToString(stateCommitment[:]),
				"--no-migration",
				"--no-report",
				"--output-payload-filename", outputPayloadFileName,
				"--extract-payloads-by-address", strings.Join(addresses, ","),
				"--chain", flow.Emulator.Chain().String()})

			err = Cmd.Execute()
			require.NoError(t, err)

			// Verify exported payloads.
			payloadsFromFile, err := util.ReadPayloadFile(zerolog.Nop(), outputPayloadFileName)
			require.NoError(t, err)
			require.Equal(t, len(selectedKeysValues), len(payloadsFromFile))

			for _, payloadFromFile := range payloadsFromFile {
				k, err := payloadFromFile.Key()
				require.NoError(t, err)

				kv, exist := selectedKeysValues[k.String()]
				require.True(t, exist)
				require.Equal(t, kv.value, payloadFromFile.Value())
			}
		})
	})
}

// TestExtractStateFromPayloads tests state extraction with payload as input.
func TestExtractStateFromPayloads(t *testing.T) {

	const payloadFileName = "root.payload"

	t.Run("create checkpoint", func(t *testing.T) {
		withDirs(t, func(_, execdir, outdir string) {
			size := 10

			inputPayloadFileName := filepath.Join(execdir, payloadFileName)

			// Generate some data
			keysValues := make(map[string]keyPair)
			var payloads []*ledger.Payload

			for i := 0; i < size; i++ {
				keys, values := getSampleKeyValues(i)

				for j, key := range keys {
					keysValues[key.String()] = keyPair{
						key:   key,
						value: values[j],
					}

					payloads = append(payloads, ledger.NewPayload(key, values[j]))
				}
			}

			numOfPayloadWritten, err := util.CreatePayloadFile(
				zerolog.Nop(),
				inputPayloadFileName,
				payloads,
				nil,
			)
			require.NoError(t, err)
			require.Equal(t, len(payloads), numOfPayloadWritten)

			// Export checkpoint file
			Cmd.SetArgs([]string{
				"--execution-state-dir", execdir,
				"--output-dir", outdir,
				"--no-migration",
				"--no-report",
				"--state-commitment", "",
				"--input-payload-filename", inputPayloadFileName,
				"--output-payload-filename", "",
				"--extract-payloads-by-address", "",
				"--chain", flow.Emulator.Chain().String()})

			err = Cmd.Execute()
			require.NoError(t, err)

			tries, err := wal.OpenAndReadCheckpointV6(outdir, "root.checkpoint", zerolog.Nop())
			require.NoError(t, err)
			require.Equal(t, 1, len(tries))

			// Verify exported checkpoint
			payloadsFromFile := tries[0].AllPayloads()
			require.NoError(t, err)
			require.Equal(t, len(keysValues), len(payloadsFromFile))

			for _, payloadFromFile := range payloadsFromFile {
				k, err := payloadFromFile.Key()
				require.NoError(t, err)

				kv, exist := keysValues[k.String()]
				require.True(t, exist)

				require.Equal(t, kv.value, payloadFromFile.Value())
			}
		})

	})

	t.Run("create payloads", func(t *testing.T) {
		withDirs(t, func(_, execdir, outdir string) {
			inputPayloadFileName := filepath.Join(execdir, payloadFileName)
			outputPayloadFileName := filepath.Join(outdir, "selected.payload")

			size := 10

			// Generate some data
			keysValues := make(map[string]keyPair)
			var payloads []*ledger.Payload

			for i := 0; i < size; i++ {
				keys, values := getSampleKeyValues(i)

				for j, key := range keys {
					keysValues[key.String()] = keyPair{
						key:   key,
						value: values[j],
					}

					payloads = append(payloads, ledger.NewPayload(key, values[j]))
				}
			}

			numOfPayloadWritten, err := util.CreatePayloadFile(
				zerolog.Nop(),
				inputPayloadFileName,
				payloads,
				nil,
			)
			require.NoError(t, err)
			require.Equal(t, len(payloads), numOfPayloadWritten)

			// Export all payloads
			Cmd.SetArgs([]string{
				"--execution-state-dir", execdir,
				"--output-dir", outdir,
				"--no-migration",
				"--no-report",
				"--state-commitment", "",
				"--input-payload-filename", inputPayloadFileName,
				"--output-payload-filename", outputPayloadFileName,
				"--extract-payloads-by-address", "",
				"--chain", flow.Emulator.Chain().String()})

			err = Cmd.Execute()
			require.NoError(t, err)

			// Verify exported payloads.
			payloadsFromFile, err := util.ReadPayloadFile(zerolog.Nop(), outputPayloadFileName)
			require.NoError(t, err)
			require.Equal(t, len(keysValues), len(payloadsFromFile))

			for _, payloadFromFile := range payloadsFromFile {
				k, err := payloadFromFile.Key()
				require.NoError(t, err)

				kv, exist := keysValues[k.String()]
				require.True(t, exist)

				require.Equal(t, kv.value, payloadFromFile.Value())
			}
		})
	})
}

func getSampleKeyValues(i int) ([]ledger.Key, []ledger.Value) {
	switch i {
	case 0:
		return []ledger.Key{getKey("", "uuid"), getKey("", "account_address_state")},
			[]ledger.Value{[]byte{'1'}, []byte{'A'}}
	case 1:
		return []ledger.Key{getKey("ADDRESS", "public_key_count"),
				getKey("ADDRESS", "public_key_0"),
				getKey("ADDRESS", "exists"),
				getKey("ADDRESS", "storage_used")},
			[]ledger.Value{[]byte{1}, []byte("PUBLICKEYXYZ"), []byte{1}, []byte{100}}
	case 2:
		// TODO change the contract_names to CBOR encoding
		return []ledger.Key{getKey("ADDRESS", "contract_names"), getKey("ADDRESS", "code.mycontract")},
			[]ledger.Value{[]byte("mycontract"), []byte("CONTRACT Content")}
	default:
		keys := make([]ledger.Key, 0)
		values := make([]ledger.Value, 0)
		for j := 0; j < 10; j++ {
			// address := make([]byte, 32)
			address := make([]byte, 8)
			_, err := rand.Read(address)
			if err != nil {
				panic(err)
			}
			keys = append(keys, getKey(string(address), "test"))
			values = append(values, getRandomCadenceValue())
		}
		return keys, values
	}
}

func getKey(owner, key string) ledger.Key {
	return ledger.Key{KeyParts: []ledger.KeyPart{
		{Type: uint16(0), Value: []byte(owner)},
		{Type: uint16(2), Value: []byte(key)},
	},
	}
}

func getRandomCadenceValue() ledger.Value {

	randomPart := make([]byte, 10)
	_, err := rand.Read(randomPart)
	if err != nil {
		panic(err)
	}
	valueBytes := []byte{
		// magic prefix
		0x0, 0xca, 0xde, 0x0, 0x4,
		// tag
		0xd8, 132,
		// array, 5 items follow
		0x85,

		// tag
		0xd8, 193,
		// UTF-8 string, length 4
		0x64,
		// t, e, s, t
		0x74, 0x65, 0x73, 0x74,

		// nil
		0xf6,

		// positive integer 1
		0x1,

		// array, 0 items follow
		0x80,

		// UTF-8 string, length 10
		0x6a,
		0x54, 0x65, 0x73, 0x74, 0x53, 0x74, 0x72, 0x75, 0x63, 0x74,
	}

	valueBytes = append(valueBytes, randomPart...)
	return ledger.Value(valueBytes)
}

func withDirs(t *testing.T, f func(datadir, execdir, outdir string)) {
	unittest.RunWithTempDir(t, func(datadir string) {
		unittest.RunWithTempDir(t, func(exeDir string) {
			unittest.RunWithTempDir(t, func(outDir string) {
				f(datadir, exeDir, outDir)
			})
		})
	})
}<|MERGE_RESOLUTION|>--- conflicted
+++ resolved
@@ -15,11 +15,8 @@
 	runtimeCommon "github.com/onflow/cadence/runtime/common"
 
 	"github.com/onflow/flow-go/cmd/util/cmd/common"
-<<<<<<< HEAD
 	"github.com/onflow/flow-go/cmd/util/ledger/migrations"
-=======
 	"github.com/onflow/flow-go/cmd/util/ledger/util"
->>>>>>> 85cc4792
 	"github.com/onflow/flow-go/ledger"
 	"github.com/onflow/flow-go/ledger/common/pathfinder"
 	"github.com/onflow/flow-go/ledger/complete"
@@ -76,15 +73,12 @@
 				outdir,
 				10,
 				false,
-<<<<<<< HEAD
 				flow.Emulator,
 				// TODO:
 				migrations.EVMContractChangeNone,
-				"",
-=======
+				nil,
 				"",
 				nil,
->>>>>>> 85cc4792
 			)
 			require.Error(t, err)
 		})
