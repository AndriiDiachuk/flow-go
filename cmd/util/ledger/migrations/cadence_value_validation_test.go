--- conflicted
+++ resolved
@@ -9,11 +9,7 @@
 	"github.com/onflow/cadence/runtime/common"
 	"github.com/onflow/cadence/runtime/interpreter"
 
-<<<<<<< HEAD
 	"github.com/onflow/flow-go/cmd/util/ledger/util"
-	"github.com/onflow/flow-go/cmd/util/ledger/util/snapshot"
-=======
->>>>>>> 621936fa
 	"github.com/onflow/flow-go/fvm/environment"
 	"github.com/onflow/flow-go/ledger"
 	"github.com/onflow/flow-go/ledger/common/convert"
@@ -57,16 +53,7 @@
 				accountStatus.ToBytes(),
 			)
 
-<<<<<<< HEAD
-			mr, err := NewMigratorRuntime(
-				address,
-				[]*ledger.Payload{accountStatusPayload},
-				util.RuntimeInterfaceConfig{},
-				snapshot.LargeChangeSetOrReadonlySnapshot,
-			)
-=======
 			mr, err := NewAtreeRegisterMigratorRuntime(address, []*ledger.Payload{accountStatusPayload})
->>>>>>> 621936fa
 			require.NoError(t, err)
 
 			// Create new storage map
@@ -154,16 +141,7 @@
 		accountStatus.ToBytes(),
 	)
 
-<<<<<<< HEAD
-	mr, err := NewMigratorRuntime(
-		address,
-		[]*ledger.Payload{accountStatusPayload},
-		util.RuntimeInterfaceConfig{},
-		snapshot.LargeChangeSetOrReadonlySnapshot,
-	)
-=======
 	mr, err := NewAtreeRegisterMigratorRuntime(address, []*ledger.Payload{accountStatusPayload})
->>>>>>> 621936fa
 	require.NoError(t, err)
 
 	// Create new storage map
