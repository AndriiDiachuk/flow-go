package migrations

import (
	"context"
	"fmt"
	"sync"

	coreContracts "github.com/onflow/flow-core-contracts/lib/go/contracts"
	ftContracts "github.com/onflow/flow-ft/lib/go/contracts"
	nftContracts "github.com/onflow/flow-nft/lib/go/contracts"
	"github.com/rs/zerolog"

	sdk "github.com/onflow/flow-go-sdk"

	"github.com/onflow/cadence/runtime/common"

	evm "github.com/onflow/flow-go/fvm/evm/stdlib"
	"github.com/onflow/flow-go/fvm/systemcontracts"
	"github.com/onflow/flow-go/ledger"
	"github.com/onflow/flow-go/ledger/common/convert"
	"github.com/onflow/flow-go/model/flow"
)

type ChangeContractCodeMigration struct {
	log       zerolog.Logger
	mutex     sync.RWMutex
	contracts map[common.Address]map[flow.RegisterID]string
}

var _ AccountBasedMigration = (*ChangeContractCodeMigration)(nil)

func (d *ChangeContractCodeMigration) Close() error {
	d.mutex.RLock()
	defer d.mutex.RUnlock()

	if len(d.contracts) > 0 {
		return fmt.Errorf("failed to find all contract registers that need to be changed")
	}

	return nil
}

func (d *ChangeContractCodeMigration) InitMigration(
	log zerolog.Logger,
	_ []*ledger.Payload,
	_ int,
) error {
	d.log = log.
		With().
		Str("migration", "ChangeContractCodeMigration").
		Logger()

	return nil
}

func (d *ChangeContractCodeMigration) MigrateAccount(
	_ context.Context,
	address common.Address,
	payloads []*ledger.Payload,
) ([]*ledger.Payload, error) {

	contracts, ok := (func() (map[flow.RegisterID]string, bool) {
		d.mutex.Lock()
		defer d.mutex.Unlock()

		contracts, ok := d.contracts[address]

		// remove address from set of addresses
		// to keep track of which addresses are left to change
		delete(d.contracts, address)

		return contracts, ok
	})()

	if !ok {
		// no contracts to change on this address
		return payloads, nil
	}

	for payloadIndex, payload := range payloads {
		key, err := payload.Key()
		if err != nil {
			return nil, err
		}

		registerID, err := convert.LedgerKeyToRegisterID(key)
		if err != nil {
			return nil, err
		}

		newContract, ok := contracts[registerID]
		if !ok {
			// not a contract register, or
			// not interested in this contract
			continue
		}

		// change contract code
		payloads[payloadIndex] = ledger.NewPayload(
			key,
			[]byte(newContract),
		)

		// TODO: maybe log diff between old and new

		// remove contract from list of contracts to change
		// to keep track of which contracts are left to change
		delete(contracts, registerID)
	}

	if len(contracts) > 0 {
		return nil, fmt.Errorf("failed to find all contract registers that need to be changed")
	}

	return payloads, nil
}

func (d *ChangeContractCodeMigration) RegisterContractChange(
	address common.Address,
	contractName string,
	newContractCode string,
) (
	previousNewContractCode string,
) {
	d.mutex.Lock()
	defer d.mutex.Unlock()

	if d.contracts == nil {
		d.contracts = map[common.Address]map[flow.RegisterID]string{}
	}

	if _, ok := d.contracts[address]; !ok {
		d.contracts[address] = map[flow.RegisterID]string{}
	}

	registerID := flow.ContractRegisterID(flow.ConvertAddress(address), contractName)

	previousNewContractCode = d.contracts[address][registerID]

	d.contracts[address][registerID] = newContractCode

	return
}

type SystemContractChange struct {
	Address         common.Address
	ContractName    string
	NewContractCode string
}

func NewSystemContractChange(
	systemContract systemcontracts.SystemContract,
	newContractCode []byte,
) SystemContractChange {
	return SystemContractChange{
		Address:         common.Address(systemContract.Address),
		ContractName:    systemContract.Name,
		NewContractCode: string(newContractCode),
	}
}

func SystemContractChanges(chainID flow.ChainID) []SystemContractChange {
	systemContracts := systemcontracts.SystemContractsForChain(chainID)

	var stakingCollectionAddress, stakingProxyAddress common.Address

	switch chainID {
	case flow.Mainnet:
		stakingCollectionAddress = mustHexAddress("0x8d0e87b65159ae63")
		stakingProxyAddress = mustHexAddress("0x62430cf28c26d095")

	case flow.Testnet:
		stakingCollectionAddress = mustHexAddress("0x95e019a17d0e23d7")
		stakingProxyAddress = mustHexAddress("0x7aad92e5a0715d21")

	default:
		panic(fmt.Errorf("unsupported chain ID: %s", chainID))
	}

	lockedTokensAddress := stakingCollectionAddress
	fungibleTokenMetadataViewsAddress := common.Address(systemContracts.FungibleToken.Address)
	fungibleTokenSwitchboardAddress := common.Address(systemContracts.FungibleToken.Address)

	return []SystemContractChange{
		// epoch related contracts
		NewSystemContractChange(
			systemContracts.Epoch,
			coreContracts.FlowEpoch(
				systemContracts.FungibleToken.Address.HexWithPrefix(),
				systemContracts.FlowToken.Address.HexWithPrefix(),
				systemContracts.IDTableStaking.Address.HexWithPrefix(),
				systemContracts.ClusterQC.Address.HexWithPrefix(),
				systemContracts.DKG.Address.HexWithPrefix(),
				systemContracts.FlowFees.Address.HexWithPrefix(),
			),
		),
		NewSystemContractChange(
			systemContracts.IDTableStaking,
			coreContracts.FlowIDTableStaking(
				systemContracts.FungibleToken.Address.HexWithPrefix(),
				systemContracts.FlowToken.Address.HexWithPrefix(),
				systemContracts.FlowFees.Address.HexWithPrefix(),
				true,
			),
		),
		NewSystemContractChange(
			systemContracts.ClusterQC,
			coreContracts.FlowQC(),
		),
		NewSystemContractChange(
			systemContracts.DKG,
			coreContracts.FlowDKG(),
		),

		// service account related contracts
		NewSystemContractChange(
			systemContracts.FlowServiceAccount,
			coreContracts.FlowServiceAccount(
				systemContracts.FungibleToken.Address.HexWithPrefix(),
				systemContracts.FlowToken.Address.HexWithPrefix(),
				systemContracts.FlowFees.Address.HexWithPrefix(),
				systemContracts.FlowStorageFees.Address.HexWithPrefix(),
			),
		),
		NewSystemContractChange(
			systemContracts.NodeVersionBeacon,
			coreContracts.NodeVersionBeacon(),
		),
		NewSystemContractChange(
			systemContracts.RandomBeaconHistory,
			coreContracts.RandomBeaconHistory(),
		),
		NewSystemContractChange(
			systemContracts.FlowStorageFees,
			coreContracts.FlowStorageFees(
				systemContracts.FungibleToken.Address.HexWithPrefix(),
				systemContracts.FlowToken.Address.HexWithPrefix(),
			),
		),
		{
			Address:      stakingCollectionAddress,
			ContractName: "FlowStakingCollection",
			NewContractCode: string(coreContracts.FlowStakingCollection(
				systemContracts.FungibleToken.Address.HexWithPrefix(),
				systemContracts.FlowToken.Address.HexWithPrefix(),
				systemContracts.IDTableStaking.Address.HexWithPrefix(),
				stakingProxyAddress.HexWithPrefix(),
				lockedTokensAddress.HexWithPrefix(),
				systemContracts.FlowStorageFees.Address.HexWithPrefix(),
				systemContracts.ClusterQC.Address.HexWithPrefix(),
				systemContracts.DKG.Address.HexWithPrefix(),
				systemContracts.Epoch.Address.HexWithPrefix(),
			)),
		},
		{
			Address:         stakingProxyAddress,
			ContractName:    "StakingProxy",
			NewContractCode: string(coreContracts.FlowStakingProxy()),
		},
		{
			Address:      lockedTokensAddress,
			ContractName: "LockedTokens",
			NewContractCode: string(coreContracts.FlowLockedTokens(
				systemContracts.FungibleToken.Address.HexWithPrefix(),
				systemContracts.FlowToken.Address.HexWithPrefix(),
				systemContracts.IDTableStaking.Address.HexWithPrefix(),
				stakingProxyAddress.HexWithPrefix(),
				systemContracts.FlowStorageFees.Address.HexWithPrefix(),
			)),
		},

		// token related contracts
		NewSystemContractChange(
			systemContracts.FlowFees,
			coreContracts.FlowFees(
				systemContracts.FungibleToken.Address.HexWithPrefix(),
				systemContracts.FlowToken.Address.HexWithPrefix(),
				systemContracts.FlowStorageFees.Address.HexWithPrefix(),
			),
		),
		NewSystemContractChange(
			systemContracts.FlowToken,
			coreContracts.FlowToken(
				systemContracts.FungibleToken.Address.HexWithPrefix(),
				systemContracts.MetadataViews.Address.HexWithPrefix(),
				systemContracts.ViewResolver.Address.HexWithPrefix(),
			),
		),
		NewSystemContractChange(
			systemContracts.FungibleToken,
			ftContracts.FungibleToken(),
		),
		{
			Address:      fungibleTokenMetadataViewsAddress,
			ContractName: "FungibleTokenMetadataViews",
			NewContractCode: string(ftContracts.FungibleTokenMetadataViews(
				systemContracts.FungibleToken.Address.HexWithPrefix(),
				systemContracts.MetadataViews.Address.HexWithPrefix(),
			)),
		},
		{
			Address:      fungibleTokenSwitchboardAddress,
			ContractName: "FungibleTokenSwitchboard",
			NewContractCode: string(ftContracts.FungibleTokenSwitchboard(
				systemContracts.FungibleToken.Address.HexWithPrefix(),
			)),
		},

		// NFT related contracts
		NewSystemContractChange(
			systemContracts.NonFungibleToken,
			nftContracts.NonFungibleToken(),
		),
		NewSystemContractChange(
			systemContracts.MetadataViews,
			nftContracts.MetadataViews(
				sdk.Address(systemContracts.FungibleToken.Address),
				sdk.Address(systemContracts.NonFungibleToken.Address),
			),
		),
		NewSystemContractChange(
			systemContracts.ViewResolver,
			nftContracts.Resolver(),
		),

		// EVM related contracts
		NewSystemContractChange(
			systemContracts.EVMContract,
<<<<<<< HEAD
			evm.ContractCode(systemContracts.FlowToken.Address),
=======
			evm.ContractCode(
				systemContracts.NonFungibleToken.Address,
				systemContracts.FungibleToken.Address,
				systemContracts.FlowToken.Address,
			),
>>>>>>> 84a39b0c
		),
	}
}

func mustHexAddress(hexAddress string) common.Address {
	address, err := common.HexToAddress(hexAddress)
	if err != nil {
		panic(err)
	}
	return address
}<|MERGE_RESOLUTION|>--- conflicted
+++ resolved
@@ -326,15 +326,11 @@
 		// EVM related contracts
 		NewSystemContractChange(
 			systemContracts.EVMContract,
-<<<<<<< HEAD
-			evm.ContractCode(systemContracts.FlowToken.Address),
-=======
 			evm.ContractCode(
 				systemContracts.NonFungibleToken.Address,
 				systemContracts.FungibleToken.Address,
 				systemContracts.FlowToken.Address,
 			),
->>>>>>> 84a39b0c
 		),
 	}
 }
