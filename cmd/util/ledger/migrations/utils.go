package migrations

import (
	"fmt"

	"github.com/onflow/atree"
	"github.com/onflow/cadence/runtime"
	"github.com/onflow/cadence/runtime/common"
	"github.com/onflow/cadence/runtime/stdlib"

<<<<<<< HEAD
	"github.com/onflow/flow-go/fvm/environment"
	"github.com/onflow/flow-go/ledger"
	"github.com/onflow/flow-go/ledger/common/convert"
	"github.com/onflow/flow-go/model/flow"
=======
	"github.com/onflow/flow-go/ledger"
	"github.com/onflow/flow-go/ledger/common/convert"
>>>>>>> 84a39b0c
)

func checkStorageHealth(
	address common.Address,
	storage *runtime.Storage,
	payloads []*ledger.Payload,
) error {

	for _, payload := range payloads {
		registerID, _, err := convert.PayloadToRegister(payload)
		if err != nil {
			return fmt.Errorf("failed to convert payload to register: %w", err)
		}

		if !registerID.IsSlabIndex() {
			continue
		}

		// Convert the register ID to a storage ID.
		slabID := atree.NewStorageID(
			atree.Address([]byte(registerID.Owner)),
			atree.StorageIndex([]byte(registerID.Key[1:])))

		// Retrieve the slab.
		_, _, err = storage.Retrieve(slabID)
		if err != nil {
			return fmt.Errorf("failed to retrieve slab %s: %w", slabID, err)
		}
	}

	for _, domain := range allStorageMapDomains {
		_ = storage.GetStorageMap(address, domain, false)
	}

	return storage.CheckHealth()
}

var allStorageMapDomains = []string{
	common.PathDomainStorage.Identifier(),
	common.PathDomainPrivate.Identifier(),
	common.PathDomainPublic.Identifier(),
	runtime.StorageDomainContract,
	stdlib.InboxStorageDomain,
	stdlib.CapabilityControllerStorageDomain,
}

var allStorageMapDomainsSet = map[string]struct{}{}

func init() {
	for _, domain := range allStorageMapDomains {
		allStorageMapDomainsSet[domain] = struct{}{}
	}
<<<<<<< HEAD
	return v, nil
}

func checkStorageHealth(
	address common.Address,
	storage *runtime.Storage,
	payloads []*ledger.Payload,
) error {

	for _, payload := range payloads {
		registerID, _, err := convert.PayloadToRegister(payload)
		if err != nil {
			return fmt.Errorf("failed to convert payload to register: %w", err)
		}

		if !registerID.IsSlabIndex() {
			continue
		}

		// Convert the register ID to a storage ID.
		slabID := atree.NewStorageID(
			atree.Address([]byte(registerID.Owner)),
			atree.StorageIndex([]byte(registerID.Key[1:])))

		// Retrieve the slab.
		_, _, err = storage.Retrieve(slabID)
		if err != nil {
			return fmt.Errorf("failed to retrieve slab %s: %w", slabID, err)
		}
	}

	for _, domain := range domains {
		_ = storage.GetStorageMap(address, domain, false)
	}

	return storage.CheckHealth()
}

// convert all domains
var domains = []string{
	common.PathDomainStorage.Identifier(),
	common.PathDomainPrivate.Identifier(),
	common.PathDomainPublic.Identifier(),
	runtime.StorageDomainContract,
	stdlib.InboxStorageDomain,
	stdlib.CapabilityControllerStorageDomain,
}

var domainsLookupMap = map[string]struct{}{
	common.PathDomainStorage.Identifier():    {},
	common.PathDomainPrivate.Identifier():    {},
	common.PathDomainPublic.Identifier():     {},
	runtime.StorageDomainContract:            {},
	stdlib.InboxStorageDomain:                {},
	stdlib.CapabilityControllerStorageDomain: {},
=======
>>>>>>> 84a39b0c
}<|MERGE_RESOLUTION|>--- conflicted
+++ resolved
@@ -8,15 +8,8 @@
 	"github.com/onflow/cadence/runtime/common"
 	"github.com/onflow/cadence/runtime/stdlib"
 
-<<<<<<< HEAD
-	"github.com/onflow/flow-go/fvm/environment"
 	"github.com/onflow/flow-go/ledger"
 	"github.com/onflow/flow-go/ledger/common/convert"
-	"github.com/onflow/flow-go/model/flow"
-=======
-	"github.com/onflow/flow-go/ledger"
-	"github.com/onflow/flow-go/ledger/common/convert"
->>>>>>> 84a39b0c
 )
 
 func checkStorageHealth(
@@ -69,8 +62,6 @@
 	for _, domain := range allStorageMapDomains {
 		allStorageMapDomainsSet[domain] = struct{}{}
 	}
-<<<<<<< HEAD
-	return v, nil
 }
 
 func checkStorageHealth(
@@ -125,6 +116,4 @@
 	runtime.StorageDomainContract:            {},
 	stdlib.InboxStorageDomain:                {},
 	stdlib.CapabilityControllerStorageDomain: {},
-=======
->>>>>>> 84a39b0c
 }