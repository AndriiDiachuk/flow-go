--- conflicted
+++ resolved
@@ -94,7 +94,6 @@
 		processedBlockHeight *badger.ConsumerProgress // used in block consumer
 		chunkQueue           *badger.ChunksQueue      // used in chunk consumer
 
-<<<<<<< HEAD
 		syncCore            *chainsync.Core   // used in follower engine
 		assignerEngine      *assigner.Engine  // the assigner engine
 		fetcherEngine       *fetcher.Engine   // the fetcher engine
@@ -103,17 +102,6 @@
 		chunkConsumer       *chunkconsumer.ChunkConsumer
 		blockConsumer       *blockconsumer.BlockConsumer
 		followerDistributor *pubsub.FollowerDistributor
-		finalizedHeader     *commonsync.FinalizedHeaderCache
-=======
-		syncCore                *chainsync.Core   // used in follower engine
-		assignerEngine          *assigner.Engine  // the assigner engine
-		fetcherEngine           *fetcher.Engine   // the fetcher engine
-		requesterEngine         *requester.Engine // the requester engine
-		verifierEng             *verifier.Engine  // the verifier engine
-		chunkConsumer           *chunkconsumer.ChunkConsumer
-		blockConsumer           *blockconsumer.BlockConsumer
-		finalizationDistributor *pubsub.FinalizationDistributor
->>>>>>> 18a786a7
 
 		committee    *committees.Consensus
 		followerCore *hotstuff.FollowerLoop     // follower hotstuff logic
@@ -324,18 +312,6 @@
 
 			return blockConsumer, nil
 		}).
-<<<<<<< HEAD
-		Component("finalized snapshot", func(node *NodeConfig) (module.ReadyDoneAware, error) {
-			var err error
-			finalizedHeader, err = commonsync.NewFinalizedHeaderCache(node.Logger, node.State, followerDistributor)
-			if err != nil {
-				return nil, fmt.Errorf("could not create finalized snapshot cache: %w", err)
-			}
-
-			return finalizedHeader, nil
-		}).
-=======
->>>>>>> 18a786a7
 		Component("consensus committee", func(node *NodeConfig) (module.ReadyDoneAware, error) {
 			// initialize consensus committee's membership state
 			// This committee state is for the HotStuff follower, which follows the MAIN CONSENSUS Committee
