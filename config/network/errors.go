--- conflicted
+++ resolved
@@ -7,33 +7,26 @@
 	"github.com/onflow/flow-go/network/p2p"
 )
 
-// ErrInvalidLimitConfig indicates the validation limit is < 0.
-<<<<<<< HEAD
-type ErrInvalidLimitConfig struct {
+// InvalidLimitConfigError indicates the validation limit is < 0.
+type InvalidLimitConfigError struct {
 	err error
-=======
-type InvalidLimitConfigError struct {
-	// controlMsg the control message type.
-	controlMsg p2p.ControlMessageType
-	err        error
->>>>>>> 94c814e2
 }
 
-func (e ErrInvalidLimitConfig) Error() string {
+func (e InvalidLimitConfigError) Error() string {
 	return e.err.Error()
 }
 
-func (e ErrInvalidLimitConfig) Unwrap() error {
+func (e InvalidLimitConfigError) Unwrap() error {
 	return e.err
 }
 
 // NewInvalidLimitConfigErr returns a new ErrValidationLimit.
-func NewInvalidLimitConfigErr(controlMsg p2p.ControlMessageType, err error) ErrInvalidLimitConfig {
-	return ErrInvalidLimitConfig{fmt.Errorf("invalid rpc control message %s validation limit configuration: %w", controlMsg, err)}
+func NewInvalidLimitConfigErr(controlMsg p2p.ControlMessageType, err error) InvalidLimitConfigError {
+	return InvalidLimitConfigError{fmt.Errorf("invalid rpc control message %s validation limit configuration: %w", controlMsg, err)}
 }
 
-// IsErrInvalidLimitConfig returns whether an error is ErrInvalidLimitConfig.
-func IsErrInvalidLimitConfig(err error) bool {
-	var e ErrInvalidLimitConfig
+// IsInvalidLimitConfigError returns whether an error is ErrInvalidLimitConfig.
+func IsInvalidLimitConfigError(err error) bool {
+	var e InvalidLimitConfigError
 	return errors.As(err, &e)
 }