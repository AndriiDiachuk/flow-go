--- conflicted
+++ resolved
@@ -16,25 +16,10 @@
 	return res
 }
 
-<<<<<<< HEAD
-// WeightThresholdForHonestMajority returns the weight that is minimally required for reaching honest majority
-func WeightThresholdForHonestMajority(totalWeight uint64) uint64 {
-	// Given totalWeight, we need the smallest integer t such that totalWeight / 3 < t
-	// Formally, the minimally required weight is: Floor(totalWeight/3) + max(1, totalWeight mod 3)
-	res := totalWeight / 3 // integer division, includes floor
-	divRemainder := totalWeight % 3
-	if divRemainder <= 1 {
-		res = res + 1
-	} else {
-		res += divRemainder
-	}
-	return res
-=======
 // WeightThresholdToTimeout returns the weight (sum of unique, valid timeout objects for this view)
 // that is minimally required to immediately timeout and build a TO.
 func WeightThresholdToTimeout(totalWeight uint64) uint64 {
 	// Given totalWeight, we need the smallest integer t such that totalWeight / 3 < t
 	// Formally, the minimally required weight is: Floor(totalWeight/3) + 1
 	return totalWeight/3 + 1
->>>>>>> 9f9d03bd
 }