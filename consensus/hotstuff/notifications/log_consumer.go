--- conflicted
+++ resolved
@@ -219,24 +219,8 @@
 		Msg("vote transmission request from hotstuff")
 }
 
-<<<<<<< HEAD
-func (lc *LogConsumer) BroadcastTimeout(timeout *model.TimeoutObject, timeoutTick uint64) {
-	logContext := lc.log.With().
-		Uint64("timeout_newest_qc_view", timeout.NewestQC.View).
-		Uint64("timeout_tick", timeoutTick).
-		Hex("timeout_newest_qc_block_id", timeout.NewestQC.BlockID[:]).
-		Uint64("timeout_view", timeout.View)
-
-	if timeout.LastViewTC != nil {
-		logContext.
-			Uint64("last_view_tc_view", timeout.LastViewTC.View).
-			Uint64("last_view_tc_newest_qc_view", timeout.LastViewTC.NewestQC.View)
-	}
-	log := logContext.Logger()
-=======
-func (lc *LogConsumer) OnOwnTimeout(timeout *model.TimeoutObject) {
-	log := timeout.LogContext(lc.log).Logger()
->>>>>>> c20f2cf7
+func (lc *LogConsumer) OnOwnTimeout(timeout *model.TimeoutObject, timeoutTick uint64) {
+	log := timeout.LogContext(lc.log).Uint64("timeout_tick", timeoutTick).Logger()
 	log.Info().Msg("timeout broadcast request from hotstuff")
 }
 
