//go:build relic
// +build relic

package verification

import (
	"fmt"

	"github.com/onflow/flow-go/consensus/hotstuff"
	"github.com/onflow/flow-go/consensus/hotstuff/model"
	"github.com/onflow/flow-go/crypto/hash"
	"github.com/onflow/flow-go/model/flow"
	msig "github.com/onflow/flow-go/module/signature"
)

// StakingVerifier is a verifier capable of verifying staking signature for each
// verifying operation. It's used primarily with collection cluster where hotstuff without beacon signers is used.
type StakingVerifier struct {
	stakingHasher       hash.Hasher
	timeoutObjectHasher hash.Hasher
}

var _ hotstuff.Verifier = (*StakingVerifier)(nil)

// NewStakingVerifier creates a new single verifier with the given dependencies.
func NewStakingVerifier() *StakingVerifier {
	return &StakingVerifier{
		stakingHasher:       msig.NewBLSHasher(msig.CollectorVoteTag),
		timeoutObjectHasher: msig.NewBLSHasher(msig.CollectorTimeoutTag),
	}
}

// VerifyVote verifies the validity of a single signature from a vote.
// Usually this method is only used to verify the proposer's vote, which is
// the vote included in a block proposal.
// The implementation returns the following sentinel errors:
//   - model.ErrInvalidSignature is the signature is invalid
//   - unexpected errors should be treated as symptoms of bugs or uncovered
//     edge cases in the logic (i.e. as fatal)
func (v *StakingVerifier) VerifyVote(signer *flow.Identity, sigData []byte, view uint64, blockID flow.Identifier) error {

	// create the to-be-signed message
	msg := MakeVoteMessage(view, blockID)

	// verify each signature against the message
	stakingValid, err := signer.StakingPubKey.Verify(sigData, msg, v.stakingHasher)
	if err != nil {
		return fmt.Errorf("internal error while verifying staking signature: %w", err)
	}
	if !stakingValid {
		return fmt.Errorf("invalid sig for block %v: %w", blockID, model.ErrInvalidSignature)
	}

	return nil
}

// VerifyQC checks the cryptographic validity of the QC's `sigData` for the
// given block. It is the responsibility of the calling code to ensure
// that all `signers` are authorized, without duplicates. Return values:
//   - nil if `sigData` is cryptographically valid
<<<<<<< HEAD
//   - model.InvalidFormatError if `sigData` has an incompatible format
//   - model.InsufficientSignaturesError if `signers` is empty.
=======
>>>>>>> b3f7e67a
//   - model.ErrInvalidSignature if a signature is invalid
//   - unexpected errors should be treated as symptoms of bugs or uncovered
//     edge cases in the logic (i.e. as fatal)
//
// In the single verification case, `sigData` represents a single signature (`crypto.Signature`).
<<<<<<< HEAD
func (v *StakingVerifier) VerifyQC(signers flow.IdentityList, sigData []byte, block *model.Block) error {
	msg := MakeVoteMessage(block.View, block.BlockID)
=======
func (v *StakingVerifier) VerifyQC(signers flow.IdentityList, sigData []byte, view uint64, blockID flow.Identifier) error {
	if len(signers) == 0 {
		return model.NewInsufficientSignaturesErrorf("empty list of signers")
	}
	msg := MakeVoteMessage(view, blockID)
>>>>>>> b3f7e67a

	err := verifyAggregatedSignature(signers.PublicStakingKeys(), sigData, v.stakingHasher, msg)
	if err != nil {
		return fmt.Errorf("verifying aggregated staking signature failed for block %v: %w", block.BlockID, err)
	}

<<<<<<< HEAD
=======
	if !stakingValid {
		return fmt.Errorf("invalid aggregated staking sig for block %v: %w", blockID, model.ErrInvalidSignature)
	}
	return nil
}

// VerifyTC checks cryptographic validity of the TC's `sigData` w.r.t. the
// given view. It is the responsibility of the calling code to ensure
// that all `signers` are authorized, without duplicates. Return values:
//   - nil if `sigData` is cryptographically valid
//   - model.InsufficientSignaturesError if `signers is empty.
//   - model.InvalidFormatError if `signers`/`highQCViews` have differing lengths
//   - model.ErrInvalidSignature if a signature is invalid
//   - unexpected errors should be treated as symptoms of bugs or uncovered
//     edge cases in the logic (i.e. as fatal)
func (v *StakingVerifier) VerifyTC(signers flow.IdentityList, sigData []byte, view uint64, highQCViews []uint64) error {
	return verifyTC(signers, sigData, view, highQCViews, v.timeoutObjectHasher)
}

// verifyTC checks cryptographic validity of the TC's `sigData` w.r.t. the
// given view. It is the responsibility of the calling code to ensure
// that all `signers` are authorized, without duplicates. Return values:
//   - nil if `sigData` is cryptographically valid
//   - model.InsufficientSignaturesError if `signers is empty.
//   - model.InvalidFormatError if `signers`/`highQCViews` have differing lengths
//   - model.ErrInvalidSignature if a signature is invalid
//   - unexpected errors should be treated as symptoms of bugs or uncovered
//     edge cases in the logic (i.e. as fatal)
func verifyTC(signers flow.IdentityList, sigData []byte, view uint64, highQCViews []uint64, hasher hash.Hasher) error {
	if len(signers) == 0 {
		return model.NewInsufficientSignaturesErrorf("empty list of signers")
	}
	if len(signers) != len(highQCViews) {
		return model.NewInvalidFormatErrorf("signers and highQCViews mismatch")
	}

	pks := make([]crypto.PublicKey, 0, len(signers))
	messages := make([][]byte, 0, len(signers))
	hashers := make([]hash.Hasher, 0, len(signers))
	for i, identity := range signers {
		pks = append(pks, identity.StakingPubKey)
		messages = append(messages, MakeTimeoutMessage(view, highQCViews[i]))
		hashers = append(hashers, hasher)
	}

	valid, err := crypto.VerifyBLSSignatureManyMessages(pks, sigData, messages, hashers)
	if err != nil {
		return fmt.Errorf("signature verification failed: %w", err)
	}
	if !valid {
		return fmt.Errorf("invalid aggregated TC signature for view %d: %w", view, model.ErrInvalidSignature)
	}
>>>>>>> b3f7e67a
	return nil
}<|MERGE_RESOLUTION|>--- conflicted
+++ resolved
@@ -58,37 +58,21 @@
 // given block. It is the responsibility of the calling code to ensure
 // that all `signers` are authorized, without duplicates. Return values:
 //   - nil if `sigData` is cryptographically valid
-<<<<<<< HEAD
 //   - model.InvalidFormatError if `sigData` has an incompatible format
 //   - model.InsufficientSignaturesError if `signers` is empty.
-=======
->>>>>>> b3f7e67a
 //   - model.ErrInvalidSignature if a signature is invalid
 //   - unexpected errors should be treated as symptoms of bugs or uncovered
 //     edge cases in the logic (i.e. as fatal)
 //
 // In the single verification case, `sigData` represents a single signature (`crypto.Signature`).
-<<<<<<< HEAD
-func (v *StakingVerifier) VerifyQC(signers flow.IdentityList, sigData []byte, block *model.Block) error {
-	msg := MakeVoteMessage(block.View, block.BlockID)
-=======
 func (v *StakingVerifier) VerifyQC(signers flow.IdentityList, sigData []byte, view uint64, blockID flow.Identifier) error {
-	if len(signers) == 0 {
-		return model.NewInsufficientSignaturesErrorf("empty list of signers")
-	}
 	msg := MakeVoteMessage(view, blockID)
->>>>>>> b3f7e67a
 
-	err := verifyAggregatedSignature(signers.PublicStakingKeys(), sigData, v.stakingHasher, msg)
+	err := verifyAggregatedSignatureOneMessage(signers.PublicStakingKeys(), sigData, v.stakingHasher, msg)
 	if err != nil {
-		return fmt.Errorf("verifying aggregated staking signature failed for block %v: %w", block.BlockID, err)
+		return fmt.Errorf("verifying aggregated staking signature failed for block %v: %w", blockID, err)
 	}
 
-<<<<<<< HEAD
-=======
-	if !stakingValid {
-		return fmt.Errorf("invalid aggregated staking sig for block %v: %w", blockID, model.ErrInvalidSignature)
-	}
 	return nil
 }
 
@@ -102,42 +86,5 @@
 //   - unexpected errors should be treated as symptoms of bugs or uncovered
 //     edge cases in the logic (i.e. as fatal)
 func (v *StakingVerifier) VerifyTC(signers flow.IdentityList, sigData []byte, view uint64, highQCViews []uint64) error {
-	return verifyTC(signers, sigData, view, highQCViews, v.timeoutObjectHasher)
-}
-
-// verifyTC checks cryptographic validity of the TC's `sigData` w.r.t. the
-// given view. It is the responsibility of the calling code to ensure
-// that all `signers` are authorized, without duplicates. Return values:
-//   - nil if `sigData` is cryptographically valid
-//   - model.InsufficientSignaturesError if `signers is empty.
-//   - model.InvalidFormatError if `signers`/`highQCViews` have differing lengths
-//   - model.ErrInvalidSignature if a signature is invalid
-//   - unexpected errors should be treated as symptoms of bugs or uncovered
-//     edge cases in the logic (i.e. as fatal)
-func verifyTC(signers flow.IdentityList, sigData []byte, view uint64, highQCViews []uint64, hasher hash.Hasher) error {
-	if len(signers) == 0 {
-		return model.NewInsufficientSignaturesErrorf("empty list of signers")
-	}
-	if len(signers) != len(highQCViews) {
-		return model.NewInvalidFormatErrorf("signers and highQCViews mismatch")
-	}
-
-	pks := make([]crypto.PublicKey, 0, len(signers))
-	messages := make([][]byte, 0, len(signers))
-	hashers := make([]hash.Hasher, 0, len(signers))
-	for i, identity := range signers {
-		pks = append(pks, identity.StakingPubKey)
-		messages = append(messages, MakeTimeoutMessage(view, highQCViews[i]))
-		hashers = append(hashers, hasher)
-	}
-
-	valid, err := crypto.VerifyBLSSignatureManyMessages(pks, sigData, messages, hashers)
-	if err != nil {
-		return fmt.Errorf("signature verification failed: %w", err)
-	}
-	if !valid {
-		return fmt.Errorf("invalid aggregated TC signature for view %d: %w", view, model.ErrInvalidSignature)
-	}
->>>>>>> b3f7e67a
-	return nil
+	return verifyTCSignatureManyMessages(signers.PublicStakingKeys(), sigData, view, highQCViews, v.timeoutObjectHasher)
 }