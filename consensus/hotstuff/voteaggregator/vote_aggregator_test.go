--- conflicted
+++ resolved
@@ -33,10 +33,6 @@
 type AggregatorSuite struct {
 	suite.Suite
 	participants flow.IdentityList
-<<<<<<< HEAD
-	qcs          map[flow.Identifier]*flow.QuorumCertificate
-=======
->>>>>>> b4d2253c
 	protocol     *protomock.State
 	snapshot     *protomock.Snapshot
 	signer       *mocks.Signer
@@ -54,10 +50,6 @@
 
 	// generate the validator set with qualified majority threshold of 5
 	as.participants = unittest.IdentityListFixture(7, unittest.WithRole(flow.RoleConsensus))
-<<<<<<< HEAD
-	as.qcs = make(map[flow.Identifier]*flow.QuorumCertificate)
-=======
->>>>>>> b4d2253c
 
 	// create a mocked snapshot
 	as.snapshot = &protomock.Snapshot{}
@@ -110,15 +102,11 @@
 	as.signer.On("VerifyVote", mock.Anything, mock.Anything, mock.Anything).Return(true, nil)
 	as.signer.On("VerifyQC", mock.Anything, mock.Anything, mock.Anything).Return(true, nil)
 	as.signer.On("CreateQC", mock.AnythingOfType("[]*model.Vote")).Return(
-<<<<<<< HEAD
 		func(votes []*model.Vote) *flow.QuorumCertificate {
-			qc, _ := as.qcs[votes[0].BlockID]
-=======
-		func(votes []*model.Vote) *model.QuorumCertificate {
 			if len(votes) < 1 {
 				return nil
 			}
-			qc := &model.QuorumCertificate{
+			qc := &flow.QuorumCertificate{
 				View:    votes[0].View,
 				BlockID: votes[0].BlockID,
 				SigData: []byte{},
@@ -126,7 +114,6 @@
 			for _, v := range votes {
 				qc.SignerIDs = append(qc.SignerIDs, v.SignerID)
 			}
->>>>>>> b4d2253c
 			return qc
 		},
 		func(votes []*model.Vote) error {
@@ -155,22 +142,6 @@
 	as.signer.On("VerifyProposal", proposal.Block.BlockID).Return(true, nil)
 }
 
-<<<<<<< HEAD
-func (as *AggregatorSuite) RegisterVote(vote *model.Vote) {
-	qc, ok := as.qcs[vote.BlockID]
-	if !ok {
-		qc = &flow.QuorumCertificate{
-			View:    vote.View,
-			BlockID: vote.BlockID,
-			SigData: []byte{},
-		}
-		as.qcs[vote.BlockID] = qc
-	}
-	qc.SignerIDs = append(qc.SignerIDs, vote.SignerID)
-}
-
-=======
->>>>>>> b4d2253c
 // HAPPY PATH (votes are valid and the block always arrives before votes)
 // assume there are 7 nodes, meaning that the threshold is 5
 // a QC should not be built when receiving the block because of insufficient votes
@@ -940,7 +911,7 @@
 
 func (as *AggregatorSuite) qcForBlock(proposal *model.Proposal, expectedQcContributors *expectedQcContributors) interface{} {
 	return mock.MatchedBy(
-		func(qc *model.QuorumCertificate) bool {
+		func(qc *flow.QuorumCertificate) bool {
 			return (qc.View == proposal.Block.View) && (qc.BlockID == proposal.Block.BlockID) && expectedQcContributors.HasExpectedVoters(qc)
 		},
 	)
@@ -965,7 +936,7 @@
 	voters[vote.SignerID] = struct{}{}
 }
 
-func (c *expectedQcContributors) HasExpectedVoters(qc *model.QuorumCertificate) bool {
+func (c *expectedQcContributors) HasExpectedVoters(qc *flow.QuorumCertificate) bool {
 	voters, ok := c.blockVotes[qc.BlockID]
 	if !ok {
 		return false
