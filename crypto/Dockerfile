--- conflicted
+++ resolved
@@ -1,10 +1,6 @@
 # gcr.io/dl-flow/golang-cmake
 
-<<<<<<< HEAD
-FROM golang:1.18-buster
-=======
 FROM golang:1.19-buster
->>>>>>> 138e1c32
 RUN apt-get update
 RUN apt-get -y install cmake zip
 RUN go install github.com/axw/gocov/gocov@latest
