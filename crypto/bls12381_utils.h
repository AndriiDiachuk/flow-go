--- conflicted
+++ resolved
@@ -113,17 +113,10 @@
 void        Fr_exp_montg(Fr *res, const Fr* base, const limb_t* expo, const int expo_len);
 void        Fr_inv_montg_eucl(Fr *res, const Fr *a);
 void        Fr_inv_exp_montg(Fr *res, const Fr *a);
-<<<<<<< HEAD
-BLST_ERROR  Fr_read_bytes(Fr* a, const uint8_t *bin, int len);
-BLST_ERROR  Fr_star_read_bytes(Fr* a, const uint8_t *bin, int len);
-void        Fr_write_bytes(uint8_t *bin, const Fr* a);
-bool_t      map_bytes_to_Fr(Fr*, const uint8_t*, int);
-=======
 BLST_ERROR  Fr_read_bytes(Fr* a, const byte *bin, int len);
 BLST_ERROR  Fr_star_read_bytes(Fr* a, const byte *bin, int len);
 void        Fr_write_bytes(byte *bin, const Fr* a);
-bool        map_bytes_to_Fr(Fr*, const byte*, int);
->>>>>>> 26e56364
+bool_t      map_bytes_to_Fr(Fr*, const byte*, int);
 
 // Fp utilities
 void    Fp_mul_montg(Fp *, const Fp *, const Fp *);
