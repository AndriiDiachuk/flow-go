//go:build relic
// +build relic

package crypto

import (
	crand "crypto/rand"
	"encoding/hex"
	"fmt"
	mrand "math/rand"
	"testing"

	"github.com/stretchr/testify/assert"
	"github.com/stretchr/testify/require"

	"github.com/onflow/flow-go/crypto/hash"
)

// TestBLSMainMethods is a sanity check of main signature scheme methods (keyGen, sign, verify)
func TestBLSMainMethods(t *testing.T) {
	// test the key generation seed lengths
	testKeyGenSeed(t, BLSBLS12381, KeyGenSeedMinLen, KeyGenSeedMaxLen)
	// test the consistency with different inputs
	hasher := NewExpandMsgXOFKMAC128("test tag")
	testGenSignVerify(t, BLSBLS12381, hasher)

	// specific signature test for BLS:
	// Test a signature with a point encoded with a coordinate x not reduced mod p
	// The same signature point with the x coordinate reduced passes verification.
	// This test checks that:
	//  - signature decoding handles input x-coordinates larger than p (doesn't result in an exception)
	//  - signature decoding only accepts reduced x-coordinates to avoid signature malleability
	t.Run("invalid x coordinate larger than p", func(t *testing.T) {
		msg, err := hex.DecodeString("7f26ba692dc2da7ff828ef4675ff1cd6ab855fca0637b6dab295f1df8e51bc8bb1b8f0c6610aabd486cf1f098f2ddbc6691d94e10f928816f890a3d366ce46249836a595c7ea1828af52e899ba2ab627ab667113bb563918c5d5a787c414399487b4e3a7")
		require.NoError(t, err)
		validSig, err := hex.DecodeString("80b0cac2a0f4f8881913edf2b29065675dfed6f6f4e17e9b5d860a845d4e7d476b277d06a493b81482e63d8131f9f2fa")
		require.NoError(t, err)
		invalidSig, err := hex.DecodeString("9AB1DCACDA74DF22642F95A8F5DC123EC276227BE866915AC4B6DD2553FF736B89D37D0555E7B8143CE53D8131F99DA5")
		require.NoError(t, err)
		pkBytes, err := hex.DecodeString("a7ac85ac8ffd9d2611f73721a93ec92115f29d769dfa425fec2e2c26ab3e4e8089a961ab430639104262723e829b75e9190a05d8fc8d22a7ac78a18473cc3df146b5c4c9c8e46d5f208039384fe2fc018321f14c01641c3afff7558a2eb06463")
		require.NoError(t, err)
		pk, err := DecodePublicKey(BLSBLS12381, pkBytes)
		require.NoError(t, err)
		// sanity check of valid signature (P_x < p)
		valid, err := pk.Verify(validSig, msg, hasher)
		require.NoError(t, err)
		require.True(t, valid)
		// invalid signature (P'_x = P_x + p )
		valid, err = pk.Verify(invalidSig, msg, hasher)
		require.NoError(t, err)
		assert.False(t, valid)
	})

	t.Run("private key equal to 1 and -1", func(t *testing.T) {
		sk1Bytes := make([]byte, PrKeyLenBLSBLS12381)
		sk1Bytes[PrKeyLenBLSBLS12381-1] = 1
		sk1, err := DecodePrivateKey(BLSBLS12381, sk1Bytes)
		require.NoError(t, err)

		skMinus1Bytes := make([]byte, PrKeyLenBLSBLS12381)
		copy(skMinus1Bytes, BLS12381Order)
		skMinus1Bytes[PrKeyLenBLSBLS12381-1] -= 1
		skMinus1, err := DecodePrivateKey(BLSBLS12381, skMinus1Bytes)
		require.NoError(t, err)

		for _, sk := range []PrivateKey{sk1, skMinus1} {
			input := make([]byte, 100)
			_, err = crand.Read(input)
			require.NoError(t, err)
			s, err := sk.Sign(input, hasher)
			require.NoError(t, err)
			pk := sk.PublicKey()

			// test a valid signature
			result, err := pk.Verify(s, input, hasher)
			assert.NoError(t, err)
			assert.True(t, result,
				"Verification should succeed:\n signature:%s\n message:%x\n private key:%s", s, input, sk)
		}
	})
}

// Signing bench
func BenchmarkBLSBLS12381Sign(b *testing.B) {
	halg := NewExpandMsgXOFKMAC128("bench tag")
	benchSign(b, BLSBLS12381, halg)
}

// Verifying bench
func BenchmarkBLSBLS12381Verify(b *testing.B) {
	halg := NewExpandMsgXOFKMAC128("bench tag")
	benchVerify(b, BLSBLS12381, halg)
}

// utility function to generate a random BLS private key
func randomSK(t *testing.T, rand *mrand.Rand) PrivateKey {
	seed := make([]byte, KeyGenSeedMinLen)
	n, err := rand.Read(seed)
	require.Equal(t, n, KeyGenSeedMinLen)
	require.NoError(t, err)
	sk, err := GeneratePrivateKey(BLSBLS12381, seed)
	require.NoError(t, err)
	return sk
}

// utility function to generate a non BLS private key
func invalidSK(t *testing.T) PrivateKey {
	seed := make([]byte, KeyGenSeedMinLen)
	n, err := crand.Read(seed)
	require.Equal(t, n, KeyGenSeedMinLen)
	require.NoError(t, err)
	sk, err := GeneratePrivateKey(ECDSAP256, seed)
	require.NoError(t, err)
	return sk
}

// BLS tests
func TestBLSBLS12381Hasher(t *testing.T) {
	rand := getPRG(t)
	// generate a key pair
	sk := randomSK(t, rand)
	sig := make([]byte, SignatureLenBLSBLS12381)
	msg := []byte("message")

	// empty hasher
	t.Run("Empty hasher", func(t *testing.T) {
		_, err := sk.Sign(msg, nil)
		assert.Error(t, err)
		assert.True(t, IsNilHasherError(err))
		_, err = sk.PublicKey().Verify(sig, msg, nil)
		assert.Error(t, err)
		assert.True(t, IsNilHasherError(err))
	})

	// short size hasher
	t.Run("short size hasher", func(t *testing.T) {
		s, err := sk.Sign(msg, hash.NewSHA2_256())
		assert.Error(t, err)
		assert.True(t, IsInvalidHasherSizeError(err))
		assert.Nil(t, s)

		valid, err := sk.PublicKey().Verify(sig, msg, hash.NewSHA2_256())
		assert.Error(t, err)
		assert.True(t, IsInvalidHasherSizeError(err))
		assert.False(t, valid)
	})

	t.Run("NewExpandMsgXOFKMAC128 sanity check", func(t *testing.T) {
		// test the parameter lengths of NewExpandMsgXOFKMAC128 are in the correct range
		// h would be nil if the kmac inputs are invalid
		h := internalExpandMsgXOFKMAC128(blsSigCipherSuite)
		assert.NotNil(t, h)
	})

	t.Run("constants sanity check", func(t *testing.T) {
		// test that the ciphersuites exceed 16 bytes as per draft-irtf-cfrg-hash-to-curve
		// The tags used by internalExpandMsgXOFKMAC128 are at least len(ciphersuite) long
		assert.GreaterOrEqual(t, len(blsSigCipherSuite), 16)
		assert.GreaterOrEqual(t, len(blsPOPCipherSuite), 16)
	})

	t.Run("orthogonal PoP and signature hashing", func(t *testing.T) {
		data := []byte("random_data")
		// empty tag hasher
		sigKmac := NewExpandMsgXOFKMAC128("")
		h1 := sigKmac.ComputeHash(data)

		// PoP hasher
		h2 := popKMAC.ComputeHash(data)
		assert.NotEqual(t, h1, h2)
	})

}

// TestBLSEncodeDecode tests encoding and decoding of BLS keys
func TestBLSEncodeDecode(t *testing.T) {
	// generic tests
	testEncodeDecode(t, BLSBLS12381)

	// specific tests for BLS

	//  zero private key
	skBytes := make([]byte, PrKeyLenBLSBLS12381)
	sk, err := DecodePrivateKey(BLSBLS12381, skBytes)
	require.Error(t, err, "decoding identity private key should fail")
	assert.True(t, IsInvalidInputsError(err))
	assert.Nil(t, sk)

	//  identity public key
	pkBytes := make([]byte, PubKeyLenBLSBLS12381)
	pkBytes[0] = infinityPointHeader
	pk, err := DecodePublicKey(BLSBLS12381, pkBytes)
	require.NoError(t, err, "decoding identity public key should succeed")
	assert.True(t, pk.Equals(IdentityBLSPublicKey()))

	// invalid point
	pkBytes = make([]byte, PubKeyLenBLSBLS12381)
	pkBytes[0] = invalidBLSSignatureHeader
	pk, err = DecodePublicKey(BLSBLS12381, pkBytes)
	require.Error(t, err, "the key decoding should fail - key value is invalid")
	assert.True(t, IsInvalidInputsError(err))
	assert.Nil(t, pk)

	// Test a public key serialization with a point encoded with a coordinate x with
	// x[0] or x[1] not reduced mod p.
	// The same public key point with x[0] and x[1] reduced passes decoding.
	// This test checks that:
	//  - public key decoding handles input x-coordinates with x[0] and x[1] larger than p (doesn't result in an exception)
	//  - public key decoding only accepts reduced x[0] and x[1] to insure key serialization uniqueness.
	// Although uniqueness of public key respresentation isn't a security property, some implementations
	// may implicitely rely on the property.

	// valid pk with x[0] < p and x[1] < p
	validPk, err := hex.DecodeString("818d72183e3e908af5bd6c2e37494c749b88f0396d3fbc2ba4d9ea28f1c50d1c6a540ec8fe06b6d860f72ec9363db3b8038360809700d36d761cb266af6babe9a069dc7364d3502e84536bd893d5f09ec2dd4f07cae1f8a178ffacc450f9b9a2")
	require.NoError(t, err)
	_, err = DecodePublicKey(BLSBLS12381, validPk)
	assert.NoError(t, err)
	// invalidpk1 with x[0]+p and same x[1]
	invalidPk1, err := hex.DecodeString("9B8E840277BE772540D913E47A94F94C00003BBE60C4CEEB0C0ABCC9E876034089000EC7AF5AB6D81AF62EC9363D5E63038360809700d36d761cb266af6babe9a069dc7364d3502e84536bd893d5f09ec2dd4f07cae1f8a178ffacc450f9b9a2")
	require.NoError(t, err)
	_, err = DecodePublicKey(BLSBLS12381, invalidPk1)
	assert.Error(t, err)
	// invalidpk1 with same x[0] and x[1]+p
	invalidPk2, err := hex.DecodeString("818d72183e3e908af5bd6c2e37494c749b88f0396d3fbc2ba4d9ea28f1c50d1c6a540ec8fe06b6d860f72ec9363db3b81D84726AD080BA07C1385A1CF2B758C104E127F8585862EDEB843E798A86E6C2E1894F067C35F8A132FEACC450F9644D")
	require.NoError(t, err)
	_, err = DecodePublicKey(BLSBLS12381, invalidPk2)
	assert.Error(t, err)
}

// TestBLSEquals tests equal for BLS keys
func TestBLSEquals(t *testing.T) {
	testEquals(t, BLSBLS12381, ECDSAP256)
}

// TestBLSUtils tests some utility functions
func TestBLSUtils(t *testing.T) {
	rand := getPRG(t)
	// generate a key pair
	sk := randomSK(t, rand)
	// test Algorithm()
	testKeysAlgorithm(t, sk, BLSBLS12381)
	// test Size()
	testKeySize(t, sk, PrKeyLenBLSBLS12381, PubKeyLenBLSBLS12381)
}

// BLS Proof of Possession test
func TestBLSPOP(t *testing.T) {
	rand := getPRG(t)
<<<<<<< HEAD
	// make sure the length is larger than minimum lengths of all the signaure algos
	seedMinLength := 48
	seed := make([]byte, seedMinLength)
=======
	seed := make([]byte, KeyGenSeedMinLen)
>>>>>>> eec71fe4
	input := make([]byte, 100)

	t.Run("PoP tests", func(t *testing.T) {
		loops := 10
		for j := 0; j < loops; j++ {
			n, err := rand.Read(seed)
<<<<<<< HEAD
			require.Equal(t, n, seedMinLength)
=======
			require.Equal(t, n, KeyGenSeedMinLen)
>>>>>>> eec71fe4
			require.NoError(t, err)
			sk, err := GeneratePrivateKey(BLSBLS12381, seed)
			require.NoError(t, err)
			_, err = rand.Read(input)
			require.NoError(t, err)
			s, err := BLSGeneratePOP(sk)
			require.NoError(t, err)
			pk := sk.PublicKey()

			// test a valid PoP
			result, err := BLSVerifyPOP(pk, s)
			require.NoError(t, err)
			assert.True(t, result, "Verification should succeed:\n signature:%s\n private key:%s", s, sk)

			// test with a valid but different key
			seed[0] ^= 1
			wrongSk, err := GeneratePrivateKey(BLSBLS12381, seed)
			require.NoError(t, err)
			result, err = BLSVerifyPOP(wrongSk.PublicKey(), s)
			require.NoError(t, err)
			assert.False(t, result, "Verification should fail:\n signature:%s\n private key:%s", s, sk)
		}
	})

	t.Run("invalid inputs", func(t *testing.T) {
		// ecdsa key
		sk := invalidSK(t)
		s, err := BLSGeneratePOP(sk)
		assert.True(t, IsNotBLSKeyError(err))
		assert.Nil(t, s)

		s = make([]byte, SignatureLenBLSBLS12381)
		result, err := BLSVerifyPOP(sk.PublicKey(), s)
		assert.True(t, IsNotBLSKeyError(err))
		assert.False(t, result)
	})
}

// BLS multi-signature
// signature aggregation sanity check
//
// Aggregate n signatures of the same message under different keys, and compare
// it against the signature of the message under an aggregated private key.
// Verify the aggregated signature using the multi-signature verification with
// one message.
func TestBLSAggregateSignatures(t *testing.T) {
	rand := getPRG(t)
	// random message
	input := make([]byte, 100)
	_, err := rand.Read(input)
	require.NoError(t, err)
	// hasher
	kmac := NewExpandMsgXOFKMAC128("test tag")
	// number of signatures to aggregate
	sigsNum := mrand.Intn(100) + 1
	sigs := make([]Signature, 0, sigsNum)
	sks := make([]PrivateKey, 0, sigsNum)
	pks := make([]PublicKey, 0, sigsNum)
	var aggSig, expectedSig Signature

	// create the signatures
	for i := 0; i < sigsNum; i++ {
		sk := randomSK(t, rand)
		s, err := sk.Sign(input, kmac)
		require.NoError(t, err)
		sigs = append(sigs, s)
		sks = append(sks, sk)
		pks = append(pks, sk.PublicKey())
	}

	// all signatures are valid
	t.Run("all valid signatures", func(t *testing.T) {
		// aggregate private keys
		aggSk, err := AggregateBLSPrivateKeys(sks)
		require.NoError(t, err)
		expectedSig, err := aggSk.Sign(input, kmac)
		require.NoError(t, err)
		// aggregate signatures
		aggSig, err := AggregateBLSSignatures(sigs)
		require.NoError(t, err)
		// First check: check the signatures are equal
		assert.Equal(t, aggSig, expectedSig,
			"incorrect signature %s, should be %s, private keys are %s, input is %x",
			aggSig, expectedSig, sks, input)
		// Second check: Verify the aggregated signature
		valid, err := VerifyBLSSignatureOneMessage(pks, aggSig, input, kmac)
		require.NoError(t, err)
		assert.True(t, valid,
			"Verification of %s failed, signature should be %s private keys are %s, input is %x",
			aggSig, expectedSig, sks, input)
	})

	// check if one signature is not correct
	t.Run("one invalid signature", func(t *testing.T) {
		input[0] ^= 1
		randomIndex := mrand.Intn(sigsNum)
		sigs[randomIndex], err = sks[randomIndex].Sign(input, kmac)
		input[0] ^= 1
		aggSig, err = AggregateBLSSignatures(sigs)
		require.NoError(t, err)
		assert.NotEqual(t, aggSig, expectedSig,
			"signature %s shouldn't be %s private keys are %s, input is %x",
			aggSig, expectedSig, sks, input)
		valid, err := VerifyBLSSignatureOneMessage(pks, aggSig, input, kmac)
		require.NoError(t, err)
		assert.False(t, valid,
			"verification of signature %s should fail, it shouldn't be %s private keys are %s, input is %x",
			aggSig, expectedSig, sks, input)
		sigs[randomIndex], err = sks[randomIndex].Sign(input, kmac)
		require.NoError(t, err)
	})

	// check if one the public keys is not correct
	t.Run("one invalid public key", func(t *testing.T) {
		randomIndex := mrand.Intn(sigsNum)
		newSk := randomSK(t, rand)
		sks[randomIndex] = newSk
		pks[randomIndex] = newSk.PublicKey()
		aggSk, err := AggregateBLSPrivateKeys(sks)
		require.NoError(t, err)
		expectedSig, err = aggSk.Sign(input, kmac)
		require.NoError(t, err)
		assert.NotEqual(t, aggSig, expectedSig,
			"signature %s shouldn't be %s, private keys are %s, input is %x, wrong key is of index %d",
			aggSig, expectedSig, sks, input, randomIndex)
		valid, err := VerifyBLSSignatureOneMessage(pks, aggSig, input, kmac)
		require.NoError(t, err)
		assert.False(t, valid,
			"signature %s should fail, shouldn't be %s, private keys are %s, input is %x, wrong key is of index %d",
			aggSig, expectedSig, sks, input, randomIndex)
	})

	t.Run("invalid inputs", func(t *testing.T) {
		// test aggregating an empty signature list
		aggSig, err = AggregateBLSSignatures(sigs[:0])
		assert.Error(t, err)
		assert.True(t, IsBLSAggregateEmptyListError(err))
		assert.Nil(t, aggSig)

		// test verification with an empty key list
		result, err := VerifyBLSSignatureOneMessage(pks[:0], aggSig, input, kmac)
		assert.Error(t, err)
		assert.True(t, IsBLSAggregateEmptyListError(err))
		assert.False(t, result)

		// test with a signature of a wrong length
		shortSig := sigs[0][:signatureLengthBLSBLS12381-1]
		aggSig, err = AggregateBLSSignatures([]Signature{shortSig})
		assert.Error(t, err)
		assert.True(t, IsInvalidSignatureError(err))
		assert.Nil(t, aggSig)

		// test with an invalid signature of a correct length
		invalidSig := BLSInvalidSignature()
		aggSig, err = AggregateBLSSignatures([]Signature{invalidSig})
		assert.Error(t, err)
		assert.True(t, IsInvalidSignatureError(err))
		assert.Nil(t, aggSig)

		// test the empty key list
		aggSk, err := AggregateBLSPrivateKeys(sks[:0])
		assert.Error(t, err)
		assert.True(t, IsBLSAggregateEmptyListError(err))
		assert.Nil(t, aggSk)

		// test with an invalid key type
		sk := invalidSK(t)
		aggSk, err = AggregateBLSPrivateKeys([]PrivateKey{sk})
		assert.Error(t, err)
		assert.True(t, IsNotBLSKeyError(err))
		assert.Nil(t, aggSk)
	})
}

// BLS multi-signature
// public keys aggregation sanity check
//
// Aggregate n public keys and their respective private keys and compare
// the public key of the aggregated private key is equal to the aggregated
// public key
func TestBLSAggregatePubKeys(t *testing.T) {
	rand := getPRG(t)
	// number of keys to aggregate
	pkNum := mrand.Intn(100) + 1
	pks := make([]PublicKey, 0, pkNum)
	sks := make([]PrivateKey, 0, pkNum)

	// create the signatures
	for i := 0; i < pkNum; i++ {
		sk := randomSK(t, rand)
		sks = append(sks, sk)
		pks = append(pks, sk.PublicKey())
	}

	// consistent private and public key aggregation
	t.Run("correctness check", func(t *testing.T) {
		// aggregate private keys
		aggSk, err := AggregateBLSPrivateKeys(sks)
		require.NoError(t, err)
		expectedPk := aggSk.PublicKey()
		// aggregate public keys
		aggPk, err := AggregateBLSPublicKeys(pks)
		assert.NoError(t, err)
		assert.True(t, expectedPk.Equals(aggPk),
			"incorrect public key %s, should be %s, public keys are %s",
			aggPk, expectedPk, pks)
	})

	// aggregate an empty list
	t.Run("empty list", func(t *testing.T) {
		// private keys
		aggSk, err := AggregateBLSPrivateKeys(sks[:0])
		assert.Error(t, err)
		assert.True(t, IsBLSAggregateEmptyListError(err))
		assert.Nil(t, aggSk)
		// public keys
		aggPk, err := AggregateBLSPublicKeys(pks[:0])
		assert.Error(t, err)
		assert.True(t, IsBLSAggregateEmptyListError(err))
		assert.Nil(t, aggPk)
	})

	// aggregate a list that includes the identity key,
	// to check that identity key is indeed the identity element with regards to aggregation.
	t.Run("aggregate a list that includes the identity key", func(t *testing.T) {
		// aggregate the identity key with a non identity key
		keys := []PublicKey{pks[0], IdentityBLSPublicKey()}
		aggPkWithIdentity, err := AggregateBLSPublicKeys(keys)
		assert.NoError(t, err)
		assert.True(t, aggPkWithIdentity.Equals(pks[0]),
			"incorrect public key %s, should be %s",
			aggPkWithIdentity, pks[0])
	})

	t.Run("invalid inputs", func(t *testing.T) {
		// empty list
		aggPK, err := AggregateBLSPublicKeys(pks[:0])
		assert.Error(t, err)
		assert.True(t, IsBLSAggregateEmptyListError(err))
		assert.Nil(t, aggPK)

		// test with an invalid key type
		pk := invalidSK(t).PublicKey()
		aggPK, err = AggregateBLSPublicKeys([]PublicKey{pk})
		assert.Error(t, err)
		assert.True(t, IsNotBLSKeyError(err))
		assert.Nil(t, aggPK)
	})

	// check that the public key corresponding to the zero private key is indeed identity
	// The package doesn't allow to generate a zero private key. One way to obtain a zero
	// private key is via aggrgeting opposite private keys
	t.Run("public key of zero private key", func(t *testing.T) {
		// sk1 is group order of bls12-381 minus one
		groupOrderMinus1 := []byte{0x73, 0xED, 0xA7, 0x53, 0x29, 0x9D, 0x7D, 0x48, 0x33, 0x39,
			0xD8, 0x08, 0x09, 0xA1, 0xD8, 0x05, 0x53, 0xBD, 0xA4, 0x02, 0xFF, 0xFE,
			0x5B, 0xFE, 0xFF, 0xFF, 0xFF, 0xFF, 0x00, 0x00, 0x00, 0x00}
		sk1, err := DecodePrivateKey(BLSBLS12381, groupOrderMinus1)
		require.NoError(t, err)
		// sk2 is 1
		one := make([]byte, PrKeyLenBLSBLS12381)
		one[PrKeyLenBLSBLS12381-1] = 1
		sk2, err := DecodePrivateKey(BLSBLS12381, one)
		require.NoError(t, err)
		aggSK, err := AggregateBLSPrivateKeys([]PrivateKey{sk1, sk2})
		require.NoError(t, err)
		assert.True(t, aggSK.PublicKey().Equals(IdentityBLSPublicKey()))
	})
}

// BLS multi-signature
// public keys removal sanity check
func TestBLSRemovePubKeys(t *testing.T) {
	rand := getPRG(t)
	// number of keys to aggregate
	pkNum := mrand.Intn(100) + 1
	pks := make([]PublicKey, 0, pkNum)

	// generate public keys
	for i := 0; i < pkNum; i++ {
		sk := randomSK(t, rand)
		pks = append(pks, sk.PublicKey())
	}
	// aggregate public keys
	aggPk, err := AggregateBLSPublicKeys(pks)
	require.NoError(t, err)

	// random number of keys to remove (at least one key is left)
	pkToRemoveNum := mrand.Intn(pkNum)
	expectedPatrialPk, err := AggregateBLSPublicKeys(pks[pkToRemoveNum:])
	require.NoError(t, err)

	// check correctness
	t.Run("equality check", func(t *testing.T) {
		partialPk, err := RemoveBLSPublicKeys(aggPk, pks[:pkToRemoveNum])
		require.NoError(t, err)

		BLSkey, ok := expectedPatrialPk.(*pubKeyBLSBLS12381)
		require.True(t, ok)

		assert.True(t, BLSkey.Equals(partialPk),
			"incorrect key %s, should be %s, keys are %s, index is %d",
			partialPk, BLSkey, pks, pkToRemoveNum)
	})

	// remove an extra key and check inequality
	t.Run("inequality check", func(t *testing.T) {
		extraPk := randomSK(t, rand).PublicKey()
		partialPk, err := RemoveBLSPublicKeys(aggPk, []PublicKey{extraPk})
		assert.NoError(t, err)

		BLSkey, ok := expectedPatrialPk.(*pubKeyBLSBLS12381)
		require.True(t, ok)
		assert.False(t, BLSkey.Equals(partialPk),
			"incorrect key %s, should not be %s, keys are %s, index is %d, extra key is %s",
			partialPk, BLSkey, pks, pkToRemoveNum, extraPk)
	})

	// specific test to remove all keys
	t.Run("remove all keys", func(t *testing.T) {
		identityPk, err := RemoveBLSPublicKeys(aggPk, pks)
		require.NoError(t, err)
		// identity public key is expected
		randomPk := randomSK(t, rand).PublicKey()
		randomPkPlusIdentityPk, err := AggregateBLSPublicKeys([]PublicKey{randomPk, identityPk})
		require.NoError(t, err)

		BLSRandomPk, ok := randomPk.(*pubKeyBLSBLS12381)
		require.True(t, ok)

		assert.True(t, BLSRandomPk.Equals(randomPkPlusIdentityPk),
			"incorrect key %s, should be infinity point, keys are %s",
			identityPk, pks)
	})

	// specific test with an empty slice of keys to remove
	t.Run("remove empty list", func(t *testing.T) {
		partialPk, err := RemoveBLSPublicKeys(aggPk, []PublicKey{})
		require.NoError(t, err)

		aggBLSkey, ok := aggPk.(*pubKeyBLSBLS12381)
		require.True(t, ok)

		assert.True(t, aggBLSkey.Equals(partialPk),
			"incorrect key %s, should be %s",
			partialPk, aggBLSkey)
	})

	t.Run("invalid inputs", func(t *testing.T) {
		pk := invalidSK(t).PublicKey()
		partialPk, err := RemoveBLSPublicKeys(pk, pks)
		assert.Error(t, err)
		assert.True(t, IsNotBLSKeyError(err))
		assert.Nil(t, partialPk)

		partialPk, err = RemoveBLSPublicKeys(aggPk, []PublicKey{pk})
		assert.Error(t, err)
		assert.True(t, IsNotBLSKeyError(err))
		assert.Nil(t, partialPk)
	})
}

// BLS multi-signature
// batch verification
//
// Verify n signatures of the same message under different keys using the fast
// batch verification technique and compares the result to verifying each signature
// separately.
func TestBLSBatchVerify(t *testing.T) {
	rand := getPRG(t)
	// random message
	input := make([]byte, 100)
	_, err := rand.Read(input)
	require.NoError(t, err)
	// hasher
	kmac := NewExpandMsgXOFKMAC128("test tag")
	// number of signatures to aggregate
	sigsNum := rand.Intn(100) + 2
	sigs := make([]Signature, 0, sigsNum)
	sks := make([]PrivateKey, 0, sigsNum)
	pks := make([]PublicKey, 0, sigsNum)
	expectedValid := make([]bool, 0, sigsNum)

	// create the signatures
	for i := 0; i < sigsNum; i++ {
		sk := randomSK(t, rand)
		s, err := sk.Sign(input, kmac)
		require.NoError(t, err)
		sigs = append(sigs, s)
		sks = append(sks, sk)
		pks = append(pks, sk.PublicKey())
		expectedValid = append(expectedValid, true)
	}

	// all signatures are valid
	t.Run("all signatures are valid", func(t *testing.T) {
		valid, err := BatchVerifyBLSSignaturesOneMessage(pks, sigs, input, kmac)
		require.NoError(t, err)
		assert.Equal(t, valid, expectedValid,
			"Verification of %s failed, private keys are %s, input is %x, results is %v",
			sigs, sks, input, valid)
	})

	// one valid signature
	t.Run("one valid signature", func(t *testing.T) {
		valid, err := BatchVerifyBLSSignaturesOneMessage(pks[:1], sigs[:1], input, kmac)
		require.NoError(t, err)
		assert.Equal(t, valid, expectedValid[:1],
			"Verification of %s failed, private keys are %s, input is %x, results is %v",
			sigs, sks, input, valid)
	})

	// pick a random number of invalid signatures
	invalidSigsNum := rand.Intn(sigsNum-1) + 1
	// generate a random permutation of indices to pick the
	// invalid signatures.
	indices := make([]int, 0, sigsNum)
	for i := 0; i < sigsNum; i++ {
		indices = append(indices, i)
	}
	rand.Shuffle(sigsNum, func(i, j int) {
		indices[i], indices[j] = indices[j], indices[i]
	})

	// some signatures are invalid
	t.Run("some signatures are invalid", func(t *testing.T) {

		for i := 0; i < invalidSigsNum; i++ { // alter invalidSigsNum random signatures
			alterSignature(sigs[indices[i]])
			expectedValid[indices[i]] = false
		}

		valid, err := BatchVerifyBLSSignaturesOneMessage(pks, sigs, input, kmac)
		require.NoError(t, err)
		assert.Equal(t, expectedValid, valid,
			"Verification of %s failed\n private keys are %s\n input is %x\n results is %v",
			sigs, sks, input, valid)
	})

	// all signatures are invalid
	t.Run("all signatures are invalid", func(t *testing.T) {
		for i := invalidSigsNum; i < sigsNum; i++ { // alter the remaining random signatures
			alterSignature(sigs[indices[i]])
			expectedValid[indices[i]] = false
			if i%5 == 0 {
				sigs[indices[i]] = sigs[indices[i]][:3] // test the short signatures
			}
		}

		valid, err := BatchVerifyBLSSignaturesOneMessage(pks, sigs, input, kmac)
		require.NoError(t, err)
		assert.Equal(t, valid, expectedValid,
			"Verification of %s failed, private keys are %s, input is %x, results is %v",
			sigs, sks, input, valid)
	})

	// test the empty list case
	t.Run("empty list", func(t *testing.T) {
		valid, err := BatchVerifyBLSSignaturesOneMessage(pks[:0], sigs[:0], input, kmac)
		require.Error(t, err)
		assert.True(t, IsBLSAggregateEmptyListError(err))
		assert.Equal(t, valid, []bool{},
			"verification should fail with empty list key, got %v", valid)
	})

	// test incorrect inputs
	t.Run("inconsistent inputs", func(t *testing.T) {
		valid, err := BatchVerifyBLSSignaturesOneMessage(pks[:len(pks)-1], sigs, input, kmac)
		require.Error(t, err)
		assert.True(t, IsInvalidInputsError(err))
		assert.Equal(t, valid, []bool{},
			"verification should fail with incorrect input lenghts, got %v", valid)
	})

	// test wrong hasher
	t.Run("invalid hasher", func(t *testing.T) {
		for i := 0; i < sigsNum; i++ {
			expectedValid[i] = false
		}
		valid, err := BatchVerifyBLSSignaturesOneMessage(pks, sigs, input, nil)
		require.Error(t, err)
		assert.True(t, IsNilHasherError(err))

		assert.Equal(t, valid, expectedValid,
			"verification should fail with nil hasher, got %v", valid)
	})

	// test wrong key
	t.Run("wrong key", func(t *testing.T) {
		for i := 0; i < sigsNum; i++ {
			expectedValid[i] = false
		}
		pks[0] = invalidSK(t).PublicKey()
		valid, err := BatchVerifyBLSSignaturesOneMessage(pks, sigs, input, kmac)
		require.Error(t, err)
		assert.True(t, IsNotBLSKeyError(err))

		assert.Equal(t, valid, expectedValid,
			"verification should fail with invalid key, got %v", valid)
	})
}

// alter or fix a signature
func alterSignature(s Signature) {
	// this causes the signature to remain in G1 and be invalid
	// OR to be a non-point in G1 (either on curve or not)
	// which tests multiple error cases.
	s[10] ^= 1
}

// Batch verify bench in the happy (all signatures are valid)
// and unhappy path (only one signature is invalid)
func BenchmarkBatchVerify(b *testing.B) {
	// random message
	input := make([]byte, 100)
<<<<<<< HEAD
	_, _ = crand.Read(input)
=======
	_, err := crand.Read(input)
	require.NoError(b, err)
>>>>>>> eec71fe4
	// hasher
	kmac := NewExpandMsgXOFKMAC128("bench tag")
	sigsNum := 100
	sigs := make([]Signature, 0, sigsNum)
	pks := make([]PublicKey, 0, sigsNum)
	seed := make([]byte, KeyGenSeedMinLen)

	// create the signatures
	for i := 0; i < sigsNum; i++ {
		_, err := crand.Read(seed)
		require.NoError(b, err)
		sk, err := GeneratePrivateKey(BLSBLS12381, seed)
		require.NoError(b, err)
		s, err := sk.Sign(input, kmac)
		require.NoError(b, err)
		sigs = append(sigs, s)
		pks = append(pks, sk.PublicKey())
	}

	// Batch verify bench when all signatures are valid
	// (2) pairing compared to (2*n) pairings for the batch verification.
	b.Run("happy path", func(b *testing.B) {
		b.ResetTimer()
		for i := 0; i < b.N; i++ {
			// all signatures are valid
			_, err := BatchVerifyBLSSignaturesOneMessage(pks, sigs, input, kmac)
			require.NoError(b, err)
		}
		b.StopTimer()
	})

	// Batch verify bench when some signatures are invalid
	// - if only one signaure is invalid (a valid point in G1):
	// less than (2*2*log(n)) pairings compared to (2*n) pairings for the simple verification.
	// - if all signatures are invalid (valid points in G1):
	// (2*2*(n-1)) pairings compared to (2*n) pairings for the simple verification.
	b.Run("unhappy path", func(b *testing.B) {
		// only one invalid signature
		alterSignature(sigs[sigsNum/2])
		b.ResetTimer()
		for i := 0; i < b.N; i++ {
			// all signatures are valid
			_, err := BatchVerifyBLSSignaturesOneMessage(pks, sigs, input, kmac)
			require.NoError(b, err)
		}
		b.StopTimer()
	})
}

// BLS multi-signature
// signature aggregation sanity check
//
// Aggregate n signatures of distinct messages under different keys,
// and verify the aggregated signature using the multi-signature verification with
// many message.
func TestBLSAggregateSignaturesManyMessages(t *testing.T) {
	rand := getPRG(t)

	// number of signatures to aggregate
	sigsNum := mrand.Intn(20) + 1
	sigs := make([]Signature, 0, sigsNum)

	// number of keys
	keysNum := mrand.Intn(sigsNum) + 1
	sks := make([]PrivateKey, 0, keysNum)
	// generate the keys
	for i := 0; i < keysNum; i++ {
		sk := randomSK(t, rand)
		sks = append(sks, sk)
	}

	// number of messages (could be larger or smaller than the number of keys)
	msgsNum := mrand.Intn(sigsNum) + 1
	messages := make([][20]byte, msgsNum)
	for i := 0; i < msgsNum; i++ {
		_, err := rand.Read(messages[i][:])
		require.NoError(t, err)
	}

	inputMsgs := make([][]byte, 0, sigsNum)
	inputPks := make([]PublicKey, 0, sigsNum)
	inputKmacs := make([]hash.Hasher, 0, sigsNum)

	// create the signatures
	for i := 0; i < sigsNum; i++ {
		kmac := NewExpandMsgXOFKMAC128("test tag")
		// pick a key randomly from the list
		skRand := mrand.Intn(keysNum)
		sk := sks[skRand]
		// pick a message randomly from the list
		msgRand := mrand.Intn(msgsNum)
		msg := messages[msgRand][:]
		// generate a signature
		s, err := sk.Sign(msg, kmac)
		require.NoError(t, err)
		// update signatures and api inputs
		sigs = append(sigs, s)
		inputPks = append(inputPks, sk.PublicKey())
		inputMsgs = append(inputMsgs, msg)
		inputKmacs = append(inputKmacs, kmac)
	}
	var aggSig Signature

	t.Run("correctness check", func(t *testing.T) {
		// aggregate signatures
		var err error
		aggSig, err = AggregateBLSSignatures(sigs)
		require.NoError(t, err)
		// Verify the aggregated signature
		valid, err := VerifyBLSSignatureManyMessages(inputPks, aggSig, inputMsgs, inputKmacs)
		require.NoError(t, err)
		assert.True(t, valid,
			"Verification of %s failed, should be valid, private keys are %s, inputs are %x, input public keys are %s",
			aggSig, sks, inputMsgs, inputPks)
	})

	// check if one of the signatures is not correct
	t.Run("one signature is invalid", func(t *testing.T) {
		randomIndex := mrand.Intn(sigsNum) // pick a random signature
		messages[0][0] ^= 1                // make sure the signature is different
		var err error
		sigs[randomIndex], err = sks[0].Sign(messages[0][:], inputKmacs[0])
		require.NoError(t, err)
		messages[0][0] ^= 1
		aggSig, err = AggregateBLSSignatures(sigs)
		require.NoError(t, err)
		valid, err := VerifyBLSSignatureManyMessages(inputPks, aggSig, inputMsgs, inputKmacs)
		require.NoError(t, err)
		assert.False(t, valid,
			"Verification of %s should fail, private keys are %s, inputs are %x, input public keys are %s",
			aggSig, sks, inputMsgs, inputPks)
	})

	// test the empty keys case
	t.Run("empty list", func(t *testing.T) {
		valid, err := VerifyBLSSignatureManyMessages(inputPks[:0], aggSig, inputMsgs, inputKmacs)
		assert.Error(t, err)
		assert.True(t, IsBLSAggregateEmptyListError(err))
		assert.False(t, valid,
			"verification should fail with an empty key list")
	})

	// test inconsistent input arrays
	t.Run("inconsistent inputs", func(t *testing.T) {
		// inconsistent lengths
		valid, err := VerifyBLSSignatureManyMessages(inputPks, aggSig, inputMsgs[:sigsNum-1], inputKmacs)
		assert.Error(t, err)
		assert.True(t, IsInvalidInputsError(err))
		assert.False(t, valid, "verification should fail with inconsistent messages and hashers")

		// empty key list
		valid, err = VerifyBLSSignatureManyMessages(inputPks[:0], aggSig, inputMsgs, inputKmacs)
		assert.Error(t, err)
		assert.True(t, IsBLSAggregateEmptyListError(err))
		assert.False(t, valid, "verification should fail with empty list key")

		// nil hasher
		tmp := inputKmacs[0]
		inputKmacs[0] = nil
		valid, err = VerifyBLSSignatureManyMessages(inputPks, aggSig, inputMsgs, inputKmacs)
		assert.Error(t, err)
		assert.True(t, IsNilHasherError(err))
		assert.False(t, valid, "verification should fail with nil hasher")
		inputKmacs[0] = tmp

		// wrong key
		tmpPK := inputPks[0]
		inputPks[0] = invalidSK(t).PublicKey()
		valid, err = VerifyBLSSignatureManyMessages(inputPks, aggSig, inputMsgs, inputKmacs)
		assert.Error(t, err)
		assert.True(t, IsNotBLSKeyError(err))
		assert.False(t, valid, "verification should fail with nil hasher")
		inputPks[0] = tmpPK
	})
}

// TestBLSErrorTypes verifies working of error-type-detecting functions
// such as `IsInvalidInputsError`.
func TestBLSErrorTypes(t *testing.T) {
	t.Run("aggregateEmptyListError sanity", func(t *testing.T) {
		err := blsAggregateEmptyListError
		invInpError := invalidInputsErrorf("")
		otherError := fmt.Errorf("some error")
		assert.True(t, IsBLSAggregateEmptyListError(err))
		assert.False(t, IsInvalidInputsError(err))
		assert.False(t, IsBLSAggregateEmptyListError(invInpError))
		assert.False(t, IsBLSAggregateEmptyListError(otherError))
		assert.False(t, IsBLSAggregateEmptyListError(nil))
	})

	t.Run("notBLSKeyError sanity", func(t *testing.T) {
		err := notBLSKeyError
		invInpError := invalidInputsErrorf("")
		otherError := fmt.Errorf("some error")
		assert.True(t, IsNotBLSKeyError(err))
		assert.False(t, IsInvalidInputsError(err))
		assert.False(t, IsNotBLSKeyError(invInpError))
		assert.False(t, IsNotBLSKeyError(otherError))
		assert.False(t, IsNotBLSKeyError(nil))
	})
}

// VerifyBLSSignatureManyMessages bench
// Bench the slowest case where all messages and public keys are distinct.
// (2*n) pairings without aggrgetion Vs (n+1) pairings with aggregation.
// The function is faster whenever there are redundant messages or public keys.
func BenchmarkVerifySignatureManyMessages(b *testing.B) {
	// inputs
	sigsNum := 100
	inputKmacs := make([]hash.Hasher, 0, sigsNum)
	sigs := make([]Signature, 0, sigsNum)
	pks := make([]PublicKey, 0, sigsNum)
	inputMsgs := make([][]byte, 0, sigsNum)
	kmac := NewExpandMsgXOFKMAC128("bench tag")
	seed := make([]byte, KeyGenSeedMinLen)

	// create the signatures
	for i := 0; i < sigsNum; i++ {
		input := make([]byte, 100)
		_, err := crand.Read(input)
		require.NoError(b, err)

		_, err = crand.Read(seed)
		require.NoError(b, err)
		sk, err := GeneratePrivateKey(BLSBLS12381, seed)
		require.NoError(b, err)
		s, err := sk.Sign(input, kmac)
		require.NoError(b, err)
		sigs = append(sigs, s)
		pks = append(pks, sk.PublicKey())
		inputKmacs = append(inputKmacs, kmac)
		inputMsgs = append(inputMsgs, input)
	}
	aggSig, err := AggregateBLSSignatures(sigs)
	require.NoError(b, err)
	b.ResetTimer()
	for i := 0; i < b.N; i++ {
		_, err := VerifyBLSSignatureManyMessages(pks, aggSig, inputMsgs, inputKmacs)
		require.NoError(b, err)
	}
	b.StopTimer()
}

// Bench of all aggregation functions
func BenchmarkAggregate(b *testing.B) {
	seed := make([]byte, KeyGenSeedMinLen)
	// random message
	input := make([]byte, 100)
	_, _ = crand.Read(input)
	// hasher
	kmac := NewExpandMsgXOFKMAC128("bench tag")
	sigsNum := 1000
	sigs := make([]Signature, 0, sigsNum)
	sks := make([]PrivateKey, 0, sigsNum)
	pks := make([]PublicKey, 0, sigsNum)

	// create the signatures
	for i := 0; i < sigsNum; i++ {
		_, err := crand.Read(seed)
		require.NoError(b, err)
		sk, err := GeneratePrivateKey(BLSBLS12381, seed)
		require.NoError(b, err)
		s, err := sk.Sign(input, kmac)
		if err != nil {
			b.Fatal()
		}
		sigs = append(sigs, s)
		sks = append(sks, sk)
		pks = append(pks, sk.PublicKey())
	}

	// private keys
	b.Run("PrivateKeys", func(b *testing.B) {
		b.ResetTimer()
		for i := 0; i < b.N; i++ {
			_, err := AggregateBLSPrivateKeys(sks)
			require.NoError(b, err)
		}
		b.StopTimer()
	})

	// public keys
	b.Run("PublicKeys", func(b *testing.B) {
		b.ResetTimer()
		for i := 0; i < b.N; i++ {
			_, err := AggregateBLSPublicKeys(pks)
			require.NoError(b, err)
		}
		b.StopTimer()
	})

	// signatures
	b.Run("Signatures", func(b *testing.B) {
		b.ResetTimer()
		for i := 0; i < b.N; i++ {
			_, err := AggregateBLSSignatures(sigs)
			require.NoError(b, err)
		}
		b.StopTimer()
	})
}

func TestBLSIdentity(t *testing.T) {
	rand := getPRG(t)

	var identitySig []byte
	msg := []byte("random_message")
	hasher := NewExpandMsgXOFKMAC128("")

	t.Run("identity signature comparison", func(t *testing.T) {
		// verify that constructed identity signatures are recognized as such by IsBLSSignatureIdentity.
		// construct identity signature by summing (aggregating) a random signature and its inverse.

		assert.True(t, IsBLSSignatureIdentity(identityBLSSignature))

		// sum up a random signature and its inverse to get identity
		sk := randomSK(t, rand)
		sig, err := sk.Sign(msg, hasher)
		require.NoError(t, err)
		oppositeSig := make([]byte, signatureLengthBLSBLS12381)
		copy(oppositeSig, sig)
		oppositeSig[0] ^= 0x20 // flip the last 3rd bit to flip the point sign
		aggSig, err := AggregateBLSSignatures([]Signature{sig, oppositeSig})
		require.NoError(t, err)
		assert.True(t, IsBLSSignatureIdentity(aggSig))
	})

	t.Run("verification with identity key", func(t *testing.T) {
		// all verification methods should return (false, nil) when verified against
		// an identity public key.
		idPk := IdentityBLSPublicKey()
		valid, err := idPk.Verify(identitySig, msg, hasher)
		assert.NoError(t, err)
		assert.False(t, valid)

		valid, err = VerifyBLSSignatureOneMessage([]PublicKey{idPk}, identitySig, msg, hasher)
		assert.NoError(t, err)
		assert.False(t, valid)

		valid, err = VerifyBLSSignatureManyMessages([]PublicKey{idPk}, identitySig, [][]byte{msg}, []hash.Hasher{hasher})
		assert.NoError(t, err)
		assert.False(t, valid)

		validSlice, err := BatchVerifyBLSSignaturesOneMessage([]PublicKey{idPk}, []Signature{identitySig}, msg, hasher)
		assert.NoError(t, err)
		assert.False(t, validSlice[0])

		valid, err = BLSVerifyPOP(idPk, identitySig)
		assert.NoError(t, err)
		assert.False(t, valid)
	})
}<|MERGE_RESOLUTION|>--- conflicted
+++ resolved
@@ -246,24 +246,14 @@
 // BLS Proof of Possession test
 func TestBLSPOP(t *testing.T) {
 	rand := getPRG(t)
-<<<<<<< HEAD
-	// make sure the length is larger than minimum lengths of all the signaure algos
-	seedMinLength := 48
-	seed := make([]byte, seedMinLength)
-=======
 	seed := make([]byte, KeyGenSeedMinLen)
->>>>>>> eec71fe4
 	input := make([]byte, 100)
 
 	t.Run("PoP tests", func(t *testing.T) {
 		loops := 10
 		for j := 0; j < loops; j++ {
 			n, err := rand.Read(seed)
-<<<<<<< HEAD
-			require.Equal(t, n, seedMinLength)
-=======
 			require.Equal(t, n, KeyGenSeedMinLen)
->>>>>>> eec71fe4
 			require.NoError(t, err)
 			sk, err := GeneratePrivateKey(BLSBLS12381, seed)
 			require.NoError(t, err)
@@ -779,12 +769,8 @@
 func BenchmarkBatchVerify(b *testing.B) {
 	// random message
 	input := make([]byte, 100)
-<<<<<<< HEAD
-	_, _ = crand.Read(input)
-=======
 	_, err := crand.Read(input)
 	require.NoError(b, err)
->>>>>>> eec71fe4
 	// hasher
 	kmac := NewExpandMsgXOFKMAC128("bench tag")
 	sigsNum := 100
