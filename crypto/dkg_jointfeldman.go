// +build relic

package crypto

// #cgo CFLAGS: -g -Wall -std=c99 -I./ -I./relic/include -I./relic/include/low
// #cgo LDFLAGS: -Lrelic/build/lib -l relic_s
// #include "dkg_include.h"
import "C"

import (
	"errors"
	"fmt"
)

// Implements Joint Feldman (Pedersen) protocol using
// the BLS set up on the BLS12-381 curve.
// The protocol runs (n) parallel instances of Feldman vss with
// the complaints mechanism, each participant being a leader
// once.

// This is a fully distributed generation. The secret is a BLS
// private key generated jointly by all the participants.

// (t) is the threshold parameter. Although the API allows using arbitrary values of (t),
// the DKG protocol is secure in the presence of up to (t) malicious participants
// when (t < n/2).
// Joint-Feldman is the protocol implemented in Flow, (t) being set to the maximum value
// t = floor((n-1)/2) to optimize for unforgeability and robustness of the threshold
// signature scheme using the output keys.

// In each feldman VSS istance, the leader generates a chunk of the
// the private key of a BLS threshold signature scheme.
// Using the complaints mechanism, each leader is qualified or disqualified
// from the protocol, and the overall key is taking into account
// all chunks from qualified leaders.

// Private keys are scalar in Zr, where r is the group order of G1/G2
// Public keys are in G2.

// Joint Feldman protocol, with complaint mechanism, implements DKGState
type JointFeldmanState struct {
	*dkgCommon
	// jointRunning is true if and only if all parallel Feldman vss protocols are running
	jointRunning bool
	// feldmanVSSQualState parallel states
	fvss []feldmanVSSQualState
	// is the group public key
	jointPublicKey pointG2
	// Private share of the current participant
	jointx scalar
	// Public keys of the group participants, the vector size is (n)
	jointy []pointG2
}

// NewJointFeldman creates a new instance of a Joint Feldman protocol.
//
// size if the total number of participants (n).
// threshold is the threshold parameter (t). the DKG protocol is secure in the
// presence of up to (t) malicious participants when (t < n/2).
// myIndex is the index of the participant creating the new DKG instance.
// processor is the DKGProcessor instance required to connect the participant to the
// communication channels.
//
// An instance is run by a single participant and is usable for only one protocol.
// In order to run the protocol again, a new instance needs to be created.
func NewJointFeldman(size int, threshold int, myIndex int,
	processor DKGProcessor) (DKGState, error) {

	common, err := newDKGCommon(size, threshold, myIndex, processor, 0)
	if err != nil {
		return nil, err
	}

	jf := &JointFeldmanState{
		dkgCommon: common,
	}
	jf.init()
	return jf, nil
}

func (s *JointFeldmanState) init() {
	s.fvss = make([]feldmanVSSQualState, s.size)
	for i := 0; i < s.size; i++ {
		fvss := &feldmanVSSstate{
			dkgCommon:   s.dkgCommon,
			leaderIndex: index(i),
		}
		s.fvss[i] = feldmanVSSQualState{
			feldmanVSSstate: fvss,
			disqualified:    false,
		}
		s.fvss[i].init()
	}
}

// Start starts running Joint Feldman protocol in the current participant
// The seed is used to generate the FVSS secret polynomial
// (including the instance group private key) when the current
// participant is the leader.
func (s *JointFeldmanState) Start(seed []byte) error {
	if s.jointRunning {
		return errors.New("dkg is already running")
	}

	for i := index(0); int(i) < s.size; i++ {
		s.fvss[i].running = false
		err := s.fvss[i].Start(seed)
		if err != nil {
			return fmt.Errorf("error when starting dkg: %w", err)
		}
	}
	s.jointRunning = true
	return nil
}

// NextTimeout sets the next timeout of the protocol if any timeout applies
func (s *JointFeldmanState) NextTimeout() error {
	if !s.jointRunning {
		return fmt.Errorf("dkg protocol %d is not running", s.myIndex)
	}

	for i := index(0); int(i) < s.size; i++ {
		err := s.fvss[i].NextTimeout()
		if err != nil {
			return fmt.Errorf("next timeout failed: %w", err)
		}
	}
	return nil
}

// End ends the protocol in the current participant
// It returns the finalized public data and participant private key share.
// - the group public key corresponding to the group secret key
// - all the public key shares corresponding to the participants private
// key shares.
// - the finalized private key which is the current participant's own private key share
func (s *JointFeldmanState) End() (PrivateKey, PublicKey, []PublicKey, error) {
	if !s.jointRunning {
		return nil, nil, nil, fmt.Errorf("dkg protocol %d is not running", s.myIndex)
	}

	disqualifiedTotal := 0
	for i := 0; i < s.size; i++ {
		// check previous timeouts were called
		if !s.fvss[i].sharesTimeout || !s.fvss[i].complaintsTimeout {
			return nil, nil, nil,
				fmt.Errorf("%d: two timeouts should be set before ending dkg", s.myIndex)
		}

		// check if a complaint has remained without an answer
		// a leader is disqualified if a complaint was never answered
		if !s.fvss[i].disqualified {
			for complainer, c := range s.fvss[i].complaints {
				if c.received && !c.answerReceived {
					s.fvss[i].disqualified = true
					s.processor.Disqualify(i,
						fmt.Sprintf("complaint from %d was not answered", complainer))
					disqualifiedTotal++
					break
				}
			}
		} else {
			disqualifiedTotal++
		}
	}
	s.jointRunning = false

	// check failing dkg
	if disqualifiedTotal > s.threshold || s.size-disqualifiedTotal <= s.threshold {
		return nil, nil, nil,
			fmt.Errorf(
<<<<<<< HEAD
				"DKG has failed because the diqualified participants number is high: %d disqualified, threshold is %d, size is %d",
=======
				"DKG failed because the diqualified nodes number is high: %d disqualified, threshold is %d, size is %d",
>>>>>>> efdac57d
				disqualifiedTotal, s.threshold, s.size)
	}

	// wrap up the keys from qualified leaders
	jointx, jointPublicKey, jointy := s.sumUpQualifiedKeys(s.size - disqualifiedTotal)

	// private key of the current participant
	x := newPrKeyBLSBLS12381(jointx)

	// Group public key
	Y := newPubKeyBLSBLS12381(jointPublicKey)

	// The participants public keys
	y := make([]PublicKey, s.size)
	for i, p := range jointy {
		y[i] = newPubKeyBLSBLS12381(&p)
	}
	return x, Y, y, nil
}

// HandleBroadcastMsg processes a new broadcasted message received by the current participant
// orig is the message origin index
func (s *JointFeldmanState) HandleBroadcastMsg(orig int, msg []byte) error {
	if !s.jointRunning {
		return fmt.Errorf("dkg protocol %d is not running", s.myIndex)
	}
	for i := index(0); int(i) < s.size; i++ {
		err := s.fvss[i].HandleBroadcastMsg(orig, msg)
		if err != nil {
<<<<<<< HEAD
			return fmt.Errorf("handle broadcast message has failed: %w", err)
=======
			return fmt.Errorf("handle broadcast message failed: %w", err)
>>>>>>> efdac57d
		}
	}
	return nil
}

// HandlePrivateMsg processes a new private message received by the current participant
// orig is the message origin index
func (s *JointFeldmanState) HandlePrivateMsg(orig int, msg []byte) error {
	if !s.jointRunning {
		return fmt.Errorf("dkg protocol %d is not running", s.myIndex)
	}
	for i := index(0); int(i) < s.size; i++ {
		err := s.fvss[i].HandlePrivateMsg(orig, msg)
		if err != nil {
<<<<<<< HEAD
			return fmt.Errorf("handle private message has failed: %w", err)
=======
			return fmt.Errorf("handle private message failed: %w", err)
>>>>>>> efdac57d
		}
	}
	return nil
}

// Running returns the running state of Joint Feldman protocol
func (s *JointFeldmanState) Running() bool {
	return s.jointRunning
}

// ForceDisqualify forces a participant to get disqualified
// for a reason outside of the DKG protocol
// The caller should make sure all honest participants call this function,
// otherwise, the protocol can be broken
func (s *JointFeldmanState) ForceDisqualify(participant int) error {
	if !s.jointRunning {
		return errors.New("dkg is not running")
	}
	// disqualify the participant in the fvss instance where they are a leader
	err := s.fvss[participant].ForceDisqualify(participant)
	if err != nil {
<<<<<<< HEAD
		if IsInvalidInputsError(err) {
			return fmt.Errorf("handle message has failed: %w", err)
		}
		return fmt.Errorf("disqualif has failed: %w", err)
=======
		return fmt.Errorf("force disqualify failed: %w", err)
>>>>>>> efdac57d
	}
	return nil
}

// sum up the 3 type of keys from all qualified leaders to end the protocol
func (s *JointFeldmanState) sumUpQualifiedKeys(qualified int) (*scalar, *pointG2, []pointG2) {
	qualifiedx, qualifiedPubKey, qualifiedy := s.getQualifiedKeys(qualified)

	// sum up x
	var jointx scalar
	C.bn_new_wrapper((*C.bn_st)(&jointx))
	C.bn_sum_vector((*C.bn_st)(&jointx), (*C.bn_st)(&qualifiedx[0]),
		(C.int)(qualified))
	// sum up Y
	var jointPublicKey pointG2
	C.ep2_sum_vector((*C.ep2_st)(&jointPublicKey),
		(*C.ep2_st)(&qualifiedPubKey[0]), (C.int)(qualified))
	// sum up []y
	jointy := make([]pointG2, s.size)
	for i := 0; i < s.size; i++ {
		C.ep2_sum_vector((*C.ep2_st)(&jointy[i]),
			(*C.ep2_st)(&qualifiedy[i][0]), (C.int)(qualified))
	}
	return &jointx, &jointPublicKey, jointy
}

// get the 3 type of keys from all qualified leaders
func (s *JointFeldmanState) getQualifiedKeys(qualified int) ([]scalar, []pointG2, [][]pointG2) {
	qualifiedx := make([]scalar, 0, qualified)
	qualifiedPubKey := make([]pointG2, 0, qualified)
	qualifiedy := make([][]pointG2, s.size)
	for i := 0; i < s.size; i++ {
		qualifiedy[i] = make([]pointG2, 0, qualified)
	}

	for i := 0; i < s.size; i++ {
		if !s.fvss[i].disqualified {
			qualifiedx = append(qualifiedx, s.fvss[i].x)
			qualifiedPubKey = append(qualifiedPubKey, s.fvss[i].vA[0])
			for j := 0; j < s.size; j++ {
				qualifiedy[j] = append(qualifiedy[j], s.fvss[i].y[j])
			}
		}
	}
	return qualifiedx, qualifiedPubKey, qualifiedy
}<|MERGE_RESOLUTION|>--- conflicted
+++ resolved
@@ -169,11 +169,7 @@
 	if disqualifiedTotal > s.threshold || s.size-disqualifiedTotal <= s.threshold {
 		return nil, nil, nil,
 			fmt.Errorf(
-<<<<<<< HEAD
-				"DKG has failed because the diqualified participants number is high: %d disqualified, threshold is %d, size is %d",
-=======
-				"DKG failed because the diqualified nodes number is high: %d disqualified, threshold is %d, size is %d",
->>>>>>> efdac57d
+				"DKG failed because the diqualified participants number is high: %d disqualified, threshold is %d, size is %d",
 				disqualifiedTotal, s.threshold, s.size)
 	}
 
@@ -203,11 +199,7 @@
 	for i := index(0); int(i) < s.size; i++ {
 		err := s.fvss[i].HandleBroadcastMsg(orig, msg)
 		if err != nil {
-<<<<<<< HEAD
-			return fmt.Errorf("handle broadcast message has failed: %w", err)
-=======
 			return fmt.Errorf("handle broadcast message failed: %w", err)
->>>>>>> efdac57d
 		}
 	}
 	return nil
@@ -222,11 +214,7 @@
 	for i := index(0); int(i) < s.size; i++ {
 		err := s.fvss[i].HandlePrivateMsg(orig, msg)
 		if err != nil {
-<<<<<<< HEAD
-			return fmt.Errorf("handle private message has failed: %w", err)
-=======
 			return fmt.Errorf("handle private message failed: %w", err)
->>>>>>> efdac57d
 		}
 	}
 	return nil
@@ -248,14 +236,7 @@
 	// disqualify the participant in the fvss instance where they are a leader
 	err := s.fvss[participant].ForceDisqualify(participant)
 	if err != nil {
-<<<<<<< HEAD
-		if IsInvalidInputsError(err) {
-			return fmt.Errorf("handle message has failed: %w", err)
-		}
-		return fmt.Errorf("disqualif has failed: %w", err)
-=======
 		return fmt.Errorf("force disqualify failed: %w", err)
->>>>>>> efdac57d
 	}
 	return nil
 }
