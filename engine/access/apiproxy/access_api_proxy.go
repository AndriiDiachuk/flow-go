package apiproxy

import (
	"context"
	"time"

	"google.golang.org/grpc/status"

	"github.com/onflow/flow/protobuf/go/flow/access"
	"github.com/rs/zerolog"

	"github.com/onflow/flow-go/engine/common/grpc/forwarder"
	"github.com/onflow/flow-go/engine/protocol"
	"github.com/onflow/flow-go/model/flow"
	"github.com/onflow/flow-go/module/metrics"
)

// FlowAccessAPIRouter is a structure that represents the routing proxy algorithm.
// It splits requests between a local and a remote API service.
type FlowAccessAPIRouter struct {
	Logger   zerolog.Logger
	Metrics  *metrics.ObserverCollector
	Upstream *FlowAccessAPIForwarder
	Observer *protocol.Handler
}

func (h *FlowAccessAPIRouter) log(handler, rpc string, err error) {
	code := status.Code(err)
	h.Metrics.RecordRPC(handler, rpc, code)

	logger := h.Logger.With().
		Str("handler", handler).
		Str("grpc_method", rpc).
		Str("grpc_code", code.String()).
		Logger()

	if err != nil {
		logger.Error().Err(err).Msg("request failed")
		return
	}

	logger.Info().Msg("request succeeded")
}

// Ping pings the service. It is special in the sense that it responds successful,
// only if all underlying services are ready.
func (h *FlowAccessAPIRouter) Ping(context context.Context, req *access.PingRequest) (*access.PingResponse, error) {
	h.log("observer", "Ping", nil)
	return &access.PingResponse{}, nil
}

func (h *FlowAccessAPIRouter) GetNodeVersionInfo(ctx context.Context, request *access.GetNodeVersionInfoRequest) (*access.GetNodeVersionInfoResponse, error) {
	res, err := h.Observer.GetNodeVersionInfo(ctx, request)
	h.log("observer", "GetNodeVersionInfo", err)
	return res, err
}

func (h *FlowAccessAPIRouter) GetLatestBlockHeader(context context.Context, req *access.GetLatestBlockHeaderRequest) (*access.BlockHeaderResponse, error) {
	res, err := h.Observer.GetLatestBlockHeader(context, req)
	h.log("observer", "GetLatestBlockHeader", err)
	return res, err
}

func (h *FlowAccessAPIRouter) GetBlockHeaderByID(context context.Context, req *access.GetBlockHeaderByIDRequest) (*access.BlockHeaderResponse, error) {
	res, err := h.Observer.GetBlockHeaderByID(context, req)
	h.log("observer", "GetBlockHeaderByID", err)
	return res, err
}

func (h *FlowAccessAPIRouter) GetBlockHeaderByHeight(context context.Context, req *access.GetBlockHeaderByHeightRequest) (*access.BlockHeaderResponse, error) {
	res, err := h.Observer.GetBlockHeaderByHeight(context, req)
	h.log("observer", "GetBlockHeaderByHeight", err)
	return res, err
}

func (h *FlowAccessAPIRouter) GetLatestBlock(context context.Context, req *access.GetLatestBlockRequest) (*access.BlockResponse, error) {
	res, err := h.Observer.GetLatestBlock(context, req)
	h.log("observer", "GetLatestBlock", err)
	return res, err
}

func (h *FlowAccessAPIRouter) GetBlockByID(context context.Context, req *access.GetBlockByIDRequest) (*access.BlockResponse, error) {
	res, err := h.Observer.GetBlockByID(context, req)
	h.log("observer", "GetBlockByID", err)
	return res, err
}

func (h *FlowAccessAPIRouter) GetBlockByHeight(context context.Context, req *access.GetBlockByHeightRequest) (*access.BlockResponse, error) {
	res, err := h.Observer.GetBlockByHeight(context, req)
	h.log("observer", "GetBlockByHeight", err)
	return res, err
}

func (h *FlowAccessAPIRouter) GetCollectionByID(context context.Context, req *access.GetCollectionByIDRequest) (*access.CollectionResponse, error) {
	res, err := h.Upstream.GetCollectionByID(context, req)
	h.log("upstream", "GetCollectionByID", err)
	return res, err
}

func (h *FlowAccessAPIRouter) SendTransaction(context context.Context, req *access.SendTransactionRequest) (*access.SendTransactionResponse, error) {
	res, err := h.Upstream.SendTransaction(context, req)
	h.log("upstream", "SendTransaction", err)
	return res, err
}

func (h *FlowAccessAPIRouter) GetTransaction(context context.Context, req *access.GetTransactionRequest) (*access.TransactionResponse, error) {
	res, err := h.Upstream.GetTransaction(context, req)
	h.log("upstream", "GetTransaction", err)
	return res, err
}

func (h *FlowAccessAPIRouter) GetTransactionResult(context context.Context, req *access.GetTransactionRequest) (*access.TransactionResultResponse, error) {
	res, err := h.Upstream.GetTransactionResult(context, req)
	h.log("upstream", "GetTransactionResult", err)
	return res, err
}

func (h *FlowAccessAPIRouter) GetTransactionResultsByBlockID(context context.Context, req *access.GetTransactionsByBlockIDRequest) (*access.TransactionResultsResponse, error) {
	res, err := h.Upstream.GetTransactionResultsByBlockID(context, req)
	h.log("upstream", "GetTransactionResultsByBlockID", err)
	return res, err
}

func (h *FlowAccessAPIRouter) GetTransactionsByBlockID(context context.Context, req *access.GetTransactionsByBlockIDRequest) (*access.TransactionsResponse, error) {
	res, err := h.Upstream.GetTransactionsByBlockID(context, req)
	h.log("upstream", "GetTransactionsByBlockID", err)
	return res, err
}

func (h *FlowAccessAPIRouter) GetTransactionResultByIndex(context context.Context, req *access.GetTransactionByIndexRequest) (*access.TransactionResultResponse, error) {
	res, err := h.Upstream.GetTransactionResultByIndex(context, req)
	h.log("upstream", "GetTransactionResultByIndex", err)
	return res, err
}

func (h *FlowAccessAPIRouter) GetAccount(context context.Context, req *access.GetAccountRequest) (*access.GetAccountResponse, error) {
	res, err := h.Upstream.GetAccount(context, req)
	h.log("upstream", "GetAccount", err)
	return res, err
}

func (h *FlowAccessAPIRouter) GetAccountAtLatestBlock(context context.Context, req *access.GetAccountAtLatestBlockRequest) (*access.AccountResponse, error) {
	res, err := h.Upstream.GetAccountAtLatestBlock(context, req)
	h.log("upstream", "GetAccountAtLatestBlock", err)
	return res, err
}

func (h *FlowAccessAPIRouter) GetAccountAtBlockHeight(context context.Context, req *access.GetAccountAtBlockHeightRequest) (*access.AccountResponse, error) {
	res, err := h.Upstream.GetAccountAtBlockHeight(context, req)
	h.log("upstream", "GetAccountAtBlockHeight", err)
	return res, err
}

func (h *FlowAccessAPIRouter) ExecuteScriptAtLatestBlock(context context.Context, req *access.ExecuteScriptAtLatestBlockRequest) (*access.ExecuteScriptResponse, error) {
	res, err := h.Upstream.ExecuteScriptAtLatestBlock(context, req)
	h.log("upstream", "ExecuteScriptAtLatestBlock", err)
	return res, err
}

func (h *FlowAccessAPIRouter) ExecuteScriptAtBlockID(context context.Context, req *access.ExecuteScriptAtBlockIDRequest) (*access.ExecuteScriptResponse, error) {
	res, err := h.Upstream.ExecuteScriptAtBlockID(context, req)
	h.log("upstream", "ExecuteScriptAtBlockID", err)
	return res, err
}

func (h *FlowAccessAPIRouter) ExecuteScriptAtBlockHeight(context context.Context, req *access.ExecuteScriptAtBlockHeightRequest) (*access.ExecuteScriptResponse, error) {
	res, err := h.Upstream.ExecuteScriptAtBlockHeight(context, req)
	h.log("upstream", "ExecuteScriptAtBlockHeight", err)
	return res, err
}

func (h *FlowAccessAPIRouter) GetEventsForHeightRange(context context.Context, req *access.GetEventsForHeightRangeRequest) (*access.EventsResponse, error) {
	res, err := h.Upstream.GetEventsForHeightRange(context, req)
	h.log("upstream", "GetEventsForHeightRange", err)
	return res, err
}

func (h *FlowAccessAPIRouter) GetEventsForBlockIDs(context context.Context, req *access.GetEventsForBlockIDsRequest) (*access.EventsResponse, error) {
	res, err := h.Upstream.GetEventsForBlockIDs(context, req)
	h.log("upstream", "GetEventsForBlockIDs", err)
	return res, err
}

func (h *FlowAccessAPIRouter) GetNetworkParameters(context context.Context, req *access.GetNetworkParametersRequest) (*access.GetNetworkParametersResponse, error) {
	res, err := h.Observer.GetNetworkParameters(context, req)
	h.log("observer", "GetNetworkParameters", err)
	return res, err
}

func (h *FlowAccessAPIRouter) GetLatestProtocolStateSnapshot(context context.Context, req *access.GetLatestProtocolStateSnapshotRequest) (*access.ProtocolStateSnapshotResponse, error) {
	res, err := h.Observer.GetLatestProtocolStateSnapshot(context, req)
	h.log("observer", "GetLatestProtocolStateSnapshot", err)
	return res, err
}

func (h *FlowAccessAPIRouter) GetExecutionResultForBlockID(context context.Context, req *access.GetExecutionResultForBlockIDRequest) (*access.ExecutionResultForBlockIDResponse, error) {
	res, err := h.Upstream.GetExecutionResultForBlockID(context, req)
	h.log("upstream", "GetExecutionResultForBlockID", err)
	return res, err
}

func (h *FlowAccessAPIRouter) GetExecutionResultByID(context context.Context, req *access.GetExecutionResultByIDRequest) (*access.ExecutionResultByIDResponse, error) {
	res, err := h.Upstream.GetExecutionResultByID(context, req)
	h.log("upstream", "GetExecutionResultByID", err)
	return res, err
}

// FlowAccessAPIForwarder forwards all requests to a set of upstream access nodes or observers
type FlowAccessAPIForwarder struct {
<<<<<<< HEAD
	lock        sync.Mutex
	roundRobin  int
	ids         flow.IdentitySkeletonList
	upstream    []access.AccessAPIClient
	connections []*grpc.ClientConn
	timeout     time.Duration
	maxMsgSize  uint
}

func NewFlowAccessAPIForwarder(identities flow.IdentitySkeletonList, timeout time.Duration, maxMsgSize uint) (*FlowAccessAPIForwarder, error) {
	forwarder := &FlowAccessAPIForwarder{maxMsgSize: maxMsgSize}
	err := forwarder.setFlowAccessAPI(identities, timeout)
	return forwarder, err
}

// setFlowAccessAPI sets a backend access API that forwards some requests to an upstream node.
// It is used by Observer services, Blockchain Data Service, etc.
// Make sure that this is just for observation and not a staked participant in the flow network.
// This means that observers see a copy of the data but there is no interaction to ensure integrity from the root block.
func (ret *FlowAccessAPIForwarder) setFlowAccessAPI(accessNodeAddressAndPort flow.IdentitySkeletonList, timeout time.Duration) error {
	ret.timeout = timeout
	ret.ids = accessNodeAddressAndPort
	ret.upstream = make([]access.AccessAPIClient, len(accessNodeAddressAndPort))
	ret.connections = make([]*grpc.ClientConn, len(accessNodeAddressAndPort))
	for i, identity := range accessNodeAddressAndPort {
		// Store the faultTolerantClient setup parameters such as address, public, key and timeout, so that
		// we can refresh the API on connection loss
		ret.ids[i] = identity

		// We fail on any single error on startup, so that
		// we identify bootstrapping errors early
		err := ret.reconnectingClient(i)
		if err != nil {
			return err
		}
=======
	*forwarder.Forwarder
}

func NewFlowAccessAPIForwarder(identities flow.IdentityList, timeout time.Duration, maxMsgSize uint) (*FlowAccessAPIForwarder, error) {
	forwarder, err := forwarder.NewForwarder(identities, timeout, maxMsgSize)
	if err != nil {
		return nil, err
>>>>>>> fffb6133
	}

	return &FlowAccessAPIForwarder{
		Forwarder: forwarder,
	}, nil
}

// Ping pings the service. It is special in the sense that it responds successful,
// only if all underlying services are ready.
func (h *FlowAccessAPIForwarder) Ping(context context.Context, req *access.PingRequest) (*access.PingResponse, error) {
	// This is a passthrough request
	upstream, err := h.FaultTolerantClient()
	if err != nil {
		return nil, err
	}
	return upstream.Ping(context, req)
}

func (h *FlowAccessAPIForwarder) GetNodeVersionInfo(context context.Context, req *access.GetNodeVersionInfoRequest) (*access.GetNodeVersionInfoResponse, error) {
	// This is a passthrough request
	upstream, err := h.FaultTolerantClient()
	if err != nil {
		return nil, err
	}
	return upstream.GetNodeVersionInfo(context, req)
}

func (h *FlowAccessAPIForwarder) GetLatestBlockHeader(context context.Context, req *access.GetLatestBlockHeaderRequest) (*access.BlockHeaderResponse, error) {
	// This is a passthrough request
	upstream, err := h.FaultTolerantClient()
	if err != nil {
		return nil, err
	}
	return upstream.GetLatestBlockHeader(context, req)
}

func (h *FlowAccessAPIForwarder) GetBlockHeaderByID(context context.Context, req *access.GetBlockHeaderByIDRequest) (*access.BlockHeaderResponse, error) {
	// This is a passthrough request
	upstream, err := h.FaultTolerantClient()
	if err != nil {
		return nil, err
	}
	return upstream.GetBlockHeaderByID(context, req)
}

func (h *FlowAccessAPIForwarder) GetBlockHeaderByHeight(context context.Context, req *access.GetBlockHeaderByHeightRequest) (*access.BlockHeaderResponse, error) {
	// This is a passthrough request
	upstream, err := h.FaultTolerantClient()
	if err != nil {
		return nil, err
	}
	return upstream.GetBlockHeaderByHeight(context, req)
}

func (h *FlowAccessAPIForwarder) GetLatestBlock(context context.Context, req *access.GetLatestBlockRequest) (*access.BlockResponse, error) {
	// This is a passthrough request
	upstream, err := h.FaultTolerantClient()
	if err != nil {
		return nil, err
	}
	return upstream.GetLatestBlock(context, req)
}

func (h *FlowAccessAPIForwarder) GetBlockByID(context context.Context, req *access.GetBlockByIDRequest) (*access.BlockResponse, error) {
	// This is a passthrough request
	upstream, err := h.FaultTolerantClient()
	if err != nil {
		return nil, err
	}
	return upstream.GetBlockByID(context, req)
}

func (h *FlowAccessAPIForwarder) GetBlockByHeight(context context.Context, req *access.GetBlockByHeightRequest) (*access.BlockResponse, error) {
	// This is a passthrough request
	upstream, err := h.FaultTolerantClient()
	if err != nil {
		return nil, err
	}
	return upstream.GetBlockByHeight(context, req)
}

func (h *FlowAccessAPIForwarder) GetCollectionByID(context context.Context, req *access.GetCollectionByIDRequest) (*access.CollectionResponse, error) {
	// This is a passthrough request
	upstream, err := h.FaultTolerantClient()
	if err != nil {
		return nil, err
	}
	return upstream.GetCollectionByID(context, req)
}

func (h *FlowAccessAPIForwarder) SendTransaction(context context.Context, req *access.SendTransactionRequest) (*access.SendTransactionResponse, error) {
	// This is a passthrough request
	upstream, err := h.FaultTolerantClient()
	if err != nil {
		return nil, err
	}
	return upstream.SendTransaction(context, req)
}

func (h *FlowAccessAPIForwarder) GetTransaction(context context.Context, req *access.GetTransactionRequest) (*access.TransactionResponse, error) {
	// This is a passthrough request
	upstream, err := h.FaultTolerantClient()
	if err != nil {
		return nil, err
	}
	return upstream.GetTransaction(context, req)
}

func (h *FlowAccessAPIForwarder) GetTransactionResult(context context.Context, req *access.GetTransactionRequest) (*access.TransactionResultResponse, error) {
	// This is a passthrough request
	upstream, err := h.FaultTolerantClient()
	if err != nil {
		return nil, err
	}
	return upstream.GetTransactionResult(context, req)
}

func (h *FlowAccessAPIForwarder) GetTransactionResultByIndex(context context.Context, req *access.GetTransactionByIndexRequest) (*access.TransactionResultResponse, error) {
	// This is a passthrough request
	upstream, err := h.FaultTolerantClient()
	if err != nil {
		return nil, err
	}
	return upstream.GetTransactionResultByIndex(context, req)
}

func (h *FlowAccessAPIForwarder) GetTransactionResultsByBlockID(context context.Context, req *access.GetTransactionsByBlockIDRequest) (*access.TransactionResultsResponse, error) {
	// This is a passthrough request
	upstream, err := h.FaultTolerantClient()
	if err != nil {
		return nil, err
	}
	return upstream.GetTransactionResultsByBlockID(context, req)
}

func (h *FlowAccessAPIForwarder) GetTransactionsByBlockID(context context.Context, req *access.GetTransactionsByBlockIDRequest) (*access.TransactionsResponse, error) {
	upstream, err := h.FaultTolerantClient()
	if err != nil {
		return nil, err
	}
	return upstream.GetTransactionsByBlockID(context, req)
}

func (h *FlowAccessAPIForwarder) GetAccount(context context.Context, req *access.GetAccountRequest) (*access.GetAccountResponse, error) {
	// This is a passthrough request
	upstream, err := h.FaultTolerantClient()
	if err != nil {
		return nil, err
	}
	return upstream.GetAccount(context, req)
}

func (h *FlowAccessAPIForwarder) GetAccountAtLatestBlock(context context.Context, req *access.GetAccountAtLatestBlockRequest) (*access.AccountResponse, error) {
	// This is a passthrough request
	upstream, err := h.FaultTolerantClient()
	if err != nil {
		return nil, err
	}
	return upstream.GetAccountAtLatestBlock(context, req)
}

func (h *FlowAccessAPIForwarder) GetAccountAtBlockHeight(context context.Context, req *access.GetAccountAtBlockHeightRequest) (*access.AccountResponse, error) {
	// This is a passthrough request
	upstream, err := h.FaultTolerantClient()
	if err != nil {
		return nil, err
	}
	return upstream.GetAccountAtBlockHeight(context, req)
}

func (h *FlowAccessAPIForwarder) ExecuteScriptAtLatestBlock(context context.Context, req *access.ExecuteScriptAtLatestBlockRequest) (*access.ExecuteScriptResponse, error) {
	// This is a passthrough request
	upstream, err := h.FaultTolerantClient()
	if err != nil {
		return nil, err
	}
	return upstream.ExecuteScriptAtLatestBlock(context, req)
}

func (h *FlowAccessAPIForwarder) ExecuteScriptAtBlockID(context context.Context, req *access.ExecuteScriptAtBlockIDRequest) (*access.ExecuteScriptResponse, error) {
	// This is a passthrough request
	upstream, err := h.FaultTolerantClient()
	if err != nil {
		return nil, err
	}
	return upstream.ExecuteScriptAtBlockID(context, req)
}

func (h *FlowAccessAPIForwarder) ExecuteScriptAtBlockHeight(context context.Context, req *access.ExecuteScriptAtBlockHeightRequest) (*access.ExecuteScriptResponse, error) {
	// This is a passthrough request
	upstream, err := h.FaultTolerantClient()
	if err != nil {
		return nil, err
	}
	return upstream.ExecuteScriptAtBlockHeight(context, req)
}

func (h *FlowAccessAPIForwarder) GetEventsForHeightRange(context context.Context, req *access.GetEventsForHeightRangeRequest) (*access.EventsResponse, error) {
	// This is a passthrough request
	upstream, err := h.FaultTolerantClient()
	if err != nil {
		return nil, err
	}
	return upstream.GetEventsForHeightRange(context, req)
}

func (h *FlowAccessAPIForwarder) GetEventsForBlockIDs(context context.Context, req *access.GetEventsForBlockIDsRequest) (*access.EventsResponse, error) {
	// This is a passthrough request
	upstream, err := h.FaultTolerantClient()
	if err != nil {
		return nil, err
	}
	return upstream.GetEventsForBlockIDs(context, req)
}

func (h *FlowAccessAPIForwarder) GetNetworkParameters(context context.Context, req *access.GetNetworkParametersRequest) (*access.GetNetworkParametersResponse, error) {
	// This is a passthrough request
	upstream, err := h.FaultTolerantClient()
	if err != nil {
		return nil, err
	}
	return upstream.GetNetworkParameters(context, req)
}

func (h *FlowAccessAPIForwarder) GetLatestProtocolStateSnapshot(context context.Context, req *access.GetLatestProtocolStateSnapshotRequest) (*access.ProtocolStateSnapshotResponse, error) {
	// This is a passthrough request
	upstream, err := h.FaultTolerantClient()
	if err != nil {
		return nil, err
	}
	return upstream.GetLatestProtocolStateSnapshot(context, req)
}

func (h *FlowAccessAPIForwarder) GetExecutionResultForBlockID(context context.Context, req *access.GetExecutionResultForBlockIDRequest) (*access.ExecutionResultForBlockIDResponse, error) {
	// This is a passthrough request
	upstream, err := h.FaultTolerantClient()
	if err != nil {
		return nil, err
	}
	return upstream.GetExecutionResultForBlockID(context, req)
}

func (h *FlowAccessAPIForwarder) GetExecutionResultByID(context context.Context, req *access.GetExecutionResultByIDRequest) (*access.ExecutionResultByIDResponse, error) {
	// This is a passthrough request
	upstream, err := h.FaultTolerantClient()
	if err != nil {
		return nil, err
	}
	return upstream.GetExecutionResultByID(context, req)
}<|MERGE_RESOLUTION|>--- conflicted
+++ resolved
@@ -207,51 +207,13 @@
 
 // FlowAccessAPIForwarder forwards all requests to a set of upstream access nodes or observers
 type FlowAccessAPIForwarder struct {
-<<<<<<< HEAD
-	lock        sync.Mutex
-	roundRobin  int
-	ids         flow.IdentitySkeletonList
-	upstream    []access.AccessAPIClient
-	connections []*grpc.ClientConn
-	timeout     time.Duration
-	maxMsgSize  uint
+	*forwarder.Forwarder
 }
 
 func NewFlowAccessAPIForwarder(identities flow.IdentitySkeletonList, timeout time.Duration, maxMsgSize uint) (*FlowAccessAPIForwarder, error) {
-	forwarder := &FlowAccessAPIForwarder{maxMsgSize: maxMsgSize}
-	err := forwarder.setFlowAccessAPI(identities, timeout)
-	return forwarder, err
-}
-
-// setFlowAccessAPI sets a backend access API that forwards some requests to an upstream node.
-// It is used by Observer services, Blockchain Data Service, etc.
-// Make sure that this is just for observation and not a staked participant in the flow network.
-// This means that observers see a copy of the data but there is no interaction to ensure integrity from the root block.
-func (ret *FlowAccessAPIForwarder) setFlowAccessAPI(accessNodeAddressAndPort flow.IdentitySkeletonList, timeout time.Duration) error {
-	ret.timeout = timeout
-	ret.ids = accessNodeAddressAndPort
-	ret.upstream = make([]access.AccessAPIClient, len(accessNodeAddressAndPort))
-	ret.connections = make([]*grpc.ClientConn, len(accessNodeAddressAndPort))
-	for i, identity := range accessNodeAddressAndPort {
-		// Store the faultTolerantClient setup parameters such as address, public, key and timeout, so that
-		// we can refresh the API on connection loss
-		ret.ids[i] = identity
-
-		// We fail on any single error on startup, so that
-		// we identify bootstrapping errors early
-		err := ret.reconnectingClient(i)
-		if err != nil {
-			return err
-		}
-=======
-	*forwarder.Forwarder
-}
-
-func NewFlowAccessAPIForwarder(identities flow.IdentityList, timeout time.Duration, maxMsgSize uint) (*FlowAccessAPIForwarder, error) {
 	forwarder, err := forwarder.NewForwarder(identities, timeout, maxMsgSize)
 	if err != nil {
 		return nil, err
->>>>>>> fffb6133
 	}
 
 	return &FlowAccessAPIForwarder{
