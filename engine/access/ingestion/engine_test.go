package ingestion

import (
	"context"
	"errors"
	"math/rand"
	"os"
	"sync"
	"testing"
	"time"

	"github.com/rs/zerolog"
	"github.com/stretchr/testify/mock"
	"github.com/stretchr/testify/require"
	"github.com/stretchr/testify/suite"

	hotmodel "github.com/onflow/flow-go/consensus/hotstuff/model"
	"github.com/onflow/flow-go/model/flow"
	"github.com/onflow/flow-go/model/flow/filter"
	"github.com/onflow/flow-go/module/component"
	downloadermock "github.com/onflow/flow-go/module/executiondatasync/execution_data/mock"
	"github.com/onflow/flow-go/module/irrecoverable"
	"github.com/onflow/flow-go/module/mempool/stdmap"
	"github.com/onflow/flow-go/module/metrics"
	module "github.com/onflow/flow-go/module/mock"
	"github.com/onflow/flow-go/module/signature"
	"github.com/onflow/flow-go/module/state_synchronization/indexer"
	"github.com/onflow/flow-go/network/channels"
	"github.com/onflow/flow-go/network/mocknetwork"
	protocol "github.com/onflow/flow-go/state/protocol/mock"
	storerr "github.com/onflow/flow-go/storage"
	storage "github.com/onflow/flow-go/storage/mock"
	"github.com/onflow/flow-go/utils/unittest"
)

type Suite struct {
	suite.Suite

	// protocol state
	proto struct {
		state    *protocol.FollowerState
		snapshot *protocol.Snapshot
		params   *protocol.Params
	}

	me             *module.Local
	request        *module.Requester
	provider       *mocknetwork.Engine
	blocks         *storage.Blocks
	headers        *storage.Headers
	collections    *storage.Collections
	transactions   *storage.Transactions
	receipts       *storage.ExecutionReceipts
	results        *storage.ExecutionResults
	seals          *storage.Seals
	downloader     *downloadermock.Downloader
	sealedBlock    *flow.Header
	finalizedBlock *flow.Header
	log            zerolog.Logger

	collectionExecutedMetric *indexer.CollectionExecutedMetricImpl

	eng    *Engine
	cancel context.CancelFunc
}

func TestIngestEngine(t *testing.T) {
	suite.Run(t, new(Suite))
}

func (s *Suite) TearDownTest() {
	s.cancel()
}

func (s *Suite) SetupTest() {
	s.log = zerolog.New(os.Stderr)
	ctx, cancel := context.WithCancel(context.Background())
	s.cancel = cancel

	obsIdentity := unittest.IdentityFixture(unittest.WithRole(flow.RoleAccess))

	// mock out protocol state
	s.proto.state = new(protocol.FollowerState)
	s.proto.snapshot = new(protocol.Snapshot)
	s.proto.params = new(protocol.Params)
	s.finalizedBlock = unittest.BlockHeaderFixture(unittest.WithHeaderHeight(0))
	s.proto.state.On("Identity").Return(obsIdentity, nil)
	s.proto.state.On("Final").Return(s.proto.snapshot, nil)
	s.proto.state.On("Params").Return(s.proto.params)
	s.proto.snapshot.On("Head").Return(
		func() *flow.Header {
			return s.finalizedBlock
		},
		nil,
	).Maybe()

	s.me = new(module.Local)
	s.me.On("NodeID").Return(obsIdentity.NodeID)

	net := new(mocknetwork.Network)
	conduit := new(mocknetwork.Conduit)
	net.On("Register", channels.ReceiveReceipts, mock.Anything).
		Return(conduit, nil).
		Once()
	s.request = new(module.Requester)

	s.provider = new(mocknetwork.Engine)
	s.blocks = new(storage.Blocks)
	s.headers = new(storage.Headers)
	s.collections = new(storage.Collections)
	s.transactions = new(storage.Transactions)
	s.receipts = new(storage.ExecutionReceipts)
	s.results = new(storage.ExecutionResults)
	collectionsToMarkFinalized, err := stdmap.NewTimes(100)
	require.NoError(s.T(), err)
	collectionsToMarkExecuted, err := stdmap.NewTimes(100)
	require.NoError(s.T(), err)
	blocksToMarkExecuted, err := stdmap.NewTimes(100)
	require.NoError(s.T(), err)

	s.collectionExecutedMetric, err = indexer.NewCollectionExecutedMetricImpl(
		s.log,
		metrics.NewNoopCollector(),
		collectionsToMarkFinalized,
		collectionsToMarkExecuted,
		blocksToMarkExecuted,
<<<<<<< HEAD
=======
		s.collections,
		s.blocks,
>>>>>>> 50761d4a
	)
	require.NoError(s.T(), err)

	eng, err := New(s.log, net, s.proto.state, s.me, s.request, s.blocks, s.headers, s.collections,
		s.transactions, s.results, s.receipts, s.collectionExecutedMetric)
	require.NoError(s.T(), err)

	s.blocks.On("GetLastFullBlockHeight").Once().Return(uint64(0), errors.New("do nothing"))

	irrecoverableCtx, _ := irrecoverable.WithSignaler(ctx)
	eng.ComponentManager.Start(irrecoverableCtx)
	<-eng.Ready()

	s.eng = eng
}

// TestOnFinalizedBlock checks that when a block is received, a request for each individual collection is made
func (s *Suite) TestOnFinalizedBlock() {
	s.blocks.On("GetLastFullBlockHeight").Return(uint64(0), nil).Once()

	block := unittest.BlockFixture()
	block.SetPayload(unittest.PayloadFixture(
		unittest.WithGuarantees(unittest.CollectionGuaranteesFixture(4)...),
		unittest.WithExecutionResults(unittest.ExecutionResultFixture()),
	))

	// prepare cluster committee members
	clusterCommittee := unittest.IdentityListFixture(32 * 4).Filter(filter.HasRole[flow.Identity](flow.RoleCollection)).ToSkeleton()
	refBlockID := unittest.IdentifierFixture()
	for _, guarantee := range block.Payload.Guarantees {
		guarantee.ReferenceBlockID = refBlockID
		// guarantee signers must be cluster committee members, so that access will fetch collection from
		// the signers that are specified by guarantee.SignerIndices
		indices, err := signature.EncodeSignersToIndices(clusterCommittee.NodeIDs(), clusterCommittee.NodeIDs())
		require.NoError(s.T(), err)
		guarantee.SignerIndices = indices
	}

	hotstuffBlock := hotmodel.Block{
		BlockID: block.ID(),
	}

	// we should query the block once and index the guarantee payload once
	s.blocks.On("ByID", block.ID()).Return(&block, nil).Twice()
	for _, g := range block.Payload.Guarantees {
		collection := unittest.CollectionFixture(1)
		light := collection.Light()
		s.collections.On("LightByID", g.CollectionID).Return(&light, nil).Twice()
	}

	// expect that the block storage is indexed with each of the collection guarantee
	s.blocks.On("IndexBlockForCollections", block.ID(), []flow.Identifier(flow.GetIDs(block.Payload.Guarantees))).Return(nil).Once()

	cluster := new(protocol.Cluster)
	cluster.On("Members").Return(clusterCommittee, nil)
	epoch := new(protocol.Epoch)
	epoch.On("ClusterByChainID", mock.Anything).Return(cluster, nil)
	epochs := new(protocol.EpochQuery)
	epochs.On("Current").Return(epoch)
	snap := new(protocol.Snapshot)
	snap.On("Epochs").Return(epochs)
	s.proto.state.On("AtBlockID", refBlockID).Return(snap)
	s.results.On("Index", mock.Anything, mock.Anything).Return(nil)

	// for each of the guarantees, we should request the corresponding collection once
	needed := make(map[flow.Identifier]struct{})
	for _, guarantee := range block.Payload.Guarantees {
		needed[guarantee.ID()] = struct{}{}
	}

	wg := sync.WaitGroup{}
	wg.Add(4)

	s.request.On("EntityByID", mock.Anything, mock.Anything).Run(
		func(args mock.Arguments) {
			collID := args.Get(0).(flow.Identifier)
			_, pending := needed[collID]
			s.Assert().True(pending, "collection should be pending (%x)", collID)
			delete(needed, collID)
			wg.Done()
		},
	)

	// process the block through the finalized callback
	s.eng.OnFinalizedBlock(&hotstuffBlock)
	s.Assertions.Eventually(func() bool {
		wg.Wait()
		return true
	}, time.Millisecond*20, time.Millisecond)

	// assert that the block was retrieved and all collections were requested
	s.headers.AssertExpectations(s.T())
	s.request.AssertNumberOfCalls(s.T(), "EntityByID", len(block.Payload.Guarantees))
	s.request.AssertNumberOfCalls(s.T(), "Index", len(block.Payload.Seals))
}

// TestOnCollection checks that when a Collection is received, it is persisted
func (s *Suite) TestOnCollection() {
	collection := unittest.CollectionFixture(5)
	light := collection.Light()

	// we should store the light collection and index its transactions
	s.collections.On("StoreLightAndIndexByTransaction", &light).Return(nil).Once()

	// for each transaction in the collection, we should store it
	needed := make(map[flow.Identifier]struct{})
	for _, txID := range light.Transactions {
		needed[txID] = struct{}{}
	}
	s.transactions.On("Store", mock.Anything).Return(nil).Run(
		func(args mock.Arguments) {
			tx := args.Get(0).(*flow.TransactionBody)
			_, pending := needed[tx.ID()]
			s.Assert().True(pending, "tx not pending (%x)", tx.ID())
		},
	)

	err := indexer.HandleCollection(&collection, s.collections, s.transactions, s.log, s.collectionExecutedMetric)
	require.NoError(s.T(), err)

	// check that the collection was stored and indexed, and we stored all transactions
	s.collections.AssertExpectations(s.T())
	s.transactions.AssertNumberOfCalls(s.T(), "Store", len(collection.Transactions))
}

// TestExecutionReceiptsAreIndexed checks that execution receipts are properly indexed
func (s *Suite) TestExecutionReceiptsAreIndexed() {

	originID := unittest.IdentifierFixture()
	collection := unittest.CollectionFixture(5)
	light := collection.Light()

	// we should store the light collection and index its transactions
	s.collections.On("StoreLightAndIndexByTransaction", &light).Return(nil).Once()
	block := &flow.Block{
		Header:  &flow.Header{Height: 0},
		Payload: &flow.Payload{Guarantees: []*flow.CollectionGuarantee{}},
	}
	s.blocks.On("ByID", mock.Anything).Return(block, nil)

	// for each transaction in the collection, we should store it
	needed := make(map[flow.Identifier]struct{})
	for _, txID := range light.Transactions {
		needed[txID] = struct{}{}
	}
	s.transactions.On("Store", mock.Anything).Return(nil).Run(
		func(args mock.Arguments) {
			tx := args.Get(0).(*flow.TransactionBody)
			_, pending := needed[tx.ID()]
			s.Assert().True(pending, "tx not pending (%x)", tx.ID())
		},
	)
	er1 := unittest.ExecutionReceiptFixture()
	er2 := unittest.ExecutionReceiptFixture()

	s.receipts.On("Store", mock.Anything).Return(nil)
	s.blocks.On("ByID", er1.ExecutionResult.BlockID).Return(nil, storerr.ErrNotFound)

	s.receipts.On("Store", mock.Anything).Return(nil)
	s.blocks.On("ByID", er2.ExecutionResult.BlockID).Return(nil, storerr.ErrNotFound)

	err := s.eng.handleExecutionReceipt(originID, er1)
	require.NoError(s.T(), err)

	err = s.eng.handleExecutionReceipt(originID, er2)
	require.NoError(s.T(), err)

	s.receipts.AssertExpectations(s.T())
	s.results.AssertExpectations(s.T())
	s.receipts.AssertExpectations(s.T())
}

// TestOnCollectionDuplicate checks that when a duplicate collection is received, the node doesn't
// crash but just ignores its transactions.
func (s *Suite) TestOnCollectionDuplicate() {
	collection := unittest.CollectionFixture(5)
	light := collection.Light()

	// we should store the light collection and index its transactions
	s.collections.On("StoreLightAndIndexByTransaction", &light).Return(storerr.ErrAlreadyExists).Once()

	// for each transaction in the collection, we should store it
	needed := make(map[flow.Identifier]struct{})
	for _, txID := range light.Transactions {
		needed[txID] = struct{}{}
	}
	s.transactions.On("Store", mock.Anything).Return(nil).Run(
		func(args mock.Arguments) {
			tx := args.Get(0).(*flow.TransactionBody)
			_, pending := needed[tx.ID()]
			s.Assert().True(pending, "tx not pending (%x)", tx.ID())
		},
	)

	err := indexer.HandleCollection(&collection, s.collections, s.transactions, s.log, s.collectionExecutedMetric)
	require.NoError(s.T(), err)

	// check that the collection was stored and indexed, and we stored all transactions
	s.collections.AssertExpectations(s.T())
	s.transactions.AssertNotCalled(s.T(), "Store", "should not store any transactions")
}

// TestRequestMissingCollections tests that the all missing collections are requested on the call to requestMissingCollections
func (s *Suite) TestRequestMissingCollections() {

	blkCnt := 3
	startHeight := uint64(1000)
	blocks := make([]flow.Block, blkCnt)
	heightMap := make(map[uint64]*flow.Block, blkCnt)

	// prepare cluster committee members
	clusterCommittee := unittest.IdentityListFixture(32 * 4).Filter(filter.HasRole[flow.Identity](flow.RoleCollection)).ToSkeleton()

	// generate the test blocks and collections
	var collIDs []flow.Identifier
	refBlockID := unittest.IdentifierFixture()
	for i := 0; i < blkCnt; i++ {
		block := unittest.BlockFixture()
		block.SetPayload(unittest.PayloadFixture(
			unittest.WithGuarantees(
				unittest.CollectionGuaranteesFixture(4, unittest.WithCollRef(refBlockID))...),
		))
		// some blocks may not be present hence add a gap
		height := startHeight + uint64(i)
		block.Header.Height = height
		blocks[i] = block
		heightMap[height] = &block
		for _, c := range block.Payload.Guarantees {
			collIDs = append(collIDs, c.CollectionID)
			c.ReferenceBlockID = refBlockID

			// guarantee signers must be cluster committee members, so that access will fetch collection from
			// the signers that are specified by guarantee.SignerIndices
			indices, err := signature.EncodeSignersToIndices(clusterCommittee.NodeIDs(), clusterCommittee.NodeIDs())
			require.NoError(s.T(), err)
			c.SignerIndices = indices
		}
	}

	// setup the block storage mock
	// each block should be queried by height
	s.blocks.On("ByHeight", mock.IsType(uint64(0))).Return(
		func(h uint64) *flow.Block {
			// simulate a db lookup
			return heightMap[h]
		},
		func(h uint64) error {
			if _, ok := heightMap[h]; ok {
				return nil
			}
			return storerr.ErrNotFound
		})
	// consider collections are missing for all blocks
	s.blocks.On("GetLastFullBlockHeight").Return(startHeight-1, nil)
	// consider the last test block as the head
	s.finalizedBlock = blocks[blkCnt-1].Header

	// p is the probability of not receiving the collection before the next poll and it
	// helps simulate the slow trickle of the requested collections being received
	var p float32

	// rcvdColl is the map simulating the collection storage key-values
	rcvdColl := make(map[flow.Identifier]struct{})

	// for the first lookup call for each collection, it will be reported as missing from db
	// for the subsequent calls, it will be reported as present with the probability p
	s.collections.On("LightByID", mock.Anything).Return(
		func(cID flow.Identifier) *flow.LightCollection {
			return nil // the actual collection object return is never really read
		},
		func(cID flow.Identifier) error {
			if _, ok := rcvdColl[cID]; ok {
				return nil
			}
			if rand.Float32() >= p {
				rcvdColl[cID] = struct{}{}
			}
			return storerr.ErrNotFound
		}).
		// simulate some db i/o contention
		After(time.Millisecond * time.Duration(rand.Intn(5)))

	// setup the requester engine mock
	// entityByID should be called once per collection
	for _, c := range collIDs {
		s.request.On("EntityByID", c, mock.Anything).Return()
	}
	// force should be called once
	s.request.On("Force").Return()

	cluster := new(protocol.Cluster)
	cluster.On("Members").Return(clusterCommittee, nil)
	epoch := new(protocol.Epoch)
	epoch.On("ClusterByChainID", mock.Anything).Return(cluster, nil)
	epochs := new(protocol.EpochQuery)
	epochs.On("Current").Return(epoch)
	snap := new(protocol.Snapshot)
	snap.On("Epochs").Return(epochs)
	s.proto.state.On("AtBlockID", refBlockID).Return(snap)

	assertExpectations := func() {
		s.request.AssertExpectations(s.T())
		s.collections.AssertExpectations(s.T())
		s.proto.snapshot.AssertExpectations(s.T())
		s.blocks.AssertExpectations(s.T())
	}

	// test 1 - collections are not received before timeout
	s.Run("timeout before all missing collections are received", func() {

		// simulate that collection are never received
		p = 1

		// timeout after 3 db polls
		ctx, cancel := context.WithTimeout(context.Background(), 100*defaultCollectionCatchupDBPollInterval)
		defer cancel()

		err := s.eng.requestMissingCollections(ctx)

		require.Error(s.T(), err)
		require.Contains(s.T(), err.Error(), "context deadline exceeded")

		assertExpectations()
	})
	// test 2 - all collections are eventually received before the deadline
	s.Run("all missing collections are received", func() {

		// 90% of the time, collections are reported as not received when the collection storage is queried
		p = 0.9

		ctx, cancel := context.WithTimeout(context.Background(), defaultCollectionCatchupTimeout)
		defer cancel()

		err := s.eng.requestMissingCollections(ctx)

		require.NoError(s.T(), err)
		require.Len(s.T(), rcvdColl, len(collIDs))

		assertExpectations()
	})
}

// TestProcessBackgroundCalls tests that updateLastFullBlockReceivedIndex and checkMissingCollections
// function calls keep the FullBlockIndex up-to-date and request collections if blocks with missing
// collections exceed the threshold.
func (s *Suite) TestProcessBackgroundCalls() {
	blkCnt := 3
	collPerBlk := 10
	startHeight := uint64(1000)
	blocks := make([]flow.Block, blkCnt)
	heightMap := make(map[uint64]*flow.Block, blkCnt)
	collMap := make(map[flow.Identifier]*flow.LightCollection, blkCnt*collPerBlk)

	// prepare cluster committee members
	clusterCommittee := unittest.IdentityListFixture(32 * 4).Filter(filter.HasRole[flow.Identity](flow.RoleCollection)).ToSkeleton()

	refBlockID := unittest.IdentifierFixture()
	// generate the test blocks, cgs and collections
	for i := 0; i < blkCnt; i++ {
		guarantees := make([]*flow.CollectionGuarantee, collPerBlk)
		for j := 0; j < collPerBlk; j++ {
			coll := unittest.CollectionFixture(2).Light()
			collMap[coll.ID()] = &coll
			cg := unittest.CollectionGuaranteeFixture(func(cg *flow.CollectionGuarantee) {
				cg.CollectionID = coll.ID()
				cg.ReferenceBlockID = refBlockID
			})

			// guarantee signers must be cluster committee members, so that access will fetch collection from
			// the signers that are specified by guarantee.SignerIndices
			indices, err := signature.EncodeSignersToIndices(clusterCommittee.NodeIDs(), clusterCommittee.NodeIDs())
			require.NoError(s.T(), err)
			cg.SignerIndices = indices
			guarantees[j] = cg
		}
		block := unittest.BlockFixture()
		block.SetPayload(unittest.PayloadFixture(unittest.WithGuarantees(guarantees...)))
		// set the height
		height := startHeight + uint64(i)
		block.Header.Height = height
		blocks[i] = block
		heightMap[height] = &block
	}

	rootBlk := blocks[0]
	rootBlkHeight := rootBlk.Header.Height
	finalizedBlk := blocks[blkCnt-1]
	finalizedHeight := finalizedBlk.Header.Height

	// setup the block storage mock
	// each block should be queried by height
	s.blocks.On("ByHeight", mock.IsType(uint64(0))).Return(
		func(h uint64) *flow.Block {
			// simulate a db lookup
			return heightMap[h]
		},
		func(h uint64) error {
			if _, ok := heightMap[h]; ok {
				return nil
			}
			return storerr.ErrNotFound
		})

	cluster := new(protocol.Cluster)
	cluster.On("Members").Return(clusterCommittee, nil)
	epoch := new(protocol.Epoch)
	epoch.On("ClusterByChainID", mock.Anything).Return(cluster, nil)
	epochs := new(protocol.EpochQuery)
	epochs.On("Current").Return(epoch)
	snap := new(protocol.Snapshot)
	snap.On("Epochs").Return(epochs)
	s.proto.state.On("AtBlockID", refBlockID).Return(snap)

	// blkMissingColl controls which collections are reported as missing by the collections storage mock
	blkMissingColl := make([]bool, blkCnt)
	for i := 0; i < blkCnt; i++ {
		blkMissingColl[i] = false
		for _, cg := range blocks[i].Payload.Guarantees {
			j := i
			s.collections.On("LightByID", cg.CollectionID).Return(
				func(cID flow.Identifier) *flow.LightCollection {
					return collMap[cID]
				},
				func(cID flow.Identifier) error {
					if blkMissingColl[j] {
						return storerr.ErrNotFound
					}
					return nil
				})
		}
	}

	// consider the last test block as the head
	s.finalizedBlock = finalizedBlk.Header

	s.Run("full block height index is advanced if newer full blocks are discovered", func() {
		block := blocks[1]
		s.blocks.On("UpdateLastFullBlockHeight", finalizedHeight).Return(nil).Once()
		s.blocks.On("GetLastFullBlockHeight").Return(func() (uint64, error) {
			return block.Header.Height, nil
		}).Once()

		err := s.eng.updateLastFullBlockReceivedIndex()
		s.Require().NoError(err)

		s.blocks.AssertExpectations(s.T())
	})

	s.Run("full block height index is not advanced beyond finalized blocks", func() {
		s.blocks.On("GetLastFullBlockHeight").Return(func() (uint64, error) {
			return finalizedHeight, nil
		}).Once()

		err := s.eng.updateLastFullBlockReceivedIndex()
		s.Require().NoError(err)

		s.blocks.AssertExpectations(s.T()) // not new call to UpdateLastFullBlockHeight should be made
	})

	s.Run("missing collections are requested when count exceeds defaultMissingCollsForBlkThreshold", func() {
		// root block is the last complete block
		s.blocks.On("GetLastFullBlockHeight").Return(func() (uint64, error) {
			return rootBlkHeight, nil
		}).Once()

		// lower the block threshold to request missing collections
		defaultMissingCollsForBlkThreshold = 2

		// mark all blocks beyond the root block as incomplete
		for i := 1; i < blkCnt; i++ {
			blkMissingColl[i] = true
			// setup receive engine expectations
			for _, cg := range blocks[i].Payload.Guarantees {
				s.request.On("EntityByID", cg.CollectionID, mock.Anything).Return().Once()
			}
		}

		err := s.eng.checkMissingCollections()
		s.Require().NoError(err)

		// assert that missing collections are requested
		s.request.AssertExpectations(s.T())

		// last full blk index is not advanced
		s.blocks.AssertExpectations(s.T()) // no new call to UpdateLastFullBlockHeight should be made
	})

	s.Run("missing collections are requested when count exceeds defaultMissingCollsForAgeThreshold", func() {
		// root block is the last complete block
		s.blocks.On("GetLastFullBlockHeight").Return(func() (uint64, error) {
			return rootBlkHeight, nil
		}).Once()

		// lower the height threshold to request missing collections
		defaultMissingCollsForAgeThreshold = 1

		// raise the block threshold to ensure it does not trigger missing collection request
		defaultMissingCollsForBlkThreshold = blkCnt + 1

		// mark all blocks beyond the root block as incomplete
		for i := 1; i < blkCnt; i++ {
			blkMissingColl[i] = true
			// setup receive engine expectations
			for _, cg := range blocks[i].Payload.Guarantees {
				s.request.On("EntityByID", cg.CollectionID, mock.Anything).Return().Once()
			}
		}

		err := s.eng.checkMissingCollections()
		s.Require().NoError(err)

		// assert that missing collections are requested
		s.request.AssertExpectations(s.T())

		// last full blk index is not advanced
		s.blocks.AssertExpectations(s.T()) // not new call to UpdateLastFullBlockHeight should be made
	})

	s.Run("missing collections are not requested if defaultMissingCollsForBlkThreshold not reached", func() {
		// root block is the last complete block
		s.blocks.On("GetLastFullBlockHeight").Return(func() (uint64, error) {
			return rootBlkHeight, nil
		}).Once()

		// raise the thresholds to avoid requesting missing collections
		defaultMissingCollsForAgeThreshold = 3
		defaultMissingCollsForBlkThreshold = 3

		// mark all blocks beyond the root block as incomplete
		for i := 1; i < blkCnt; i++ {
			blkMissingColl[i] = true
		}

		err := s.eng.checkMissingCollections()
		s.Require().NoError(err)

		// assert that missing collections are not requested even though there are collections missing
		s.request.AssertExpectations(s.T())

		// last full blk index is not advanced
		s.blocks.AssertExpectations(s.T()) // not new call to UpdateLastFullBlockHeight should be made
	})
}

func (s *Suite) TestComponentShutdown() {
	// start then shut down the engine
	unittest.AssertClosesBefore(s.T(), s.eng.Ready(), 10*time.Millisecond)
	s.cancel()
	unittest.AssertClosesBefore(s.T(), s.eng.Done(), 10*time.Millisecond)

	err := s.eng.ProcessLocal(&flow.ExecutionReceipt{})
	s.Assert().ErrorIs(err, component.ErrComponentShutdown)
}<|MERGE_RESOLUTION|>--- conflicted
+++ resolved
@@ -124,11 +124,8 @@
 		collectionsToMarkFinalized,
 		collectionsToMarkExecuted,
 		blocksToMarkExecuted,
-<<<<<<< HEAD
-=======
 		s.collections,
 		s.blocks,
->>>>>>> 50761d4a
 	)
 	require.NoError(s.T(), err)
 
