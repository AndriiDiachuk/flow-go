--- conflicted
+++ resolved
@@ -352,12 +352,8 @@
 	blockID flow.Identifier,
 	executionReceipts storage.ExecutionReceipts,
 	state protocol.State,
-<<<<<<< HEAD
-	log zerolog.Logger) (flow.IdentitySkeletonList, error) {
-=======
 	log zerolog.Logger,
-) (flow.IdentityList, error) {
->>>>>>> e4011e4c
+) (flow.IdentitySkeletonList, error) {
 
 	var executorIDs flow.IdentifierList
 
@@ -523,28 +519,5 @@
 	}
 
 	// If no preferred or fixed ENs have been specified, then return all executor IDs i.e. no preference at all
-<<<<<<< HEAD
 	return allENs.Filter(filter.HasNodeID[flow.Identity](executorIDs...)).ToSkeleton(), nil
-}
-
-// Find ports from supplied Address
-func findPortFromAddress(address string) (uint, error) {
-	_, portStr, err := net.SplitHostPort(address)
-	if err != nil {
-		return 0, fmt.Errorf("fail to extract port from address %v: %w", address, err)
-	}
-
-	port, err := strconv.Atoi(portStr)
-	if err != nil {
-		return 0, fmt.Errorf("fail to convert port string %v to port from address %v", portStr, address)
-	}
-
-	if port < 0 {
-		return 0, fmt.Errorf("invalid port: %v in address %v", port, address)
-	}
-
-	return uint(port), nil
-=======
-	return allENs.Filter(filter.HasNodeID(executorIDs...)), nil
->>>>>>> e4011e4c
 }