--- conflicted
+++ resolved
@@ -96,6 +96,7 @@
 	Transactions              storage.Transactions
 	ExecutionReceipts         storage.ExecutionReceipts
 	ExecutionResults          storage.ExecutionResults
+	LightTransactionResults   storage.LightTransactionResults
 	ChainID                   flow.ChainID
 	AccessMetrics             module.AccessMetrics
 	ConnFactory               connection.ConnectionFactory
@@ -111,12 +112,13 @@
 	ScriptExecutor            execution.ScriptExecutor
 	ScriptExecutionMode       IndexQueryMode
 	EventQueryMode            IndexQueryMode
-<<<<<<< HEAD
+	TxResultQueryMode         IndexQueryMode
+	EventsIndex               *index.EventsIndex
+	TxResultsIndex            *TransactionResultsIndex
 	BlockTracker              subscription.BlockTracker
 	SubscriptionParams        SubscriptionParams
 
-	EventsIndex *index.EventsIndex
-	UseIndex    bool
+	UseIndex bool
 }
 
 type SubscriptionParams struct {
@@ -124,11 +126,6 @@
 	SendTimeout    time.Duration
 	ResponseLimit  float64
 	SendBufferSize int
-=======
-	EventsIndex               *EventsIndex
-	TxResultQueryMode         IndexQueryMode
-	TxResultsIndex            *TransactionResultsIndex
->>>>>>> 1726b7b3
 }
 
 var _ TransactionErrorMessage = (*Backend)(nil)
@@ -273,19 +270,18 @@
 		nodeInfo:          nodeInfo,
 	}
 
-<<<<<<< HEAD
+	b.backendTransactions.txErrorMessages = b
+
 	// NOTE: The BlockTracker is currently only used by the access node and not by the observer node.
 	if params.BlockTracker != nil {
 		b.backendSubscribeBlocks.getStartHeight = b.GetStartHeight
 		b.backendSubscribeBlocks.getHighestHeight = b.GetHighestHeight
-	}
-
-	b.backendSubscribeTransactions.getStartHeight = b.GetStartHeight
-	b.backendSubscribeTransactions.getHighestHeight = b.GetHighestHeight
-	b.backendSubscribeTransactions.deriveTransactionStatus = b.DeriveTransactionStatus
-=======
-	b.backendTransactions.txErrorMessages = b
->>>>>>> 1726b7b3
+
+		b.backendSubscribeTransactions.getStartHeight = b.GetStartHeight
+		b.backendSubscribeTransactions.getHighestHeight = b.GetHighestHeight
+		b.backendSubscribeTransactions.deriveUnknownTransactionStatus = b.DeriveUnknownTransactionStatus
+		b.backendSubscribeTransactions.deriveTransactionStatus = b.DeriveTransactionStatus
+	}
 
 	retry.SetBackend(b)
 
