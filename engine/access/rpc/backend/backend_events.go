package backend

import (
	"context"
	"encoding/hex"
	"errors"
	"fmt"
	"sort"
	"time"

	"github.com/onflow/flow/protobuf/go/flow/entities"

	execproto "github.com/onflow/flow/protobuf/go/flow/execution"
	"github.com/rs/zerolog"
	"google.golang.org/grpc/codes"
	"google.golang.org/grpc/status"

	"github.com/onflow/flow-go/engine/access/rpc/connection"
	"github.com/onflow/flow-go/engine/common/rpc"
	"github.com/onflow/flow-go/engine/common/rpc/convert"
	"github.com/onflow/flow-go/model/events"
	"github.com/onflow/flow-go/model/flow"
	"github.com/onflow/flow-go/module/irrecoverable"
	"github.com/onflow/flow-go/module/state_synchronization/indexer"
	"github.com/onflow/flow-go/state/protocol"
	"github.com/onflow/flow-go/storage"
)

type BackendEvents struct {
	headers           storage.Headers
	executionReceipts storage.ExecutionReceipts
	state             protocol.State
	chain             flow.Chain
	connFactory       connection.ConnectionFactory
	log               zerolog.Logger
	maxHeightRange    uint
	nodeCommunicator  Communicator
	queryMode         IndexQueryMode
	eventsIndex       *EventsIndex
}

// blockMetadata is used to capture information about requested blocks to avoid repeated blockID
// calculations and passing around full block headers.
type blockMetadata struct {
	ID        flow.Identifier
	Height    uint64
	Timestamp time.Time
}

// GetEventsForHeightRange retrieves events for all sealed blocks between the start block height and
// the end block height (inclusive) that have the given type.
func (b *BackendEvents) GetEventsForHeightRange(
	ctx context.Context,
	eventType string,
	startHeight, endHeight uint64,
	requiredEventEncodingVersion entities.EventEncodingVersion,
) ([]flow.BlockEvents, error) {

	if endHeight < startHeight {
		return nil, status.Error(codes.InvalidArgument, "start height must not be larger than end height")
	}

	rangeSize := endHeight - startHeight + 1 // range is inclusive on both ends
	if rangeSize > uint64(b.maxHeightRange) {
		return nil, status.Errorf(codes.InvalidArgument,
			"requested block range (%d) exceeded maximum (%d)", rangeSize, b.maxHeightRange)
	}

	// get the latest sealed block header
	sealed, err := b.state.Sealed().Head()
	if err != nil {
		// sealed block must be in the store, so throw an exception for any error
		err := irrecoverable.NewExceptionf("failed to lookup sealed header: %w", err)
		irrecoverable.Throw(ctx, err)
		return nil, err
	}

	// start height should not be beyond the last sealed height
	if startHeight > sealed.Height {
		return nil, status.Errorf(codes.OutOfRange,
			"start height %d is greater than the last sealed block height %d", startHeight, sealed.Height)
	}

	// limit max height to last sealed block in the chain
	//
	// Note: this causes unintuitive behavior for clients making requests through a proxy that
	// fronts multiple nodes. With that setup, clients may receive responses for a smaller range
	// than requested because the node serving the request has a slightly delayed view of the chain.
	//
	// An alternative option is to return an error here, but that's likely to cause more pain for
	// these clients since the requests would intermittently fail. it's recommended instead to
	// check the block height of the last message in the response. this will be the last block
	// height searched, and can be used to determine the start height for the next range.
	if endHeight > sealed.Height {
		endHeight = sealed.Height
	}

	// find the block headers for all the blocks between min and max height (inclusive)
	blockHeaders := make([]blockMetadata, 0, endHeight-startHeight+1)

	for i := startHeight; i <= endHeight; i++ {
		// this looks inefficient, but is actually what's done under the covers by `headers.ByHeight`
		// and avoids calculating header.ID() for each block.
		blockID, err := b.headers.BlockIDByHeight(i)
		if err != nil {
			return nil, rpc.ConvertStorageError(fmt.Errorf("failed to get blockID for %d: %w", i, err))
		}
		header, err := b.headers.ByBlockID(blockID)
		if err != nil {
			return nil, rpc.ConvertStorageError(fmt.Errorf("failed to get block header for %d: %w", i, err))
		}

		blockHeaders = append(blockHeaders, blockMetadata{
			ID:        blockID,
			Height:    header.Height,
			Timestamp: header.Timestamp,
		})
	}

	return b.getBlockEvents(ctx, blockHeaders, eventType, requiredEventEncodingVersion)
}

// GetEventsForBlockIDs retrieves events for all the specified block IDs that have the given type
func (b *BackendEvents) GetEventsForBlockIDs(
	ctx context.Context,
	eventType string,
	blockIDs []flow.Identifier,
	requiredEventEncodingVersion entities.EventEncodingVersion,
) ([]flow.BlockEvents, error) {

	if uint(len(blockIDs)) > b.maxHeightRange {
		return nil, status.Errorf(codes.InvalidArgument, "requested block range (%d) exceeded maximum (%d)", len(blockIDs), b.maxHeightRange)
	}

	// find the block headers for all the block IDs
	blockHeaders := make([]blockMetadata, 0, len(blockIDs))
	for _, blockID := range blockIDs {
		header, err := b.headers.ByBlockID(blockID)
		if err != nil {
			return nil, rpc.ConvertStorageError(fmt.Errorf("failed to get block header for %s: %w", blockID, err))
		}

		blockHeaders = append(blockHeaders, blockMetadata{
			ID:        blockID,
			Height:    header.Height,
			Timestamp: header.Timestamp,
		})
	}

	return b.getBlockEvents(ctx, blockHeaders, eventType, requiredEventEncodingVersion)
}

// getBlockEvents retrieves events for all the specified blocks that have the given type
// It gets all events available in storage, and requests the rest from an execution node.
func (b *BackendEvents) getBlockEvents(
	ctx context.Context,
	blockInfos []blockMetadata,
	eventType string,
	requiredEventEncodingVersion entities.EventEncodingVersion,
) ([]flow.BlockEvents, error) {
	target := flow.EventType(eventType)

	if _, err := events.ValidateEvent(target, b.chain); err != nil {
		return nil, status.Errorf(codes.InvalidArgument, "invalid event type: %v", err)
	}

	switch b.queryMode {
	case IndexQueryModeExecutionNodesOnly:
		return b.getBlockEventsFromExecutionNode(ctx, blockInfos, eventType, requiredEventEncodingVersion)

	case IndexQueryModeLocalOnly:
		localResponse, missingBlocks, err := b.getBlockEventsFromStorage(ctx, blockInfos, target, requiredEventEncodingVersion)
		if err != nil {
			return nil, err
		}
		// all blocks should be available.
		if len(missingBlocks) > 0 {
			return nil, status.Errorf(codes.NotFound, "events not found in local storage for %d blocks", len(missingBlocks))
		}
		return localResponse, nil

	case IndexQueryModeFailover:
		localResponse, missingBlocks, err := b.getBlockEventsFromStorage(ctx, blockInfos, target, requiredEventEncodingVersion)
		if err != nil {
			// if there was an error, request all blocks from execution nodes
			missingBlocks = blockInfos
			b.log.Debug().Err(err).Msg("failed to get events from local storage")
		}

		if len(missingBlocks) == 0 {
			return localResponse, nil
		}

		b.log.Debug().
			Int("missing_blocks", len(missingBlocks)).
			Msg("querying execution nodes for events from missing blocks")

		enResponse, err := b.getBlockEventsFromExecutionNode(ctx, missingBlocks, eventType, requiredEventEncodingVersion)
		if err != nil {
			return nil, err
		}

		// sort ascending by block height
		// this is needed because some blocks may be retrieved from storage and others from execution nodes.
		// most likely, the earlier blocks will all be found in local storage, but that's not guaranteed,
		// especially for nodes started after a spork, or once pruning is enabled.
		// Note: this may not match the order of the original request for clients using GetEventsForBlockIDs
		// that provide out of order block IDs
		response := append(localResponse, enResponse...)
		sort.Slice(response, func(i, j int) bool {
			return response[i].BlockHeight < response[j].BlockHeight
		})
		return response, nil

	default:
		return nil, status.Errorf(codes.Internal, "unknown event query mode: %v", b.queryMode)
	}
}

// getBlockEventsFromStorage retrieves events for all the specified blocks that have the given type
// from the local storage
func (b *BackendEvents) getBlockEventsFromStorage(
	ctx context.Context,
	blockInfos []blockMetadata,
	eventType flow.EventType,
	requiredEventEncodingVersion entities.EventEncodingVersion,
) ([]flow.BlockEvents, []blockMetadata, error) {
	missing := make([]blockMetadata, 0)
	resp := make([]flow.BlockEvents, 0)

	for _, blockInfo := range blockInfos {
		if ctx.Err() != nil {
			return nil, nil, rpc.ConvertError(ctx.Err(), "failed to get events from storage", codes.Canceled)
		}

		events, err := b.eventsIndex.GetEvents(blockInfo.ID, blockInfo.Height)
		if err != nil {
			if errors.Is(err, storage.ErrNotFound) ||
				errors.Is(err, storage.ErrHeightNotIndexed) ||
				errors.Is(err, indexer.ErrIndexNotInitialized) {
				missing = append(missing, blockInfo)
				continue
			}
			err = fmt.Errorf("failed to get events for block %s: %w", blockInfo.ID, err)
			return nil, nil, rpc.ConvertError(err, "failed to get events from storage", codes.Internal)
		}

		filteredEvents := make([]flow.Event, 0)
		for _, e := range events {
			if e.Type != eventType {
				continue
			}

			// events are encoded in CCF format in storage. convert to JSON-CDC if requested
			if requiredEventEncodingVersion == entities.EventEncodingVersion_JSON_CDC_V0 {
				payload, err := convert.CcfPayloadToJsonPayload(e.Payload)
				if err != nil {
					err = fmt.Errorf("failed to convert event payload for block %s: %w", blockInfo.ID, err)
					return nil, nil, rpc.ConvertError(err, "failed to convert event payload", codes.Internal)
				}
				e.Payload = payload
			}

			filteredEvents = append(filteredEvents, e)
		}

		resp = append(resp, flow.BlockEvents{
			BlockID:        blockInfo.ID,
			BlockHeight:    blockInfo.Height,
			BlockTimestamp: blockInfo.Timestamp,
			Events:         filteredEvents,
		})
	}

	return resp, missing, nil
}

// getBlockEventsFromExecutionNode retrieves events for all the specified blocks that have the given type
// from an execution node
func (b *BackendEvents) getBlockEventsFromExecutionNode(
	ctx context.Context,
	blockInfos []blockMetadata,
	eventType string,
	requiredEventEncodingVersion entities.EventEncodingVersion,
) ([]flow.BlockEvents, error) {

	// create an execution API request for events at block ID
	blockIDs := make([]flow.Identifier, len(blockInfos))
	for i := range blockInfos {
		blockIDs[i] = blockInfos[i].ID
	}

	if len(blockIDs) == 0 {
		return []flow.BlockEvents{}, nil
	}

	req := &execproto.GetEventsForBlockIDsRequest{
		Type:     eventType,
		BlockIds: convert.IdentifiersToMessages(blockIDs),
	}

	// choose the last block ID to find the list of execution nodes
	lastBlockID := blockIDs[len(blockIDs)-1]

	execNodes, err := executionNodesForBlockID(ctx, lastBlockID, b.executionReceipts, b.state, b.log)
	if err != nil {
		return nil, rpc.ConvertError(err, "failed to retrieve events from execution node", codes.Internal)
	}

	var resp *execproto.GetEventsForBlockIDsResponse
	var successfulNode *flow.IdentitySkeleton
	resp, successfulNode, err = b.getEventsFromAnyExeNode(ctx, execNodes, req)
	if err != nil {
		return nil, rpc.ConvertError(err, "failed to retrieve events from execution nodes", codes.Internal)
	}
	b.log.Trace().
		Str("execution_id", successfulNode.String()).
		Str("last_block_id", lastBlockID.String()).
		Msg("successfully got events")

	// convert execution node api result to access node api result
	results, err := verifyAndConvertToAccessEvents(
		resp.GetResults(),
		blockInfos,
		resp.GetEventEncodingVersion(),
		requiredEventEncodingVersion,
	)
	if err != nil {
		return nil, status.Errorf(codes.Internal, "failed to verify retrieved events from execution node: %v", err)
	}

	return results, nil
}

// verifyAndConvertToAccessEvents converts execution node api result to access node api result,
// and verifies that the results contains results from each block that was requested
func verifyAndConvertToAccessEvents(
	execEvents []*execproto.GetEventsForBlockIDsResponse_Result,
	requestedBlockInfos []blockMetadata,
	from entities.EventEncodingVersion,
	to entities.EventEncodingVersion,
) ([]flow.BlockEvents, error) {
	if len(execEvents) != len(requestedBlockInfos) {
		return nil, errors.New("number of results does not match number of blocks requested")
	}

	requestedBlockInfoSet := map[string]blockMetadata{}
	for _, header := range requestedBlockInfos {
		requestedBlockInfoSet[header.ID.String()] = header
	}

	results := make([]flow.BlockEvents, len(execEvents))

	for i, result := range execEvents {
		blockInfo, expected := requestedBlockInfoSet[hex.EncodeToString(result.GetBlockId())]
		if !expected {
			return nil, fmt.Errorf("unexpected blockID from exe node %x", result.GetBlockId())
		}
		if result.GetBlockHeight() != blockInfo.Height {
			return nil, fmt.Errorf("unexpected block height %d for block %x from exe node",
				result.GetBlockHeight(),
				result.GetBlockId())
		}

		events, err := convert.MessagesToEventsWithEncodingConversion(result.GetEvents(), from, to)
		if err != nil {
			return nil, fmt.Errorf("failed to unmarshal events in event %d with encoding version %s: %w",
				i, to.String(), err)
		}

		results[i] = flow.BlockEvents{
			BlockID:        blockInfo.ID,
			BlockHeight:    blockInfo.Height,
			BlockTimestamp: blockInfo.Timestamp,
			Events:         events,
		}
	}

	return results, nil
}

// getEventsFromAnyExeNode retrieves the given events from any EN in `execNodes`.
// We attempt querying each EN in sequence. If any EN returns a valid response, then errors from
// other ENs are logged and swallowed. If all ENs fail to return a valid response, then an
// error aggregating all failures is returned.
<<<<<<< HEAD
func (b *BackendEvents) getEventsFromAnyExeNode(ctx context.Context,
	execNodes flow.IdentityList,
	req *execproto.GetEventsForBlockIDsRequest,
) (*execproto.GetEventsForBlockIDsResponse, *flow.Identity, error) {
=======
func (b *backendEvents) getEventsFromAnyExeNode(ctx context.Context,
	execNodes flow.IdentitySkeletonList,
	req *execproto.GetEventsForBlockIDsRequest) (*execproto.GetEventsForBlockIDsResponse, *flow.IdentitySkeleton, error) {
>>>>>>> e29fad6a
	var resp *execproto.GetEventsForBlockIDsResponse
	var execNode *flow.IdentitySkeleton
	errToReturn := b.nodeCommunicator.CallAvailableNode(
		execNodes,
		func(node *flow.IdentitySkeleton) error {
			var err error
			start := time.Now()
			resp, err = b.tryGetEvents(ctx, node, req)
			duration := time.Since(start)

			logger := b.log.With().
				Str("execution_node", node.String()).
				Str("event", req.GetType()).
				Int("blocks", len(req.BlockIds)).
				Int64("rtt_ms", duration.Milliseconds()).
				Logger()

			if err == nil {
				// return if any execution node replied successfully
				logger.Debug().Msg("Successfully got events")
				execNode = node
				return nil
			}

			logger.Err(err).Msg("failed to execute GetEvents")
			return err
		},
		nil,
	)

	return resp, execNode, errToReturn
}

<<<<<<< HEAD
func (b *BackendEvents) tryGetEvents(ctx context.Context,
	execNode *flow.Identity,
	req *execproto.GetEventsForBlockIDsRequest,
) (*execproto.GetEventsForBlockIDsResponse, error) {
=======
func (b *backendEvents) tryGetEvents(ctx context.Context,
	execNode *flow.IdentitySkeleton,
	req *execproto.GetEventsForBlockIDsRequest) (*execproto.GetEventsForBlockIDsResponse, error) {
>>>>>>> e29fad6a
	execRPCClient, closer, err := b.connFactory.GetExecutionAPIClient(execNode.Address)
	if err != nil {
		return nil, err
	}
	defer closer.Close()

	return execRPCClient.GetEventsForBlockIDs(ctx, req)
}<|MERGE_RESOLUTION|>--- conflicted
+++ resolved
@@ -383,16 +383,9 @@
 // We attempt querying each EN in sequence. If any EN returns a valid response, then errors from
 // other ENs are logged and swallowed. If all ENs fail to return a valid response, then an
 // error aggregating all failures is returned.
-<<<<<<< HEAD
 func (b *BackendEvents) getEventsFromAnyExeNode(ctx context.Context,
-	execNodes flow.IdentityList,
-	req *execproto.GetEventsForBlockIDsRequest,
-) (*execproto.GetEventsForBlockIDsResponse, *flow.Identity, error) {
-=======
-func (b *backendEvents) getEventsFromAnyExeNode(ctx context.Context,
 	execNodes flow.IdentitySkeletonList,
 	req *execproto.GetEventsForBlockIDsRequest) (*execproto.GetEventsForBlockIDsResponse, *flow.IdentitySkeleton, error) {
->>>>>>> e29fad6a
 	var resp *execproto.GetEventsForBlockIDsResponse
 	var execNode *flow.IdentitySkeleton
 	errToReturn := b.nodeCommunicator.CallAvailableNode(
@@ -426,16 +419,9 @@
 	return resp, execNode, errToReturn
 }
 
-<<<<<<< HEAD
 func (b *BackendEvents) tryGetEvents(ctx context.Context,
-	execNode *flow.Identity,
-	req *execproto.GetEventsForBlockIDsRequest,
-) (*execproto.GetEventsForBlockIDsResponse, error) {
-=======
-func (b *backendEvents) tryGetEvents(ctx context.Context,
 	execNode *flow.IdentitySkeleton,
 	req *execproto.GetEventsForBlockIDsRequest) (*execproto.GetEventsForBlockIDsResponse, error) {
->>>>>>> e29fad6a
 	execRPCClient, closer, err := b.connFactory.GetExecutionAPIClient(execNode.Address)
 	if err != nil {
 		return nil, err
