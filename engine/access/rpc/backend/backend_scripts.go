--- conflicted
+++ resolved
@@ -165,15 +165,10 @@
 }
 
 func (b *backendScripts) tryExecuteScript(ctx context.Context, execNode *flow.Identity, req execproto.ExecuteScriptAtBlockIDRequest) ([]byte, error) {
-	execRPCClient, err := b.connFactory.GetExecutionAPIClient(execNode.Address)
+	execRPCClient, closer, err := b.connFactory.GetExecutionAPIClient(execNode.Address)
 	if err != nil {
 		return nil, status.Errorf(codes.Internal, "failed to create client for execution node %s: %v", execNode.String(), err)
 	}
-<<<<<<< HEAD
-	execResp, err := execRPCClient.ExecuteScriptAtBlockID(ctx, &req)
-	if err != nil {
-		b.connFactory.InvalidateExecutionAPIClient(execNode.Address)
-=======
 	defer closer.Close()
 
 	execResp, err := execRPCClient.ExecuteScriptAtBlockID(ctx, &req)
@@ -181,7 +176,6 @@
 		if status.Code(err) == codes.Unavailable {
 			b.connFactory.InvalidateExecutionAPIClient(execNode.Address)
 		}
->>>>>>> 138e1c32
 		return nil, status.Errorf(status.Code(err), "failed to execute the script on the execution node %s: %v", execNode.String(), err)
 	}
 	return execResp.GetValue(), nil
