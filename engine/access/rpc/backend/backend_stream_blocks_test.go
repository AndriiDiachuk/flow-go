--- conflicted
+++ resolved
@@ -40,6 +40,7 @@
 	receipts           *storagemock.ExecutionReceipts
 	results            *storagemock.ExecutionResults
 	transactionResults *storagemock.LightTransactionResults
+	seals              *storagemock.Seals
 
 	colClient              *access.AccessAPIClient
 	execClient             *access.ExecutionAPIClient
@@ -55,8 +56,7 @@
 	blocksArray []*flow.Block
 	blockMap    map[uint64]*flow.Block
 	rootBlock   flow.Block
-
-	sealMap map[flow.Identifier]*flow.Seal
+	sealMap     map[flow.Identifier]*flow.Seal
 
 	backend *Backend
 }
@@ -85,6 +85,7 @@
 	s.collections = new(storagemock.Collections)
 	s.receipts = new(storagemock.ExecutionReceipts)
 	s.results = new(storagemock.ExecutionResults)
+	s.seals = new(storagemock.Seals)
 	s.colClient = new(access.AccessAPIClient)
 	s.archiveClient = new(access.AccessAPIClient)
 	s.execClient = new(access.ExecutionAPIClient)
@@ -100,7 +101,7 @@
 	blockCount := 5
 	s.blockMap = make(map[uint64]*flow.Block, blockCount)
 	s.blocksArray = make([]*flow.Block, 0, blockCount)
-	//s.sealMap = make(map[flow.Identifier]*flow.Seal, blockCount)
+	s.sealMap = make(map[flow.Identifier]*flow.Seal, blockCount)
 
 	// generate blockCount consecutive blocks with associated seal, result and execution data
 	s.rootBlock = unittest.BlockFixture()
@@ -116,24 +117,24 @@
 
 		s.blocksArray = append(s.blocksArray, block)
 		s.blockMap[block.Header.Height] = block
-		//seal := unittest.BlockSealsFixture(1)[0]
-		//s.sealMap[block.ID()] = seal
-	}
-
-	//s.seals.On("FinalizedSealForBlock", mock.AnythingOfType("flow.Identifier")).Return(
-	//	func(blockID flow.Identifier) *flow.Seal {
-	//		if seal, ok := s.sealMap[blockID]; ok {
-	//			return seal
-	//		}
-	//		return nil
-	//	},
-	//	func(blockID flow.Identifier) error {
-	//		if _, ok := s.sealMap[blockID]; ok {
-	//			return nil
-	//		}
-	//		return storage.ErrNotFound
-	//	},
-	//).Maybe()
+		seal := unittest.BlockSealsFixture(1)[0]
+		s.sealMap[block.ID()] = seal
+	}
+
+	s.seals.On("FinalizedSealForBlock", mock.AnythingOfType("flow.Identifier")).Return(
+		func(blockID flow.Identifier) *flow.Seal {
+			if seal, ok := s.sealMap[blockID]; ok {
+				return seal
+			}
+			return nil
+		},
+		func(blockID flow.Identifier) error {
+			if _, ok := s.sealMap[blockID]; ok {
+				return nil
+			}
+			return storage.ErrNotFound
+		},
+	).Maybe()
 
 	s.headers.On("ByBlockID", mock.AnythingOfType("flow.Identifier")).Return(
 		func(blockID flow.Identifier) *flow.Header {
@@ -184,28 +185,7 @@
 		},
 	).Maybe()
 
-<<<<<<< HEAD
 	s.blocks.On("ByHeight", mock.AnythingOfType("uint64")).Return(
-=======
-	//s.backend, err = New(
-	//	logger,
-	//	conf,
-	//	s.state,
-	//	s.storageBlocks,
-	//	s.headers,
-	//	s.seals,
-	//	s.results,
-	//	s.eds,
-	//	s.execDataCache,
-	//	s.Broadcaster,
-	//	rootBlock.Header.Height,
-	//	rootBlock.Header.Height, // initialize with no downloaded data
-	//	s.registersAsync,
-	//)
-	require.NoError(s.T(), err)
-
-	s.storageBlocks.On("ByHeight", mock.AnythingOfType("uint64")).Return(
->>>>>>> 7f8356fe
 		func(height uint64) *flow.Block {
 			if block, ok := s.blockMap[height]; ok {
 				return block
@@ -247,12 +227,15 @@
 		AccessMetrics:            metrics.NewNoopCollector(),
 		Log:                      s.log,
 		TxErrorMessagesCacheSize: 1000,
-		SendTimeout:              subscription.DefaultSendTimeout,
-		SendBufferSize:           subscription.DefaultSendBufferSize,
-		ResponseLimit:            subscription.DefaultResponseLimit,
-		Broadcaster:              s.broadcaster,
-		RootHeight:               s.rootBlock.Header.Height,
-		HighestAvailableHeight:   s.rootBlock.Header.Height,
+		SubscriptionConfig: subscription.Config{
+			SendTimeout:            subscription.DefaultSendTimeout,
+			SendBufferSize:         subscription.DefaultSendBufferSize,
+			ResponseLimit:          subscription.DefaultResponseLimit,
+			Broadcaster:            s.broadcaster,
+			RootHeight:             s.rootBlock.Header.Height,
+			HighestAvailableHeight: s.rootBlock.Header.Height,
+			Seals:                  s.seals,
+		},
 	}
 }
 
@@ -325,7 +308,7 @@
 			// add "backfill" block - blocks that are already in the database before the test starts
 			// this simulates a subscription on a past block
 			if test.highestBackfill > 0 {
-				s.backend.SetHighestHeight(s.blocksArray[test.highestBackfill].Header.Height)
+				s.backend.SetFinalizedHighestHeight(s.blocksArray[test.highestBackfill].Header.Height)
 				// simulates last sealed block
 				if test.blockStatus == flow.BlockStatusSealed {
 					s.snapshot.On("Head").Return(s.blocksArray[test.highestBackfill].Header, nil)
@@ -342,7 +325,7 @@
 				// simulate new block received.
 				// all blocks with index <= highestBackfill were already received
 				if int(i) > test.highestBackfill {
-					s.backend.SetHighestHeight(b.Header.Height)
+					s.backend.SetFinalizedHighestHeight(b.Header.Height)
 					if test.blockStatus == flow.BlockStatusSealed {
 						s.snapshot.On("Head").Return(b.Header, nil)
 					}
