--- conflicted
+++ resolved
@@ -111,9 +111,6 @@
 				return nil, status.Errorf(codes.Internal, "failed to get execution result for block %s: %v", txInfo.BlockID, err)
 			}
 
-<<<<<<< HEAD
-			txStatus, err = b.txLocalDataProvider.DeriveTransactionStatus(txInfo.blockWithTx.Height, txInfo.txExecuted)
-=======
 			// If transaction result was found, fully replace it in metadata. New transaction status already included in result.
 			if txResult != nil {
 				txInfo.TransactionResult = txResult
@@ -129,8 +126,7 @@
 			// When a block with the transaction is available, it is possible to receive a new transaction status while
 			// searching for the transaction result. Otherwise, it remains unchanged. So, if the old and new transaction
 			// statuses are the same, the current transaction status should be retrieved.
-			txInfo.Status, err = b.txLocalDataProvider.DeriveTransactionStatus(txInfo.BlockID, txInfo.blockWithTx.Height, txInfo.txExecuted)
->>>>>>> eff9395a
+			txInfo.Status, err = b.txLocalDataProvider.DeriveTransactionStatus(txInfo.blockWithTx.Height, txInfo.txExecuted)
 		}
 		if err != nil {
 			if !errors.Is(err, state.ErrUnknownSnapshotReference) {
