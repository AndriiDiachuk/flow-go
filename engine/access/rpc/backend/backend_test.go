--- conflicted
+++ resolved
@@ -5,10 +5,9 @@
 	"fmt"
 	"testing"
 
-	"github.com/onflow/flow-go/utils/unittest/generator"
-
 	"github.com/dgraph-io/badger/v2"
 	accessproto "github.com/onflow/flow/protobuf/go/flow/access"
+	entitiesproto "github.com/onflow/flow/protobuf/go/flow/entities"
 	execproto "github.com/onflow/flow/protobuf/go/flow/execution"
 	"github.com/rs/zerolog"
 	"github.com/stretchr/testify/assert"
@@ -33,6 +32,7 @@
 	"github.com/onflow/flow-go/storage"
 	storagemock "github.com/onflow/flow-go/storage/mock"
 	"github.com/onflow/flow-go/utils/unittest"
+	"github.com/onflow/flow-go/utils/unittest/generator"
 )
 
 const TEST_MAX_HEIGHT = 100
@@ -1014,7 +1014,7 @@
 	blockHeaders := setupStorage(5)
 
 	suite.snapshot.On("Identities", mock.Anything).Return(validExecutorIdentities, nil)
-	validENIDs := validExecutorIdentities.NodeIDs()
+	validENIDs := flow.IdentifierList(validExecutorIdentities.NodeIDs())
 
 	// create a mock connection factory
 	connFactory := connectionmock.NewConnectionFactory(suite.T())
@@ -1081,12 +1081,7 @@
 		suite.Require().NoError(err)
 
 		// execute request
-		actual, err := backend.GetEventsForBlockIDs(
-			ctx,
-			string(flow.EventAccountCreated),
-			blockIDs,
-			entitiesproto.EventEncodingVersion_JSON_CDC_V0,
-		)
+		actual, err := backend.GetEventsForBlockIDs(ctx, string(flow.EventAccountCreated), blockIDs, entitiesproto.EventEncodingVersion_JSON_CDC_V0)
 		suite.checkResponse(actual, err)
 
 		suite.Require().Equal(expected, actual)
@@ -1104,12 +1099,7 @@
 		suite.Require().NoError(err)
 
 		// execute request with an empty block id list and expect an empty list of events and no error
-		resp, err := backend.GetEventsForBlockIDs(
-			ctx,
-			string(flow.EventAccountCreated),
-			[]flow.Identifier{},
-			entitiesproto.EventEncodingVersion_JSON_CDC_V0,
-		)
+		resp, err := backend.GetEventsForBlockIDs(ctx, string(flow.EventAccountCreated), []flow.Identifier{}, entitiesproto.EventEncodingVersion_JSON_CDC_V0)
 		require.NoError(suite.T(), err)
 		require.Empty(suite.T(), resp)
 	})
@@ -1363,13 +1353,7 @@
 		backend, err := New(params)
 		suite.Require().NoError(err)
 
-		_, err = backend.GetEventsForHeightRange(
-			ctx,
-			string(flow.EventAccountCreated),
-			maxHeight,
-			minHeight,
-			entitiesproto.EventEncodingVersion_JSON_CDC_V0,
-		)
+		_, err = backend.GetEventsForHeightRange(ctx, string(flow.EventAccountCreated), maxHeight, minHeight, entitiesproto.EventEncodingVersion_JSON_CDC_V0)
 		suite.Require().Error(err)
 
 		suite.assertAllExpectations() // assert that request was not sent to execution node
@@ -1399,13 +1383,7 @@
 		suite.Require().NoError(err)
 
 		// execute request
-		actualResp, err := backend.GetEventsForHeightRange(
-			ctx,
-			string(flow.EventAccountCreated),
-			minHeight,
-			maxHeight,
-			entitiesproto.EventEncodingVersion_JSON_CDC_V0,
-		)
+		actualResp, err := backend.GetEventsForHeightRange(ctx, string(flow.EventAccountCreated), minHeight, maxHeight, entitiesproto.EventEncodingVersion_JSON_CDC_V0)
 
 		// check response
 		suite.checkResponse(actualResp, err)
@@ -1433,13 +1411,7 @@
 		backend, err := New(params)
 		suite.Require().NoError(err)
 
-		actualResp, err := backend.GetEventsForHeightRange(
-			ctx,
-			string(flow.EventAccountCreated),
-			minHeight,
-			maxHeight,
-			entitiesproto.EventEncodingVersion_JSON_CDC_V0,
-		)
+		actualResp, err := backend.GetEventsForHeightRange(ctx, string(flow.EventAccountCreated), minHeight, maxHeight, entitiesproto.EventEncodingVersion_JSON_CDC_V0)
 		suite.checkResponse(actualResp, err)
 
 		suite.assertAllExpectations()
@@ -1461,13 +1433,7 @@
 		backend, err := New(params)
 		suite.Require().NoError(err)
 
-		_, err = backend.GetEventsForHeightRange(
-			ctx,
-			string(flow.EventAccountCreated),
-			minHeight,
-			minHeight+1,
-			entitiesproto.EventEncodingVersion_JSON_CDC_V0,
-		)
+		_, err = backend.GetEventsForHeightRange(ctx, string(flow.EventAccountCreated), minHeight, minHeight+1, entitiesproto.EventEncodingVersion_JSON_CDC_V0)
 		suite.Require().Error(err)
 	})
 
@@ -1489,13 +1455,7 @@
 		backend, err := New(params)
 		suite.Require().NoError(err)
 
-		_, err = backend.GetEventsForHeightRange(
-			ctx,
-			string(flow.EventAccountCreated),
-			minHeight,
-			maxHeight,
-			entitiesproto.EventEncodingVersion_JSON_CDC_V0,
-		)
+		_, err = backend.GetEventsForHeightRange(ctx, string(flow.EventAccountCreated), minHeight, maxHeight, entitiesproto.EventEncodingVersion_JSON_CDC_V0)
 		suite.Require().Error(err)
 	})
 
@@ -1787,230 +1747,6 @@
 	})
 }
 
-<<<<<<< HEAD
-// TestExecuteScriptOnExecutionNode tests the method backend.scripts.executeScriptOnExecutionNode for script execution
-func (suite *Suite) TestExecuteScriptOnExecutionNode() {
-
-	// create a mock connection factory
-	connFactory := connectionmock.NewConnectionFactory(suite.T())
-	connFactory.On("GetExecutionAPIClient", mock.Anything).Return(suite.execClient, &mockCloser{}, nil)
-
-	params := suite.defaultBackendParams()
-	params.ChainID = flow.Mainnet
-	params.ConnFactory = connFactory
-
-	backend, err := New(params)
-	suite.Require().NoError(err)
-
-	// mock parameters
-	ctx := context.Background()
-	block := unittest.BlockFixture()
-	blockID := block.ID()
-	script := []byte("dummy script")
-	arguments := [][]byte(nil)
-	executionNode := unittest.IdentityFixture(unittest.WithRole(flow.RoleExecution))
-	execReq := &execproto.ExecuteScriptAtBlockIDRequest{
-		BlockId:   blockID[:],
-		Script:    script,
-		Arguments: arguments,
-	}
-	execRes := &execproto.ExecuteScriptAtBlockIDResponse{
-		Value: []byte{4, 5, 6},
-	}
-
-	suite.Run("happy path script execution success", func() {
-		suite.execClient.On("ExecuteScriptAtBlockID", ctx, execReq).Return(execRes, nil).Once()
-		res, err := backend.tryExecuteScriptOnExecutionNode(ctx, executionNode.Address, blockID, script, arguments)
-		suite.execClient.AssertExpectations(suite.T())
-		suite.checkResponse(res, err)
-	})
-
-	suite.Run("script execution failure returns status OK", func() {
-		suite.execClient.On("ExecuteScriptAtBlockID", ctx, execReq).
-			Return(nil, status.Error(codes.InvalidArgument, "execution failure!")).Once()
-		_, err := backend.tryExecuteScriptOnExecutionNode(ctx, executionNode.Address, blockID, script, arguments)
-		suite.execClient.AssertExpectations(suite.T())
-		suite.Require().Error(err)
-		suite.Require().Equal(status.Code(err), codes.InvalidArgument)
-	})
-
-	suite.Run("execution node internal failure returns status code Internal", func() {
-		suite.execClient.On("ExecuteScriptAtBlockID", ctx, execReq).
-			Return(nil, status.Error(codes.Internal, "execution node internal error!")).Once()
-		_, err := backend.tryExecuteScriptOnExecutionNode(ctx, executionNode.Address, blockID, script, arguments)
-		suite.execClient.AssertExpectations(suite.T())
-		suite.Require().Error(err)
-		suite.Require().Equal(status.Code(err), codes.Internal)
-	})
-}
-
-// TestExecuteScriptOnArchiveNode tests the method backend.scripts.executeScriptOnArchiveNode for script execution
-func (suite *Suite) TestExecuteScriptOnArchiveNode() {
-
-	// create a mock connection factory
-	var mockPort uint = 9000
-	connFactory := connectionmock.NewConnectionFactory(suite.T())
-	connFactory.On("GetAccessAPIClientWithPort", mock.Anything, mockPort).Return(suite.archiveClient, &mockCloser{}, nil)
-	archiveNode := unittest.IdentityFixture(unittest.WithRole(flow.RoleAccess))
-	fullArchiveAddress := archiveNode.Address + ":" + strconv.FormatUint(uint64(mockPort), 10)
-
-	params := suite.defaultBackendParams()
-	params.ChainID = flow.Mainnet
-	params.ConnFactory = connFactory
-	params.ArchiveAddressList = []string{fullArchiveAddress}
-
-	backend, err := New(params)
-	suite.Require().NoError(err)
-
-	// mock parameters
-	ctx := context.Background()
-	block := unittest.BlockFixture()
-	blockID := block.ID()
-	script := []byte("dummy script")
-	arguments := [][]byte(nil)
-	archiveRes := &accessproto.ExecuteScriptResponse{Value: []byte{4, 5, 6}}
-	archiveReq := &accessproto.ExecuteScriptAtBlockIDRequest{
-		BlockId:   blockID[:],
-		Script:    script,
-		Arguments: arguments}
-
-	suite.Run("happy path script execution success", func() {
-		suite.archiveClient.On("ExecuteScriptAtBlockID", ctx, archiveReq).Return(archiveRes, nil).Once()
-		res, err := backend.tryExecuteScriptOnArchiveNode(ctx, archiveNode.Address, mockPort, blockID, script, arguments)
-		suite.archiveClient.AssertExpectations(suite.T())
-		suite.checkResponse(res, err)
-	})
-
-	suite.Run("script execution failure returns status OK", func() {
-		suite.archiveClient.On("ExecuteScriptAtBlockID", ctx, archiveReq).
-			Return(nil, status.Error(codes.InvalidArgument, "execution failure!")).Once()
-		_, err := backend.tryExecuteScriptOnArchiveNode(ctx, archiveNode.Address, mockPort, blockID, script, arguments)
-		suite.archiveClient.AssertExpectations(suite.T())
-		suite.Require().Error(err)
-		suite.Require().Equal(status.Code(err), codes.InvalidArgument)
-	})
-
-	suite.Run("script execution due to missing block returns Not found", func() {
-		suite.archiveClient.On("ExecuteScriptAtBlockID", ctx, archiveReq).
-			Return(nil, status.Error(codes.NotFound, "missing block!")).Once()
-		_, err := backend.tryExecuteScriptOnArchiveNode(ctx, archiveNode.Address, mockPort, blockID, script, arguments)
-		suite.archiveClient.AssertExpectations(suite.T())
-		suite.Require().Error(err)
-		suite.Require().Equal(status.Code(err), codes.NotFound)
-	})
-
-	suite.Run("archive node internal failure returns status code Internal", func() {
-		suite.archiveClient.On("ExecuteScriptAtBlockID", ctx, archiveReq).
-			Return(nil, status.Error(codes.Internal, "archive node internal error!")).Once()
-		_, err := backend.tryExecuteScriptOnArchiveNode(ctx, archiveNode.Address, mockPort, blockID, script, arguments)
-		suite.archiveClient.AssertExpectations(suite.T())
-		suite.Require().Error(err)
-		suite.Require().Equal(status.Code(err), codes.Internal)
-	})
-}
-
-// TestExecuteScriptOnArchiveNode tests the method backend.scripts.executeScriptOnArchiveNode for script execution
-func (suite *Suite) TestScriptExecutionValidationMode() {
-
-	// create a mock connection factory
-	var mockPort uint = 9000
-	connFactory := connectionmock.NewConnectionFactory(suite.T())
-	connFactory.On("GetAccessAPIClientWithPort", mock.Anything, mockPort).Return(suite.archiveClient, &mockCloser{}, nil)
-	connFactory.On("GetExecutionAPIClient", mock.Anything).Return(suite.execClient, &mockCloser{}, nil)
-	archiveNode := unittest.IdentityFixture(unittest.WithRole(flow.RoleAccess))
-	fullArchiveAddress := archiveNode.Address + ":" + strconv.FormatUint(uint64(mockPort), 10)
-
-	params := suite.defaultBackendParams()
-	params.ChainID = flow.Mainnet
-	params.ConnFactory = connFactory
-	params.ArchiveAddressList = []string{fullArchiveAddress}
-	params.ScriptExecValidation = true
-
-	backend, err := New(params)
-	suite.Require().NoError(err)
-
-	// mock parameters
-	ctx := context.Background()
-	block := unittest.BlockFixture()
-	blockID := block.ID()
-	_, ids := suite.setupReceipts(&block)
-	suite.state.On("Final").Return(suite.snapshot, nil).Maybe()
-	suite.snapshot.On("Identities", mock.Anything).Return(ids, nil)
-	suite.state.On("AtBlockID", mock.Anything).Return(suite.snapshot)
-
-	script := []byte("dummy script")
-	arguments := [][]byte(nil)
-	archiveRes := &accessproto.ExecuteScriptResponse{Value: []byte{4, 5, 6}}
-	archiveReq := &accessproto.ExecuteScriptAtBlockIDRequest{
-		BlockId:   blockID[:],
-		Script:    script,
-		Arguments: arguments}
-
-	archiveBlockUnavailableErr := status.Error(codes.NotFound, "placeholder block error")
-	archiveCadenceErr := status.Error(codes.InvalidArgument, "placeholder cadence error")
-	internalErr := status.Error(codes.Internal, "placeholder internal error")
-
-	execReq := &execproto.ExecuteScriptAtBlockIDRequest{
-		BlockId:   blockID[:],
-		Script:    script,
-		Arguments: arguments}
-	matchingExecRes := &execproto.ExecuteScriptAtBlockIDResponse{Value: []byte{4, 5, 6}}
-	mismatchingExecRes := &execproto.ExecuteScriptAtBlockIDResponse{Value: []byte{1, 2, 3}}
-
-	suite.Run("happy path script execution success both en and rn return responses", func() {
-		suite.archiveClient.On("ExecuteScriptAtBlockID", ctx, archiveReq).Return(archiveRes, nil).Once()
-		suite.execClient.On("ExecuteScriptAtBlockID", ctx, execReq).Return(matchingExecRes, nil).Once()
-		res, err := backend.executeScriptOnExecutor(ctx, blockID, script, arguments)
-		suite.archiveClient.AssertExpectations(suite.T())
-		suite.checkResponse(res, err)
-		assert.Equal(suite.T(), res, matchingExecRes.Value)
-	})
-
-	suite.Run("script execution success but mismatching responses", func() {
-		suite.archiveClient.On("ExecuteScriptAtBlockID", ctx, archiveReq).Return(archiveRes, nil).Once()
-		suite.execClient.On("ExecuteScriptAtBlockID", ctx, execReq).Return(mismatchingExecRes, nil).Once()
-		res, err := backend.executeScriptOnExecutor(ctx, blockID, script, arguments)
-		suite.archiveClient.AssertExpectations(suite.T())
-		suite.checkResponse(res, err)
-		suite.Require().Equal(res, mismatchingExecRes.Value)
-	})
-
-	suite.Run("script execution failure on both nodes", func() {
-		suite.archiveClient.On("ExecuteScriptAtBlockID", ctx, archiveReq).Return(nil, archiveCadenceErr).Once()
-		suite.execClient.On("ExecuteScriptAtBlockID", ctx, execReq).Return(nil, archiveCadenceErr).Once()
-		_, err := backend.executeScriptOnExecutor(ctx, blockID, script, arguments)
-		suite.archiveClient.AssertExpectations(suite.T())
-		suite.Require().Error(err)
-		suite.Require().Equal(status.Code(err), codes.InvalidArgument)
-	})
-
-	suite.Run("script execution failure on rn but not en", func() {
-		suite.archiveClient.On("ExecuteScriptAtBlockID", ctx, archiveReq).Return(
-			nil, archiveCadenceErr).Once()
-		suite.execClient.On("ExecuteScriptAtBlockID", ctx, execReq).Return(matchingExecRes, nil).Once()
-		_, err := backend.executeScriptOnExecutor(ctx, blockID, script, arguments)
-		suite.Require().NoError(err)
-		suite.archiveClient.AssertExpectations(suite.T())
-	})
-
-	suite.Run("block not found on rn", func() {
-		suite.archiveClient.On("ExecuteScriptAtBlockID", ctx, archiveReq).Return(
-			nil, archiveBlockUnavailableErr).Once()
-		suite.execClient.On("ExecuteScriptAtBlockID", ctx, execReq).Return(matchingExecRes, nil).Once()
-		_, err := backend.ExecuteScriptAtBlockID(ctx, blockID, script, arguments)
-		suite.Require().NoError(err)
-		suite.archiveClient.AssertExpectations(suite.T())
-	})
-
-	suite.Run("block not found on en", func() {
-		suite.execClient.On("ExecuteScriptAtBlockID", ctx, execReq).Return(nil, internalErr).
-			Times(int(ids.Count()))
-		_, err := backend.ExecuteScriptAtBlockID(ctx, blockID, script, arguments)
-		suite.archiveClient.AssertExpectations(suite.T())
-		suite.Require().Error(err)
-	})
-}
-
 // TestGetTransactionResultByIndexEventEncodingVersion tests the GetTransactionResultByIndex function with different
 // event encoding versions.
 func (suite *Suite) TestGetTransactionResultByIndexEventEncodingVersion() {
@@ -2091,8 +1827,24 @@
 	})
 }
 
-=======
->>>>>>> 12654f86
+// getEventsWithEncoding generates a specified number of events with a given encoding version.
+func getEventsWithEncoding(n int, version entitiesproto.EventEncodingVersion) []flow.Event {
+	var eventGenerator *generator.Events
+	switch version {
+	case entitiesproto.EventEncodingVersion_CCF_V0:
+		eventGenerator = generator.EventGenerator(generator.WithEncoding(generator.EncodingCCF))
+	case entitiesproto.EventEncodingVersion_JSON_CDC_V0:
+		eventGenerator = generator.EventGenerator(generator.WithEncoding(generator.EncodingJSON))
+	}
+
+	events := make([]flow.Event, 0, n)
+	for i := 0; i < n; i++ {
+		events = append(events, eventGenerator.New())
+	}
+
+	return events
+}
+
 func (suite *Suite) assertAllExpectations() {
 	suite.snapshot.AssertExpectations(suite.T())
 	suite.state.AssertExpectations(suite.T())
@@ -2136,24 +1888,6 @@
 	for i := range events {
 		events[i] = flow.Event{Type: flow.EventAccountCreated}
 	}
-	return events
-}
-
-// getEventsWithEncoding generates a specified number of events with a given encoding version.
-func getEventsWithEncoding(n int, version entitiesproto.EventEncodingVersion) []flow.Event {
-	var eventGenerator *generator.Events
-	switch version {
-	case entitiesproto.EventEncodingVersion_CCF_V0:
-		eventGenerator = generator.EventGenerator(generator.WithEncoding(generator.EncodingCCF))
-	case entitiesproto.EventEncodingVersion_JSON_CDC_V0:
-		eventGenerator = generator.EventGenerator(generator.WithEncoding(generator.EncodingJSON))
-	}
-
-	events := make([]flow.Event, 0, n)
-	for i := 0; i < n; i++ {
-		events = append(events, eventGenerator.New())
-	}
-
 	return events
 }
 
