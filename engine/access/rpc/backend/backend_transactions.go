package backend

import (
	"context"
	"errors"
	"fmt"
	"time"

	accessproto "github.com/onflow/flow/protobuf/go/flow/access"
	"github.com/onflow/flow/protobuf/go/flow/entities"
	execproto "github.com/onflow/flow/protobuf/go/flow/execution"
	"github.com/rs/zerolog"
	"google.golang.org/grpc/codes"
	"google.golang.org/grpc/status"

	"github.com/onflow/flow-go/access"
	"github.com/onflow/flow-go/engine/access/rpc/connection"
	"github.com/onflow/flow-go/engine/common/rpc"
	"github.com/onflow/flow-go/engine/common/rpc/convert"
	"github.com/onflow/flow-go/fvm/blueprints"
	"github.com/onflow/flow-go/model/flow"
	"github.com/onflow/flow-go/module"
	"github.com/onflow/flow-go/state/protocol"
	"github.com/onflow/flow-go/storage"
)

type backendTransactions struct {
	staticCollectionRPC  accessproto.AccessAPIClient // rpc client tied to a fixed collection node
	transactions         storage.Transactions
	executionReceipts    storage.ExecutionReceipts
	collections          storage.Collections
	blocks               storage.Blocks
	state                protocol.State
	chainID              flow.ChainID
	transactionMetrics   module.TransactionMetrics
	transactionValidator *access.TransactionValidator
	retry                *Retry
<<<<<<< HEAD
	connFactory          ConnectionFactory
	previousAccessNodes  []accessproto.AccessAPIClient
	log                  zerolog.Logger
	nodeCommunicator     *NodeCommunicator
=======
	connFactory          connection.ConnectionFactory

	previousAccessNodes []accessproto.AccessAPIClient
	log                 zerolog.Logger
>>>>>>> 0607ed28
}

// SendTransaction forwards the transaction to the collection node
func (b *backendTransactions) SendTransaction(
	ctx context.Context,
	tx *flow.TransactionBody,
) error {
	now := time.Now().UTC()

	err := b.transactionValidator.Validate(tx)
	if err != nil {
		return status.Errorf(codes.InvalidArgument, "invalid transaction: %s", err.Error())
	}

	// send the transaction to the collection node if valid
	err = b.trySendTransaction(ctx, tx)
	if err != nil {
		b.transactionMetrics.TransactionSubmissionFailed()
		return rpc.ConvertError(err, "failed to send transaction to a collection node", codes.Internal)
	}

	b.transactionMetrics.TransactionReceived(tx.ID(), now)

	// store the transaction locally
	err = b.transactions.Store(tx)
	if err != nil {
		return status.Errorf(codes.Internal, "failed to store transaction: %v", err)
	}

	if b.retry.IsActive() {
		go b.registerTransactionForRetry(tx)
	}

	return nil
}

// trySendTransaction tries to transaction to a collection node
func (b *backendTransactions) trySendTransaction(ctx context.Context, tx *flow.TransactionBody) error {

	// if a collection node rpc client was provided at startup, just use that
	if b.staticCollectionRPC != nil {
		return b.grpcTxSend(ctx, b.staticCollectionRPC, tx)
	}

	// otherwise choose all collection nodes to try
	collNodes, err := b.chooseCollectionNodes(tx)
	if err != nil {
		return fmt.Errorf("failed to determine collection node for tx %x: %w", tx, err)
	}

	var sendError error
	logAnyError := func() {
		if sendError != nil {
			b.log.Info().Err(err).Msg("failed to send transactions to collector nodes")
		}
	}
	defer logAnyError()

	// try sending the transaction to one of the chosen collection nodes
	sendError = b.nodeCommunicator.CallAvailableNode(
		collNodes,
		func(node *flow.Identity) error {
			err = b.sendTransactionToCollector(ctx, tx, node.Address)
			if err != nil {
				return err
			}
			return nil
		},
		nil,
	)

	return sendError
}

// chooseCollectionNodes finds a random subset of size sampleSize of collection node addresses from the
// collection node cluster responsible for the given tx
func (b *backendTransactions) chooseCollectionNodes(tx *flow.TransactionBody) (flow.IdentityList, error) {

	// retrieve the set of collector clusters
	clusters, err := b.state.Final().Epochs().Current().Clustering()
	if err != nil {
		return nil, fmt.Errorf("could not cluster collection nodes: %w", err)
	}

	// get the cluster responsible for the transaction
	targetNodes, ok := clusters.ByTxID(tx.ID())
	if !ok {
		return nil, fmt.Errorf("could not get local cluster by txID: %x", tx.ID())
	}

	return targetNodes, nil
}

// sendTransactionToCollection sends the transaction to the given collection node via grpc
func (b *backendTransactions) sendTransactionToCollector(ctx context.Context,
	tx *flow.TransactionBody,
	collectionNodeAddr string) error {

	collectionRPC, closer, err := b.connFactory.GetAccessAPIClient(collectionNodeAddr)
	if err != nil {
		return fmt.Errorf("failed to connect to collection node at %s: %w", collectionNodeAddr, err)
	}
	defer closer.Close()

	err = b.grpcTxSend(ctx, collectionRPC, tx)
	if err != nil {
		return fmt.Errorf("failed to send transaction to collection node at %s: %w", collectionNodeAddr, err)
	}
	return nil
}

func (b *backendTransactions) grpcTxSend(ctx context.Context, client accessproto.AccessAPIClient, tx *flow.TransactionBody) error {
	colReq := &accessproto.SendTransactionRequest{
		Transaction: convert.TransactionToMessage(*tx),
	}

	clientDeadline := time.Now().Add(time.Duration(2) * time.Second)
	ctx, cancel := context.WithDeadline(ctx, clientDeadline)
	defer cancel()

	_, err := client.SendTransaction(ctx, colReq)
	return err
}

// SendRawTransaction sends a raw transaction to the collection node
func (b *backendTransactions) SendRawTransaction(
	ctx context.Context,
	tx *flow.TransactionBody,
) error {

	// send the transaction to the collection node
	return b.trySendTransaction(ctx, tx)
}

func (b *backendTransactions) GetTransaction(ctx context.Context, txID flow.Identifier) (*flow.TransactionBody, error) {
	// look up transaction from storage
	tx, err := b.transactions.ByID(txID)
	txErr := rpc.ConvertStorageError(err)

	if txErr != nil {
		if status.Code(txErr) == codes.NotFound {
			return b.getHistoricalTransaction(ctx, txID)
		}
		// Other Error trying to retrieve the transaction, return with err
		return nil, txErr
	}

	return tx, nil
}

func (b *backendTransactions) GetTransactionsByBlockID(
	ctx context.Context,
	blockID flow.Identifier,
) ([]*flow.TransactionBody, error) {
	var transactions []*flow.TransactionBody

	// TODO: consider using storage.Index.ByBlockID, the index contains collection id and seals ID
	block, err := b.blocks.ByID(blockID)
	if err != nil {
		return nil, rpc.ConvertStorageError(err)
	}

	for _, guarantee := range block.Payload.Guarantees {
		collection, err := b.collections.ByID(guarantee.CollectionID)
		if err != nil {
			return nil, rpc.ConvertStorageError(err)
		}

		transactions = append(transactions, collection.Transactions...)
	}

	systemTx, err := blueprints.SystemChunkTransaction(b.chainID.Chain())
	if err != nil {
		return nil, status.Errorf(codes.Internal, "could not get system chunk transaction: %v", err)
	}

	transactions = append(transactions, systemTx)

	return transactions, nil
}

func (b *backendTransactions) GetTransactionResult(
	ctx context.Context,
	txID flow.Identifier,
	blockID flow.Identifier,
	collectionID flow.Identifier,
) (*access.TransactionResult, error) {
	// look up transaction from storage
	start := time.Now()
	tx, err := b.transactions.ByID(txID)

	if err != nil {
		txErr := rpc.ConvertStorageError(err)
		if status.Code(txErr) == codes.NotFound {
			// Tx not found. If we have historical Sporks setup, lets look through those as well
			historicalTxResult, err := b.getHistoricalTransactionResult(ctx, txID)
			if err != nil {
				// if tx not found in old access nodes either, then assume that the tx was submitted to a different AN
				// and return status as unknown
				txStatus := flow.TransactionStatusUnknown
				return &access.TransactionResult{
					Status:     txStatus,
					StatusCode: uint(txStatus),
				}, nil
			}
			return historicalTxResult, nil
		}
		return nil, txErr
	}

	block, err := b.retrieveBlock(blockID, collectionID, txID)

	// an error occurred looking up the block or the requested block or collection was not found.
	// If looking up the block based solely on the txID returns not found, then no error is
	// returned since the block may not be finalized yet.
	if err != nil {
		return nil, rpc.ConvertStorageError(err)
	}

	var transactionWasExecuted bool
	var events []flow.Event
	var txError string
	var statusCode uint32
	var blockHeight uint64

	// access node may not have the block if it hasn't yet been finalized, hence block can be nil at this point
	if block != nil {
		foundBlockID := block.ID()
		transactionWasExecuted, events, statusCode, txError, err = b.lookupTransactionResult(ctx, txID, foundBlockID)
		if err != nil {
			return nil, rpc.ConvertError(err, "failed to retrieve result from any execution node", codes.Internal)
		}

		// an additional check to ensure the correctness of the collection ID.
		expectedCollectionID, err := b.lookupCollectionIDInBlock(block, txID)
		if err != nil {
			// if the collection has not been indexed yet, the lookup will return a not found error.
			// if the request included a blockID or collectionID in its the search criteria, not found
			// should result in an error because it's not possible to guarantee that the result found
			// is the correct one.
			if blockID != flow.ZeroID || collectionID != flow.ZeroID {
				return nil, rpc.ConvertStorageError(err)
			}
		}

		if collectionID == flow.ZeroID {
			collectionID = expectedCollectionID
		} else if collectionID != expectedCollectionID {
			return nil, status.Error(codes.InvalidArgument, "transaction not found in provided collection")
		}

		blockID = foundBlockID
		blockHeight = block.Header.Height
	}

	// derive status of the transaction
	txStatus, err := b.deriveTransactionStatus(tx, transactionWasExecuted, block)
	if err != nil {
		return nil, rpc.ConvertStorageError(err)
	}

	b.transactionMetrics.TransactionResultFetched(time.Since(start), len(tx.Script))

	return &access.TransactionResult{
		Status:        txStatus,
		StatusCode:    uint(statusCode),
		Events:        events,
		ErrorMessage:  txError,
		BlockID:       blockID,
		TransactionID: txID,
		CollectionID:  collectionID,
		BlockHeight:   blockHeight,
	}, nil
}

// lookupCollectionIDInBlock returns the collection ID based on the transaction ID. The lookup is performed in block
// collections.
func (b *backendTransactions) lookupCollectionIDInBlock(
	block *flow.Block,
	txID flow.Identifier,
) (flow.Identifier, error) {
	for _, guarantee := range block.Payload.Guarantees {
		collection, err := b.collections.LightByID(guarantee.ID())
		if err != nil {
			return flow.ZeroID, err
		}

		for _, collectionTxID := range collection.Transactions {
			if collectionTxID == txID {
				return collection.ID(), nil
			}
		}
	}
	return flow.ZeroID, status.Error(codes.NotFound, "transaction not found in block")
}

// retrieveBlock function returns a block based on the input argument. The block ID lookup has the highest priority,
// followed by the collection ID lookup. If both are missing, the default lookup by transaction ID is performed.
func (b *backendTransactions) retrieveBlock(

	// the requested block or collection was not found. If looking up the block based solely on the txID returns
	// not found, then no error is returned.
	blockID flow.Identifier,
	collectionID flow.Identifier,
	txID flow.Identifier,
) (*flow.Block, error) {
	if blockID != flow.ZeroID {
		return b.blocks.ByID(blockID)
	}

	if collectionID != flow.ZeroID {
		return b.blocks.ByCollectionID(collectionID)
	}

	// find the block for the transaction
	block, err := b.lookupBlock(txID)

	if err != nil && !errors.Is(err, storage.ErrNotFound) {
		return nil, err
	}

	return block, nil
}

func (b *backendTransactions) GetTransactionResultsByBlockID(
	ctx context.Context,
	blockID flow.Identifier,
) ([]*access.TransactionResult, error) {
	// TODO: consider using storage.Index.ByBlockID, the index contains collection id and seals ID
	block, err := b.blocks.ByID(blockID)
	if err != nil {
		return nil, rpc.ConvertStorageError(err)
	}

	req := &execproto.GetTransactionsByBlockIDRequest{
		BlockId: blockID[:],
	}

	execNodes, err := executionNodesForBlockID(ctx, blockID, b.executionReceipts, b.state, b.log)
	if err != nil {
		if IsInsufficientExecutionReceipts(err) {
			return nil, status.Errorf(codes.NotFound, err.Error())
		}
		return nil, rpc.ConvertError(err, "failed to retrieve result from any execution node", codes.Internal)
	}

	resp, err := b.getTransactionResultsByBlockIDFromAnyExeNode(ctx, execNodes, req)
	if err != nil {
		return nil, rpc.ConvertError(err, "failed to retrieve result from execution node", codes.Internal)
	}

	results := make([]*access.TransactionResult, 0, len(resp.TransactionResults))
	i := 0
	errInsufficientResults := status.Errorf(
		codes.Internal,
		"number of transaction results returned by execution node is less than the number of transactions in the block",
	)

	for _, guarantee := range block.Payload.Guarantees {
		collection, err := b.collections.LightByID(guarantee.CollectionID)
		if err != nil {
			return nil, rpc.ConvertStorageError(err)
		}

		for _, txID := range collection.Transactions {
			// bounds check. this means the EN returned fewer transaction results than the transactions in the block
			if i >= len(resp.TransactionResults) {
				return nil, errInsufficientResults
			}
			txResult := resp.TransactionResults[i]

			// tx body is irrelevant to status if it's in an executed block
			txStatus, err := b.deriveTransactionStatus(nil, true, block)
			if err != nil {
				return nil, rpc.ConvertStorageError(err)
			}

			events, err := convert.MessagesToEventsFromVersion(txResult.GetEvents(), resp.GetEventEncodingVersion())
			if err != nil {
				return nil, status.Errorf(codes.Internal,
					"failed to convert events to message in txID %x: %v", txID, err)
			}

			results = append(results, &access.TransactionResult{
				Status:        txStatus,
				StatusCode:    uint(txResult.GetStatusCode()),
				Events:        events,
				ErrorMessage:  txResult.GetErrorMessage(),
				BlockID:       blockID,
				TransactionID: txID,
				CollectionID:  guarantee.CollectionID,
				BlockHeight:   block.Header.Height,
			})

			i++
		}
	}

	// after iterating through all transactions in each collection, i equals the total number of
	// user transactions in the block
	txCount := i

	sporkRootBlockHeight, err := b.state.Params().SporkRootBlockHeight()
	if err != nil {
		return nil, status.Errorf(codes.Internal, "failed to retrieve root block: %v", err)
	}

	// root block has no system transaction result
	if block.Header.Height > sporkRootBlockHeight {
		// system chunk transaction

		// resp.TransactionResults includes the system tx result, so there should be exactly one
		// more result than txCount
		if txCount != len(resp.TransactionResults)-1 {
			if txCount >= len(resp.TransactionResults) {
				return nil, errInsufficientResults
			}
			// otherwise there are extra results
			// TODO(bft): slashable offense
			return nil, status.Errorf(codes.Internal, "number of transaction results returned by execution node is more than the number of transactions in the block")
		}

		systemTx, err := blueprints.SystemChunkTransaction(b.chainID.Chain())
		if err != nil {
			return nil, status.Errorf(codes.Internal, "could not get system chunk transaction: %v", err)
		}
		systemTxResult := resp.TransactionResults[len(resp.TransactionResults)-1]
		systemTxStatus, err := b.deriveTransactionStatus(systemTx, true, block)
		if err != nil {
			return nil, rpc.ConvertStorageError(err)
		}

		events, err := convert.MessagesToEventsFromVersion(systemTxResult.GetEvents(), resp.GetEventEncodingVersion())
		if err != nil {
			return nil, rpc.ConvertError(err, "failed to convert events from system tx result", codes.Internal)
		}

		results = append(results, &access.TransactionResult{
			Status:        systemTxStatus,
			StatusCode:    uint(systemTxResult.GetStatusCode()),
			Events:        events,
			ErrorMessage:  systemTxResult.GetErrorMessage(),
			BlockID:       blockID,
			TransactionID: systemTx.ID(),
			BlockHeight:   block.Header.Height,
		})
	}

	return results, nil
}

// GetTransactionResultByIndex returns TransactionsResults for an index in a block that is executed,
// pending or finalized transactions return errors
func (b *backendTransactions) GetTransactionResultByIndex(
	ctx context.Context,
	blockID flow.Identifier,
	index uint32,
) (*access.TransactionResult, error) {
	// TODO: https://github.com/onflow/flow-go/issues/2175 so caching doesn't cause a circular dependency
	block, err := b.blocks.ByID(blockID)
	if err != nil {
		return nil, rpc.ConvertStorageError(err)
	}

	// create request and forward to EN
	req := &execproto.GetTransactionByIndexRequest{
		BlockId: blockID[:],
		Index:   index,
	}

	execNodes, err := executionNodesForBlockID(ctx, blockID, b.executionReceipts, b.state, b.log)
	if err != nil {
		if IsInsufficientExecutionReceipts(err) {
			return nil, status.Errorf(codes.NotFound, err.Error())
		}
		return nil, rpc.ConvertError(err, "failed to retrieve result from any execution node", codes.Internal)
	}

	resp, err := b.getTransactionResultByIndexFromAnyExeNode(ctx, execNodes, req)
	if err != nil {
		return nil, rpc.ConvertError(err, "failed to retrieve result from execution node", codes.Internal)
	}

	// tx body is irrelevant to status if it's in an executed block
	txStatus, err := b.deriveTransactionStatus(nil, true, block)
	if err != nil {
		return nil, rpc.ConvertStorageError(err)
	}

	events, err := convert.MessagesToEventsFromVersion(resp.GetEvents(), resp.GetEventEncodingVersion())
	if err != nil {
		return nil, status.Errorf(codes.Internal, "failed to convert events in blockID %x: %v", blockID, err)
	}

	// convert to response, cache and return
	return &access.TransactionResult{
		Status:       txStatus,
		StatusCode:   uint(resp.GetStatusCode()),
		Events:       events,
		ErrorMessage: resp.GetErrorMessage(),
		BlockID:      blockID,
		BlockHeight:  block.Header.Height,
	}, nil
}

// deriveTransactionStatus derives the transaction status based on current protocol state
func (b *backendTransactions) deriveTransactionStatus(
	tx *flow.TransactionBody,
	executed bool,
	block *flow.Block,
) (flow.TransactionStatus, error) {

	if block == nil {
		// Not in a block, let's see if it's expired
		referenceBlock, err := b.state.AtBlockID(tx.ReferenceBlockID).Head()
		if err != nil {
			return flow.TransactionStatusUnknown, err
		}
		refHeight := referenceBlock.Height
		// get the latest finalized block from the state
		finalized, err := b.state.Final().Head()
		if err != nil {
			return flow.TransactionStatusUnknown, err
		}
		finalizedHeight := finalized.Height

		// if we haven't seen the expiry block for this transaction, it's not expired
		if !b.isExpired(refHeight, finalizedHeight) {
			return flow.TransactionStatusPending, nil
		}

		// At this point, we have seen the expiry block for the transaction.
		// This means that, if no collections prior to the expiry block contain
		// the transaction, it can never be included and is expired.
		//
		// To ensure this, we need to have received all collections up to the
		// expiry block to ensure the transaction did not appear in any.

		// the last full height is the height where we have received all
		// collections for all blocks with a lower height
		fullHeight, err := b.blocks.GetLastFullBlockHeight()
		if err != nil {
			return flow.TransactionStatusUnknown, err
		}

		// if we have received collections for all blocks up to the expiry block, the transaction is expired
		if b.isExpired(refHeight, fullHeight) {
			return flow.TransactionStatusExpired, nil
		}

		// tx found in transaction storage and collection storage but not in block storage
		// However, this will not happen as of now since the ingestion engine doesn't subscribe
		// for collections
		return flow.TransactionStatusPending, nil
	}

	if !executed {
		// If we've gotten here, but the block has not yet been executed, report it as only been finalized
		return flow.TransactionStatusFinalized, nil
	}

	// From this point on, we know for sure this transaction has at least been executed

	// get the latest sealed block from the state
	sealed, err := b.state.Sealed().Head()
	if err != nil {
		return flow.TransactionStatusUnknown, err
	}

	if block.Header.Height > sealed.Height {
		// The block is not yet sealed, so we'll report it as only executed
		return flow.TransactionStatusExecuted, nil
	}

	// otherwise, this block has been executed, and sealed, so report as sealed
	return flow.TransactionStatusSealed, nil
}

// isExpired checks whether a transaction is expired given the height of the
// transaction's reference block and the height to compare against.
func (b *backendTransactions) isExpired(refHeight, compareToHeight uint64) bool {
	if compareToHeight <= refHeight {
		return false
	}
	return compareToHeight-refHeight > flow.DefaultTransactionExpiry
}

func (b *backendTransactions) lookupBlock(txID flow.Identifier) (*flow.Block, error) {

	collection, err := b.collections.LightByTransactionID(txID)
	if err != nil {
		return nil, err
	}

	block, err := b.blocks.ByCollectionID(collection.ID())
	if err != nil {
		return nil, err
	}

	return block, nil
}

func (b *backendTransactions) lookupTransactionResult(
	ctx context.Context,
	txID flow.Identifier,
	blockID flow.Identifier,
) (bool, []flow.Event, uint32, string, error) {

	events, txStatus, message, err := b.getTransactionResultFromExecutionNode(ctx, blockID, txID[:])
	if err != nil {
		// if either the execution node reported no results or the execution node could not be chosen
		if status.Code(err) == codes.NotFound {
			// No result yet, indicate that it has not been executed
			return false, nil, 0, "", nil
		}
		// Other Error trying to retrieve the result, return with err
		return false, nil, 0, "", err
	}

	// considered executed as long as some result is returned, even if it's an error message
	return true, events, txStatus, message, nil
}

func (b *backendTransactions) getHistoricalTransaction(
	ctx context.Context,
	txID flow.Identifier,
) (*flow.TransactionBody, error) {
	for _, historicalNode := range b.previousAccessNodes {
		txResp, err := historicalNode.GetTransaction(ctx, &accessproto.GetTransactionRequest{Id: txID[:]})
		if err == nil {
			tx, err := convert.MessageToTransaction(txResp.Transaction, b.chainID.Chain())
			if err != nil {
				return nil, status.Errorf(codes.Internal, "could not convert transaction: %v", err)
			}

			// Found on a historical node. Report
			return &tx, nil
		}
		// Otherwise, if not found, just continue
		if status.Code(err) == codes.NotFound {
			continue
		}
		// TODO should we do something if the error isn't not found?
	}
	return nil, status.Errorf(codes.NotFound, "no known transaction with ID %s", txID)
}

func (b *backendTransactions) getHistoricalTransactionResult(
	ctx context.Context,
	txID flow.Identifier,
) (*access.TransactionResult, error) {
	for _, historicalNode := range b.previousAccessNodes {
		result, err := historicalNode.GetTransactionResult(ctx, &accessproto.GetTransactionRequest{Id: txID[:]})
		if err == nil {
			// Found on a historical node. Report
			if result.GetStatus() == entities.TransactionStatus_UNKNOWN {
				// We've moved to returning Status UNKNOWN instead of an error with the NotFound status,
				// Therefore we should continue and look at the next access node for answers.
				continue
			}

			if result.GetStatus() == entities.TransactionStatus_PENDING {
				// This is on a historical node. No transactions from it will ever be
				// executed, therefore we should consider this expired
				result.Status = entities.TransactionStatus_EXPIRED
			}

			return access.MessageToTransactionResult(result), nil
		}
		// Otherwise, if not found, just continue
		if status.Code(err) == codes.NotFound {
			continue
		}
		// TODO should we do something if the error isn't not found?
	}
	return nil, status.Errorf(codes.NotFound, "no known transaction with ID %s", txID)
}

func (b *backendTransactions) registerTransactionForRetry(tx *flow.TransactionBody) {
	referenceBlock, err := b.state.AtBlockID(tx.ReferenceBlockID).Head()
	if err != nil {
		return
	}

	b.retry.RegisterTransaction(referenceBlock.Height, tx)
}

func (b *backendTransactions) getTransactionResultFromExecutionNode(
	ctx context.Context,
	blockID flow.Identifier,
	transactionID []byte,
) ([]flow.Event, uint32, string, error) {

	// create an execution API request for events at blockID and transactionID
	req := &execproto.GetTransactionResultRequest{
		BlockId:       blockID[:],
		TransactionId: transactionID,
	}

	execNodes, err := executionNodesForBlockID(ctx, blockID, b.executionReceipts, b.state, b.log)
	if err != nil {
		// if no execution receipt were found, return a NotFound GRPC error
		if IsInsufficientExecutionReceipts(err) {
			return nil, 0, "", status.Errorf(codes.NotFound, err.Error())
		}
		return nil, 0, "", err
	}

	resp, err := b.getTransactionResultFromAnyExeNode(ctx, execNodes, req)
	if err != nil {
		return nil, 0, "", err
	}

	events, err := convert.MessagesToEventsFromVersion(resp.GetEvents(), resp.GetEventEncodingVersion())
	if err != nil {
		return nil, 0, "", rpc.ConvertError(err, "failed to convert events to message", codes.Internal)
	}

	return events, resp.GetStatusCode(), resp.GetErrorMessage(), nil
}

func (b *backendTransactions) NotifyFinalizedBlockHeight(height uint64) {
	b.retry.Retry(height)
}

func (b *backendTransactions) getTransactionResultFromAnyExeNode(
	ctx context.Context,
	execNodes flow.IdentityList,
	req *execproto.GetTransactionResultRequest,
) (*execproto.GetTransactionResultResponse, error) {
	var errToReturn error

	defer func() {
		if errToReturn != nil {
			b.log.Info().Err(errToReturn).Msg("failed to get transaction result from execution nodes")
		}
	}()

	var resp *execproto.GetTransactionResultResponse
	errToReturn = b.nodeCommunicator.CallAvailableNode(
		execNodes,
		func(node *flow.Identity) error {
			var err error
			resp, err = b.tryGetTransactionResult(ctx, node, req)
			if err == nil {
				b.log.Debug().
					Str("execution_node", node.String()).
					Hex("block_id", req.GetBlockId()).
					Hex("transaction_id", req.GetTransactionId()).
					Msg("Successfully got transaction results from any node")
				return nil
			}
			return err
		},
		func(_ *flow.Identity, err error) bool {
			return status.Code(err) == codes.NotFound
		},
	)

	return resp, errToReturn
}

func (b *backendTransactions) tryGetTransactionResult(
	ctx context.Context,
	execNode *flow.Identity,
	req *execproto.GetTransactionResultRequest,
) (*execproto.GetTransactionResultResponse, error) {
	execRPCClient, closer, err := b.connFactory.GetExecutionAPIClient(execNode.Address)
	if err != nil {
		return nil, err
	}
	defer closer.Close()

	resp, err := execRPCClient.GetTransactionResult(ctx, req)
	if err != nil {
		return nil, err
	}

	return resp, nil
}

func (b *backendTransactions) getTransactionResultsByBlockIDFromAnyExeNode(
	ctx context.Context,
	execNodes flow.IdentityList,
	req *execproto.GetTransactionsByBlockIDRequest,
) (*execproto.GetTransactionResultsResponse, error) {
	var errToReturn error

	defer func() {
		// log the errors
		if errToReturn != nil {
			b.log.Err(errToReturn).Msg("failed to get transaction results from execution nodes")
		}
	}()

	// if we were passed 0 execution nodes add a specific error
	if len(execNodes) == 0 {
		return nil, errors.New("zero execution nodes")
	}

	var resp *execproto.GetTransactionResultsResponse
	errToReturn = b.nodeCommunicator.CallAvailableNode(
		execNodes,
		func(node *flow.Identity) error {
			var err error
			resp, err = b.tryGetTransactionResultsByBlockID(ctx, node, req)
			if err == nil {
				b.log.Debug().
					Str("execution_node", node.String()).
					Hex("block_id", req.GetBlockId()).
					Msg("Successfully got transaction results from any node")
				return nil
			}
			return err
		},
		func(_ *flow.Identity, err error) bool {
			return status.Code(err) == codes.NotFound
		},
	)

	return resp, errToReturn
}

func (b *backendTransactions) tryGetTransactionResultsByBlockID(
	ctx context.Context,
	execNode *flow.Identity,
	req *execproto.GetTransactionsByBlockIDRequest,
) (*execproto.GetTransactionResultsResponse, error) {
	execRPCClient, closer, err := b.connFactory.GetExecutionAPIClient(execNode.Address)
	if err != nil {
		return nil, err
	}
	defer closer.Close()

	resp, err := execRPCClient.GetTransactionResultsByBlockID(ctx, req)
	if err != nil {
		return nil, err
	}

	return resp, nil
}

func (b *backendTransactions) getTransactionResultByIndexFromAnyExeNode(
	ctx context.Context,
	execNodes flow.IdentityList,
	req *execproto.GetTransactionByIndexRequest,
) (*execproto.GetTransactionResultResponse, error) {
	var errToReturn error
	defer func() {
		if errToReturn != nil {
			b.log.Info().Err(errToReturn).Msg("failed to get transaction result from execution nodes")
		}
	}()

	if len(execNodes) == 0 {
		return nil, errors.New("zero execution nodes provided")
	}

	var resp *execproto.GetTransactionResultResponse
	errToReturn = b.nodeCommunicator.CallAvailableNode(
		execNodes,
		func(node *flow.Identity) error {
			var err error
			resp, err = b.tryGetTransactionResultByIndex(ctx, node, req)
			if err == nil {
				b.log.Debug().
					Str("execution_node", node.String()).
					Hex("block_id", req.GetBlockId()).
					Uint32("index", req.GetIndex()).
					Msg("Successfully got transaction results from any node")
				return nil
			}
			return err
		},
		func(_ *flow.Identity, err error) bool {
			return status.Code(err) == codes.NotFound
		},
	)

	return resp, errToReturn
}

func (b *backendTransactions) tryGetTransactionResultByIndex(
	ctx context.Context,
	execNode *flow.Identity,
	req *execproto.GetTransactionByIndexRequest,
) (*execproto.GetTransactionResultResponse, error) {
	execRPCClient, closer, err := b.connFactory.GetExecutionAPIClient(execNode.Address)
	if err != nil {
		return nil, err
	}
	defer closer.Close()

	resp, err := execRPCClient.GetTransactionResultByIndex(ctx, req)
	if err != nil {
		return nil, err
	}

	return resp, nil
}<|MERGE_RESOLUTION|>--- conflicted
+++ resolved
@@ -35,17 +35,11 @@
 	transactionMetrics   module.TransactionMetrics
 	transactionValidator *access.TransactionValidator
 	retry                *Retry
-<<<<<<< HEAD
-	connFactory          ConnectionFactory
-	previousAccessNodes  []accessproto.AccessAPIClient
-	log                  zerolog.Logger
-	nodeCommunicator     *NodeCommunicator
-=======
 	connFactory          connection.ConnectionFactory
 
 	previousAccessNodes []accessproto.AccessAPIClient
 	log                 zerolog.Logger
->>>>>>> 0607ed28
+	nodeCommunicator    *NodeCommunicator
 }
 
 // SendTransaction forwards the transaction to the collection node
