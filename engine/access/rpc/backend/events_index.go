package backend

import (
	"fmt"
	"sort"

	"go.uber.org/atomic"

	"github.com/onflow/flow-go/model/flow"
	"github.com/onflow/flow-go/module/state_synchronization"
	"github.com/onflow/flow-go/module/state_synchronization/indexer"
	"github.com/onflow/flow-go/storage"
)

var _ state_synchronization.IndexReporter = (*EventsIndex)(nil)

// EventsIndex implements a wrapper around `storage.Events` ensuring that needed data has been synced and is available to the client.
// Note: `EventsIndex` is created with empty report due to the next reasoning:
// When the index is initially bootstrapped, the indexer needs to load an execution state checkpoint from
// disk and index all the data. This process can take more than 1 hour on some systems. Consequently, the Initialize
// pattern is implemented to enable the Access API to start up and serve queries before the index is fully ready. During
// the initialization phase, all calls to retrieve data from this struct should return indexer.ErrIndexNotInitialized.
// The caller is responsible for handling this error appropriately for the method.
type EventsIndex struct {
	events   storage.Events
	reporter *atomic.Pointer[state_synchronization.IndexReporter]
}

func NewEventsIndex(events storage.Events) *EventsIndex {
	return &EventsIndex{
		events:   events,
		reporter: atomic.NewPointer[state_synchronization.IndexReporter](nil),
	}
}

<<<<<<< HEAD
// Initialize replaces nil value with actual reporter instance
// Expected errors:
// - If the reporter was already initialized, return error
=======
// Initialize replaces a previously non-initialized reporter. Can be called once.
// No errors are expected during normal operations.
>>>>>>> f33348f4
func (e *EventsIndex) Initialize(indexReporter state_synchronization.IndexReporter) error {
	if e.reporter.CompareAndSwap(nil, &indexReporter) {
		return nil
	}
	return fmt.Errorf("index reporter already initialized")
}

// ByBlockID checks data availability and returns events for a block
// Expected errors:
<<<<<<< HEAD
//   - indexer.ErrIndexNotInitialized: if the EventsIndex has not been initialized
//   - storage.ErrHeightNotIndexed: returned, when data is unavailable
//   - codes.NotFound: Result cannot be provided by storage due to the absence of data.
func (e *EventsIndex) ByBlockID(blockID flow.Identifier, height uint64) ([]flow.Event, error) {
	if err := e.checkDataAvailable(height); err != nil {
=======
//   - indexer.ErrIndexNotInitialized if the `EventsIndex` has not been initialized
//   - storage.ErrHeightNotIndexed when data is unavailable
//   - codes.NotFound if result cannot be provided by storage due to the absence of data.
func (e *EventsIndex) ByBlockID(blockID flow.Identifier, height uint64) ([]flow.Event, error) {
	if err := e.checkDataAvailability(height); err != nil {
>>>>>>> f33348f4
		return nil, err
	}

	events, err := e.events.ByBlockID(blockID)
	if err != nil {
		return nil, err
	}

	// events are keyed/sorted by [blockID, txID, txIndex, eventIndex]
	// we need to resort them by tx index then event index so the output is in execution order
	sort.Slice(events, func(i, j int) bool {
		if events[i].TransactionIndex == events[j].TransactionIndex {
			return events[i].EventIndex < events[j].EventIndex
		}
		return events[i].TransactionIndex < events[j].TransactionIndex
	})

	return events, nil
}

// ByBlockIDTransactionID checks data availability and return events for the given block ID and transaction ID
// Expected errors:
<<<<<<< HEAD
//   - indexer.ErrIndexNotInitialized: if the EventsIndex has not been initialized
//   - storage.ErrHeightNotIndexed: returned, when data is unavailable
//   - codes.NotFound: Result cannot be provided by storage due to the absence of data.
func (e *EventsIndex) ByBlockIDTransactionID(blockID flow.Identifier, height uint64, transactionID flow.Identifier) ([]flow.Event, error) {
	if err := e.checkDataAvailable(height); err != nil {
=======
//   - indexer.ErrIndexNotInitialized if the `EventsIndex` has not been initialized
//   - storage.ErrHeightNotIndexed when data is unavailable
//   - codes.NotFound if result cannot be provided by storage due to the absence of data.
func (e *EventsIndex) ByBlockIDTransactionID(blockID flow.Identifier, height uint64, transactionID flow.Identifier) ([]flow.Event, error) {
	if err := e.checkDataAvailability(height); err != nil {
>>>>>>> f33348f4
		return nil, err
	}

	return e.events.ByBlockIDTransactionID(blockID, transactionID)
}

// ByBlockIDTransactionIndex checks data availability and return events for the transaction at given index in a given block
// Expected errors:
<<<<<<< HEAD
//   - indexer.ErrIndexNotInitialized: if the EventsIndex has not been initialized
//   - storage.ErrHeightNotIndexed: returned, when data is unavailable
//   - codes.NotFound: Result cannot be provided by storage due to the absence of data.
func (e *EventsIndex) ByBlockIDTransactionIndex(blockID flow.Identifier, height uint64, txIndex uint32) ([]flow.Event, error) {
	if err := e.checkDataAvailable(height); err != nil {
=======
//   - indexer.ErrIndexNotInitialized if the `EventsIndex` has not been initialized
//   - storage.ErrHeightNotIndexed when data is unavailable
//   - codes.NotFound if result cannot be provided by storage due to the absence of data.
func (e *EventsIndex) ByBlockIDTransactionIndex(blockID flow.Identifier, height uint64, txIndex uint32) ([]flow.Event, error) {
	if err := e.checkDataAvailability(height); err != nil {
>>>>>>> f33348f4
		return nil, err
	}

	return e.events.ByBlockIDTransactionIndex(blockID, txIndex)
}

// LowestIndexedHeight returns the lowest height indexed by the execution state indexer.
// Expected errors:
// - indexer.ErrIndexNotInitialized if the EventsIndex has not been initialized
func (e *EventsIndex) LowestIndexedHeight() (uint64, error) {
	reporter, err := e.getReporter()
	if err != nil {
		return 0, err
	}

	return reporter.LowestIndexedHeight()
}

// HighestIndexedHeight returns the highest height indexed by the execution state indexer.
// Expected errors:
// - indexer.ErrIndexNotInitialized if the EventsIndex has not been initialized
func (e *EventsIndex) HighestIndexedHeight() (uint64, error) {
	reporter, err := e.getReporter()
	if err != nil {
		return 0, err
	}

	return reporter.HighestIndexedHeight()
}

// checkDataAvailability checks the availability of data at the given height by comparing it with the highest and lowest
// indexed heights. If the height is beyond the indexed range, an error is returned.
// Expected errors:
//   - indexer.ErrIndexNotInitialized if the `TransactionResultsIndex` has not been initialized
//   - storage.ErrHeightNotIndexed if the block at the provided height is not indexed yet
//   - fmt.Errorf with custom message if the highest or lowest indexed heights cannot be retrieved from the reporter
func (e *EventsIndex) checkDataAvailability(height uint64) error {
	reporter, err := e.getReporter()
	if err != nil {
		return err
	}

	highestHeight, err := reporter.HighestIndexedHeight()
	if err != nil {
		return fmt.Errorf("could not get highest indexed height: %w", err)
	}
	if height > highestHeight {
		return fmt.Errorf("%w: block not indexed yet", storage.ErrHeightNotIndexed)
	}

	lowestHeight, err := reporter.LowestIndexedHeight()
	if err != nil {
		return fmt.Errorf("could not get lowest indexed height: %w", err)
	}
	if height < lowestHeight {
		return fmt.Errorf("%w: block is before lowest indexed height", storage.ErrHeightNotIndexed)
	}

	return nil
}

// getReporter retrieves the current index reporter instance from the atomic pointer.
// Expected errors:
//   - indexer.ErrIndexNotInitialized if the reporter is not initialized
func (e *EventsIndex) getReporter() (state_synchronization.IndexReporter, error) {
	reporter := e.reporter.Load()
	if reporter == nil {
		return nil, indexer.ErrIndexNotInitialized
	}
	return *reporter, nil
}<|MERGE_RESOLUTION|>--- conflicted
+++ resolved
@@ -33,14 +33,8 @@
 	}
 }
 
-<<<<<<< HEAD
-// Initialize replaces nil value with actual reporter instance
-// Expected errors:
-// - If the reporter was already initialized, return error
-=======
 // Initialize replaces a previously non-initialized reporter. Can be called once.
 // No errors are expected during normal operations.
->>>>>>> f33348f4
 func (e *EventsIndex) Initialize(indexReporter state_synchronization.IndexReporter) error {
 	if e.reporter.CompareAndSwap(nil, &indexReporter) {
 		return nil
@@ -50,19 +44,11 @@
 
 // ByBlockID checks data availability and returns events for a block
 // Expected errors:
-<<<<<<< HEAD
-//   - indexer.ErrIndexNotInitialized: if the EventsIndex has not been initialized
-//   - storage.ErrHeightNotIndexed: returned, when data is unavailable
-//   - codes.NotFound: Result cannot be provided by storage due to the absence of data.
-func (e *EventsIndex) ByBlockID(blockID flow.Identifier, height uint64) ([]flow.Event, error) {
-	if err := e.checkDataAvailable(height); err != nil {
-=======
 //   - indexer.ErrIndexNotInitialized if the `EventsIndex` has not been initialized
 //   - storage.ErrHeightNotIndexed when data is unavailable
 //   - codes.NotFound if result cannot be provided by storage due to the absence of data.
 func (e *EventsIndex) ByBlockID(blockID flow.Identifier, height uint64) ([]flow.Event, error) {
 	if err := e.checkDataAvailability(height); err != nil {
->>>>>>> f33348f4
 		return nil, err
 	}
 
@@ -85,19 +71,11 @@
 
 // ByBlockIDTransactionID checks data availability and return events for the given block ID and transaction ID
 // Expected errors:
-<<<<<<< HEAD
-//   - indexer.ErrIndexNotInitialized: if the EventsIndex has not been initialized
-//   - storage.ErrHeightNotIndexed: returned, when data is unavailable
-//   - codes.NotFound: Result cannot be provided by storage due to the absence of data.
-func (e *EventsIndex) ByBlockIDTransactionID(blockID flow.Identifier, height uint64, transactionID flow.Identifier) ([]flow.Event, error) {
-	if err := e.checkDataAvailable(height); err != nil {
-=======
 //   - indexer.ErrIndexNotInitialized if the `EventsIndex` has not been initialized
 //   - storage.ErrHeightNotIndexed when data is unavailable
 //   - codes.NotFound if result cannot be provided by storage due to the absence of data.
 func (e *EventsIndex) ByBlockIDTransactionID(blockID flow.Identifier, height uint64, transactionID flow.Identifier) ([]flow.Event, error) {
 	if err := e.checkDataAvailability(height); err != nil {
->>>>>>> f33348f4
 		return nil, err
 	}
 
@@ -106,19 +84,11 @@
 
 // ByBlockIDTransactionIndex checks data availability and return events for the transaction at given index in a given block
 // Expected errors:
-<<<<<<< HEAD
-//   - indexer.ErrIndexNotInitialized: if the EventsIndex has not been initialized
-//   - storage.ErrHeightNotIndexed: returned, when data is unavailable
-//   - codes.NotFound: Result cannot be provided by storage due to the absence of data.
-func (e *EventsIndex) ByBlockIDTransactionIndex(blockID flow.Identifier, height uint64, txIndex uint32) ([]flow.Event, error) {
-	if err := e.checkDataAvailable(height); err != nil {
-=======
 //   - indexer.ErrIndexNotInitialized if the `EventsIndex` has not been initialized
 //   - storage.ErrHeightNotIndexed when data is unavailable
 //   - codes.NotFound if result cannot be provided by storage due to the absence of data.
 func (e *EventsIndex) ByBlockIDTransactionIndex(blockID flow.Identifier, height uint64, txIndex uint32) ([]flow.Event, error) {
 	if err := e.checkDataAvailability(height); err != nil {
->>>>>>> f33348f4
 		return nil, err
 	}
 
