package rpc

import (
	"context"
	"errors"
	"fmt"
	"net"
	"net/http"
	"sync"
	"time"

	grpc_prometheus "github.com/grpc-ecosystem/go-grpc-prometheus"
	lru "github.com/hashicorp/golang-lru"
	accessproto "github.com/onflow/flow/protobuf/go/flow/access"
	"github.com/rs/zerolog"
	"google.golang.org/grpc"
	"google.golang.org/grpc/credentials"

	"github.com/onflow/flow-go/engine"
	"github.com/onflow/flow-go/engine/access/rest"
	"github.com/onflow/flow-go/engine/access/rpc/backend"
	"github.com/onflow/flow-go/engine/common/rpc"
	"github.com/onflow/flow-go/model/flow"
	"github.com/onflow/flow-go/module"
	"github.com/onflow/flow-go/state/protocol"
	"github.com/onflow/flow-go/storage"
	"github.com/onflow/flow-go/utils/grpcutils"
)

// Config defines the configurable options for the access node server
// A secure GRPC server here implies a server that presents a self-signed TLS certificate and a client that authenticates
// the server via a pre-shared public key
type Config struct {
	UnsecureGRPCListenAddr    string                           // the non-secure GRPC server address as ip:port
	SecureGRPCListenAddr      string                           // the secure GRPC server address as ip:port
	TransportCredentials      credentials.TransportCredentials // the secure GRPC credentials
	HTTPListenAddr            string                           // the HTTP web proxy address as ip:port
	RESTListenAddr            string                           // the REST server address as ip:port (if empty the REST server will not be started)
	CollectionAddr            string                           // the address of the upstream collection node
	HistoricalAccessAddrs     string                           // the list of all access nodes from previous spork
	MaxMsgSize                int                              // GRPC max message size
	ExecutionClientTimeout    time.Duration                    // execution API GRPC client timeout
	CollectionClientTimeout   time.Duration                    // collection API GRPC client timeout
	ConnectionPoolSize        uint                             // size of the cache for storing collection and execution connections
	MaxHeightRange            uint                             // max size of height range requests
	PreferredExecutionNodeIDs []string                         // preferred list of upstream execution node IDs
	FixedExecutionNodeIDs     []string                         // fixed list of execution node IDs to choose from if no node node ID can be chosen from the PreferredExecutionNodeIDs
}

// Engine exposes the server with a simplified version of the Access API.
// An unsecured GRPC server (default port 9000), a secure GRPC server (default port 9001) and an HTTP Web proxy (default
// port 8000) are brought up.
type Engine struct {
	unit               *engine.Unit
	log                zerolog.Logger
	backend            *backend.Backend // the gRPC service implementation
	unsecureGrpcServer *grpc.Server     // the unsecure gRPC server
	secureGrpcServer   *grpc.Server     // the secure gRPC server
	httpServer         *http.Server
	restServer         *http.Server
	config             Config
	chain              flow.Chain

	addrLock            sync.RWMutex
	unsecureGrpcAddress net.Addr
	secureGrpcAddress   net.Addr
	restAPIAddress      net.Addr
}

// NewBuilder returns a new RPC engine builder.
func NewBuilder(log zerolog.Logger,
	state protocol.State,
	config Config,
	collectionRPC accessproto.AccessAPIClient,
	historicalAccessNodes []accessproto.AccessAPIClient,
	blocks storage.Blocks,
	headers storage.Headers,
	collections storage.Collections,
	transactions storage.Transactions,
	executionReceipts storage.ExecutionReceipts,
	executionResults storage.ExecutionResults,
	chainID flow.ChainID,
	transactionMetrics module.TransactionMetrics,
	accessMetrics module.AccessMetrics,
	collectionGRPCPort uint,
	executionGRPCPort uint,
	retryEnabled bool,
	rpcMetricsEnabled bool,
	apiRatelimits map[string]int, // the api rate limit (max calls per second) for each of the Access API e.g. Ping->100, GetTransaction->300
	apiBurstLimits map[string]int, // the api burst limit (max calls at the same time) for each of the Access API e.g. Ping->50, GetTransaction->10
) (*RPCEngineBuilder, error) {

	log = log.With().Str("engine", "rpc").Logger()

	if config.MaxMsgSize == 0 {
		config.MaxMsgSize = grpcutils.DefaultMaxMsgSize
	}

	// create a GRPC server to serve GRPC clients
	grpcOpts := []grpc.ServerOption{
		grpc.MaxRecvMsgSize(config.MaxMsgSize),
		grpc.MaxSendMsgSize(config.MaxMsgSize),
	}

	var interceptors []grpc.UnaryServerInterceptor // ordered list of interceptors
	// if rpc metrics is enabled, first create the grpc metrics interceptor
	if rpcMetricsEnabled {
		interceptors = append(interceptors, grpc_prometheus.UnaryServerInterceptor)
	}

	if len(apiRatelimits) > 0 {
		// create a rate limit interceptor
		rateLimitInterceptor := rpc.NewRateLimiterInterceptor(log, apiRatelimits, apiBurstLimits).UnaryServerInterceptor
		// append the rate limit interceptor to the list of interceptors
		interceptors = append(interceptors, rateLimitInterceptor)
	}

	// add the logging interceptor, ensure it is innermost wrapper
	interceptors = append(interceptors, loggingInterceptor(log)...)

	// create a chained unary interceptor
	chainedInterceptors := grpc.ChainUnaryInterceptor(interceptors...)
	grpcOpts = append(grpcOpts, chainedInterceptors)

	// create an unsecured grpc server
	unsecureGrpcServer := grpc.NewServer(grpcOpts...)

	// create a secure server server by using the secure grpc credentials that are passed in as part of config
	grpcOpts = append(grpcOpts, grpc.Creds(config.TransportCredentials))
	secureGrpcServer := grpc.NewServer(grpcOpts...)

	// wrap the unsecured server with an HTTP proxy server to serve HTTP clients
	httpServer := NewHTTPServer(unsecureGrpcServer, config.HTTPListenAddr)

<<<<<<< HEAD
	cacheSize := config.ConnectionPoolSize
	if cacheSize == 0 {
		cacheSize = backend.DefaultConnectionPoolSize
	}
	cache, err := lru.NewWithEvict(int(cacheSize), func(_, evictedValue interface{}) {
		evictedValue.(*grpc.ClientConn).Close()
	})
	if err != nil {
		return nil, fmt.Errorf("could not initialize connection pool cache: %w", err)
=======
	var cache *lru.Cache
	cacheSize := config.ConnectionPoolSize
	if cacheSize > 0 {
		// TODO: remove this fallback after fixing issues with evictions
		// It was observed that evictions cause connection errors for in flight requests. This works around
		// the issue by forcing hte pool size to be greater than the number of ENs + LNs
		if cacheSize < backend.DefaultConnectionPoolSize {
			log.Warn().Msg("connection pool size below threshold, setting pool size to default value ")
			cacheSize = backend.DefaultConnectionPoolSize
		}
		var err error
		cache, err = lru.NewWithEvict(int(cacheSize), func(_, evictedValue interface{}) {
			store := evictedValue.(*backend.CachedClient)
			store.Close()
			log.Debug().Str("grpc_conn_evicted", store.Address).Msg("closing grpc connection evicted from pool")
			if accessMetrics != nil {
				accessMetrics.ConnectionFromPoolEvicted()
			}
		})
		if err != nil {
			return nil, fmt.Errorf("could not initialize connection pool cache: %w", err)
		}
>>>>>>> 138e1c32
	}

	connectionFactory := &backend.ConnectionFactoryImpl{
		CollectionGRPCPort:        collectionGRPCPort,
		ExecutionGRPCPort:         executionGRPCPort,
		CollectionNodeGRPCTimeout: config.CollectionClientTimeout,
		ExecutionNodeGRPCTimeout:  config.ExecutionClientTimeout,
		ConnectionsCache:          cache,
		CacheSize:                 cacheSize,
		AccessMetrics:             accessMetrics,
<<<<<<< HEAD
=======
		Log:                       log,
>>>>>>> 138e1c32
	}

	backend := backend.New(state,
		collectionRPC,
		historicalAccessNodes,
		blocks,
		headers,
		collections,
		transactions,
		executionReceipts,
		executionResults,
		chainID,
		transactionMetrics,
		connectionFactory,
		retryEnabled,
		config.MaxHeightRange,
		config.PreferredExecutionNodeIDs,
		config.FixedExecutionNodeIDs,
		log,
		backend.DefaultSnapshotHistoryLimit,
	)

	eng := &Engine{
		log:                log,
		unit:               engine.NewUnit(),
		backend:            backend,
		unsecureGrpcServer: unsecureGrpcServer,
		secureGrpcServer:   secureGrpcServer,
		httpServer:         httpServer,
		config:             config,
		chain:              chainID.Chain(),
	}

	builder := NewRPCEngineBuilder(eng)
	if rpcMetricsEnabled {
		builder.WithMetrics()
	}

	return builder, nil
}

// Ready returns a ready channel that is closed once the engine has fully
// started. The RPC engine is ready when the gRPC server has successfully
// started.
func (e *Engine) Ready() <-chan struct{} {
	e.unit.Launch(e.serveUnsecureGRPC)
	e.unit.Launch(e.serveSecureGRPC)
	e.unit.Launch(e.serveGRPCWebProxy)
	if e.config.RESTListenAddr != "" {
		e.unit.Launch(e.serveREST)
	}
	return e.unit.Ready()
}

// Done returns a done channel that is closed once the engine has fully stopped.
// It sends a signal to stop the gRPC server, then closes the channel.
func (e *Engine) Done() <-chan struct{} {
	return e.unit.Done(
		e.unsecureGrpcServer.GracefulStop,
		e.secureGrpcServer.GracefulStop,
		func() {
			err := e.httpServer.Shutdown(context.Background())
			if err != nil {
				e.log.Error().Err(err).Msg("error stopping http server")
			}
		},
		func() {
			if e.restServer != nil {
				err := e.restServer.Shutdown(context.Background())
				if err != nil {
					e.log.Error().Err(err).Msg("error stopping http REST server")
				}
			}
		})
}

// SubmitLocal submits an event originating on the local node.
func (e *Engine) SubmitLocal(event interface{}) {
	e.unit.Launch(func() {
		err := e.process(event)
		if err != nil {
			e.log.Error().Err(err).Msg("could not process submitted event")
		}
	})
}

func (e *Engine) UnsecureGRPCAddress() net.Addr {
	e.addrLock.RLock()
	defer e.addrLock.RUnlock()
	return e.unsecureGrpcAddress
}

func (e *Engine) SecureGRPCAddress() net.Addr {
	e.addrLock.RLock()
	defer e.addrLock.RUnlock()
	return e.secureGrpcAddress
}

func (e *Engine) RestApiAddress() net.Addr {
	e.addrLock.RLock()
	defer e.addrLock.RUnlock()
	return e.restAPIAddress
}

// process processes the given ingestion engine event. Events that are given
// to this function originate within the expulsion engine on the node with the
// given origin ID.
func (e *Engine) process(event interface{}) error {
	switch entity := event.(type) {
	case *flow.Block:
		e.backend.NotifyFinalizedBlockHeight(entity.Header.Height)
		return nil
	default:
		return fmt.Errorf("invalid event type (%T)", event)
	}
}

// serveUnsecureGRPC starts the unsecure gRPC server
// When this function returns, the server is considered ready.
func (e *Engine) serveUnsecureGRPC() {

	e.log.Info().Str("grpc_address", e.config.UnsecureGRPCListenAddr).Msg("starting grpc server on address")

	l, err := net.Listen("tcp", e.config.UnsecureGRPCListenAddr)
	if err != nil {
		e.log.Err(err).Msg("failed to start the grpc server")
		return
	}

	// save the actual address on which we are listening (may be different from e.config.UnsecureGRPCListenAddr if not port
	// was specified)
	e.addrLock.Lock()
	e.unsecureGrpcAddress = l.Addr()
	e.addrLock.Unlock()

	e.log.Debug().Str("unsecure_grpc_address", e.unsecureGrpcAddress.String()).Msg("listening on port")

	err = e.unsecureGrpcServer.Serve(l) // blocking call
	if err != nil {
		e.log.Fatal().Err(err).Msg("fatal error in unsecure grpc server")
	}
}

// serveSecureGRPC starts the secure gRPC server
// When this function returns, the server is considered ready.
func (e *Engine) serveSecureGRPC() {

	e.log.Info().Str("secure_grpc_address", e.config.SecureGRPCListenAddr).Msg("starting grpc server on address")

	l, err := net.Listen("tcp", e.config.SecureGRPCListenAddr)
	if err != nil {
		e.log.Err(err).Msg("failed to start the grpc server")
		return
	}

	e.addrLock.Lock()
	e.secureGrpcAddress = l.Addr()
	e.addrLock.Unlock()

	e.log.Debug().Str("secure_grpc_address", e.secureGrpcAddress.String()).Msg("listening on port")

	err = e.secureGrpcServer.Serve(l) // blocking call
	if err != nil {
		e.log.Fatal().Err(err).Msg("fatal error in secure grpc server")
	}
}

// serveGRPCWebProxy starts the gRPC web proxy server
func (e *Engine) serveGRPCWebProxy() {
	log := e.log.With().Str("http_proxy_address", e.config.HTTPListenAddr).Logger()

	log.Info().Msg("starting http proxy server on address")

	err := e.httpServer.ListenAndServe()
	if errors.Is(err, http.ErrServerClosed) {
		return
	}
	if err != nil {
		e.log.Err(err).Msg("failed to start the http proxy server")
	}
}

// serveREST starts the HTTP REST server
func (e *Engine) serveREST() {

	e.log.Info().Str("rest_api_address", e.config.RESTListenAddr).Msg("starting REST server on address")

	r, err := rest.NewServer(e.backend, e.config.RESTListenAddr, e.log, e.chain)
	if err != nil {
		e.log.Err(err).Msg("failed to initialize the REST server")
		return
	}
	e.restServer = r

	l, err := net.Listen("tcp", e.config.RESTListenAddr)
	if err != nil {
		e.log.Err(err).Msg("failed to start the REST server")
		return
	}

	e.addrLock.Lock()
	e.restAPIAddress = l.Addr()
	e.addrLock.Unlock()

	e.log.Debug().Str("rest_api_address", e.restAPIAddress.String()).Msg("listening on port")

	err = e.restServer.Serve(l) // blocking call
	if err != nil {
		if errors.Is(err, http.ErrServerClosed) {
			return
		}
		e.log.Error().Err(err).Msg("fatal error in REST server")
	}
}<|MERGE_RESOLUTION|>--- conflicted
+++ resolved
@@ -132,17 +132,6 @@
 	// wrap the unsecured server with an HTTP proxy server to serve HTTP clients
 	httpServer := NewHTTPServer(unsecureGrpcServer, config.HTTPListenAddr)
 
-<<<<<<< HEAD
-	cacheSize := config.ConnectionPoolSize
-	if cacheSize == 0 {
-		cacheSize = backend.DefaultConnectionPoolSize
-	}
-	cache, err := lru.NewWithEvict(int(cacheSize), func(_, evictedValue interface{}) {
-		evictedValue.(*grpc.ClientConn).Close()
-	})
-	if err != nil {
-		return nil, fmt.Errorf("could not initialize connection pool cache: %w", err)
-=======
 	var cache *lru.Cache
 	cacheSize := config.ConnectionPoolSize
 	if cacheSize > 0 {
@@ -165,7 +154,6 @@
 		if err != nil {
 			return nil, fmt.Errorf("could not initialize connection pool cache: %w", err)
 		}
->>>>>>> 138e1c32
 	}
 
 	connectionFactory := &backend.ConnectionFactoryImpl{
@@ -176,10 +164,7 @@
 		ConnectionsCache:          cache,
 		CacheSize:                 cacheSize,
 		AccessMetrics:             accessMetrics,
-<<<<<<< HEAD
-=======
 		Log:                       log,
->>>>>>> 138e1c32
 	}
 
 	backend := backend.New(state,
