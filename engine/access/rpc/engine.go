package rpc

import (
	"context"
	"errors"
	"fmt"
	"net"
	"net/http"
	"sync"

	"github.com/rs/zerolog"
	"google.golang.org/grpc/credentials"

	"github.com/onflow/flow-go/access"
	"github.com/onflow/flow-go/consensus/hotstuff/model"
	"github.com/onflow/flow-go/engine/access/rest"
	"github.com/onflow/flow-go/engine/access/rpc/backend"
	"github.com/onflow/flow-go/engine/access/state_stream"
	statestreambackend "github.com/onflow/flow-go/engine/access/state_stream/backend"
	"github.com/onflow/flow-go/model/flow"
	"github.com/onflow/flow-go/module"
	"github.com/onflow/flow-go/module/component"
	"github.com/onflow/flow-go/module/events"
	"github.com/onflow/flow-go/module/grpcserver"
	"github.com/onflow/flow-go/module/irrecoverable"
	"github.com/onflow/flow-go/state/protocol"
)

// Config defines the configurable options for the access node server
// A secure GRPC server here implies a server that presents a self-signed TLS certificate and a client that authenticates
// the server via a pre-shared public key
type Config struct {
	UnsecureGRPCListenAddr string                           // the non-secure GRPC server address as ip:port
	SecureGRPCListenAddr   string                           // the secure GRPC server address as ip:port
	TransportCredentials   credentials.TransportCredentials // the secure GRPC credentials
	HTTPListenAddr         string                           // the HTTP web proxy address as ip:port
	CollectionAddr         string                           // the address of the upstream collection node
	HistoricalAccessAddrs  string                           // the list of all access nodes from previous spork

	BackendConfig  backend.Config // configurable options for creating Backend
	RestConfig     rest.Config    // the REST server configuration
	MaxMsgSize     uint           // GRPC max message size
	CompressorName string         // GRPC compressor name
}

// Engine exposes the server with a simplified version of the Access API.
// An unsecured GRPC server (default port 9000), a secure GRPC server (default port 9001) and an HTTP Web proxy (default
// port 8000) are brought up.
type Engine struct {
	component.Component

	finalizedHeaderCacheActor *events.FinalizationActor // consumes events to populate the finalized header cache
	backendNotifierActor      *events.FinalizationActor // consumes events to notify the backend of finalized heights
	finalizedHeaderCache      *events.FinalizedHeaderCache

	log                zerolog.Logger
	restCollector      module.RestMetrics
	backend            *backend.Backend       // the gRPC service implementation
	unsecureGrpcServer *grpcserver.GrpcServer // the unsecure gRPC server
	secureGrpcServer   *grpcserver.GrpcServer // the secure gRPC server
	httpServer         *http.Server
	restServer         *http.Server
	config             Config
	chain              flow.Chain

	restHandler access.API

	addrLock       sync.RWMutex
	restAPIAddress net.Addr

	stateStreamBackend state_stream.API
	stateStreamConfig  statestreambackend.Config
}
type Option func(*RPCEngineBuilder)

// NewBuilder returns a new RPC engine builder.
func NewBuilder(log zerolog.Logger,
	state protocol.State,
	config Config,
	chainID flow.ChainID,
	accessMetrics module.AccessMetrics,
	rpcMetricsEnabled bool,
	me module.Local,
	backend *backend.Backend,
	restHandler access.API,
	secureGrpcServer *grpcserver.GrpcServer,
	unsecureGrpcServer *grpcserver.GrpcServer,
	stateStreamBackend state_stream.API,
	stateStreamConfig statestreambackend.Config,
) (*RPCEngineBuilder, error) {
	log = log.With().Str("engine", "rpc").Logger()

	// wrap the unsecured server with an HTTP proxy server to serve HTTP clients
	httpServer := newHTTPProxyServer(unsecureGrpcServer.Server)

	finalizedCache, finalizedCacheWorker, err := events.NewFinalizedHeaderCache(state)
	if err != nil {
		return nil, fmt.Errorf("could not create header cache: %w", err)
	}

	eng := &Engine{
		finalizedHeaderCache:      finalizedCache,
		finalizedHeaderCacheActor: finalizedCache.FinalizationActor,
		log:                       log,
		backend:                   backend,
		unsecureGrpcServer:        unsecureGrpcServer,
		secureGrpcServer:          secureGrpcServer,
		httpServer:                httpServer,
		config:                    config,
		chain:                     chainID.Chain(),
		restCollector:             accessMetrics,
		restHandler:               restHandler,
		stateStreamBackend:        stateStreamBackend,
		stateStreamConfig:         stateStreamConfig,
	}
	backendNotifierActor, backendNotifierWorker := events.NewFinalizationActor(eng.processOnFinalizedBlock)
	eng.backendNotifierActor = backendNotifierActor

	eng.Component = component.NewComponentManagerBuilder().
		AddWorker(func(ctx irrecoverable.SignalerContext, ready component.ReadyFunc) {
			ready()
			<-secureGrpcServer.Done()
		}).
		AddWorker(func(ctx irrecoverable.SignalerContext, ready component.ReadyFunc) {
			ready()
			<-unsecureGrpcServer.Done()
		}).
		AddWorker(eng.serveGRPCWebProxyWorker).
		AddWorker(eng.serveREST).
		AddWorker(finalizedCacheWorker).
		AddWorker(backendNotifierWorker).
		AddWorker(eng.shutdownWorker).
		Build()

	builder := NewRPCEngineBuilder(eng, me, finalizedCache)
	if rpcMetricsEnabled {
		builder.WithMetrics()
	}

	return builder, nil
}

// shutdownWorker is a worker routine which shuts down all servers when the context is cancelled.
func (e *Engine) shutdownWorker(ctx irrecoverable.SignalerContext, ready component.ReadyFunc) {
	ready()
	<-ctx.Done()
	e.shutdown()
}

// shutdown sequentially shuts down all servers managed by this engine.
// Errors which occur while shutting down a server are logged and otherwise ignored.
func (e *Engine) shutdown() {
	// use unbounded context, rely on shutdown logic to have timeout
	ctx := context.Background()

	err := e.httpServer.Shutdown(ctx)
	if err != nil {
		e.log.Error().Err(err).Msg("error stopping http server")
	}
	if e.restServer != nil {
		err := e.restServer.Shutdown(ctx)
		if err != nil {
			e.log.Error().Err(err).Msg("error stopping http REST server")
		}
	}
}

// OnFinalizedBlock responds to block finalization events.
func (e *Engine) OnFinalizedBlock(block *model.Block) {
	e.finalizedHeaderCacheActor.OnFinalizedBlock(block)
	e.backendNotifierActor.OnFinalizedBlock(block)
}

// processOnFinalizedBlock is invoked by the FinalizationActor when a new block is finalized.
// It informs the backend of the newly finalized block.
// The input to this callback is treated as trusted.
// No errors expected during normal operations.
func (e *Engine) processOnFinalizedBlock(_ *model.Block) error {
	finalizedHeader := e.finalizedHeaderCache.Get()

	var err error
	// NOTE: The BlockTracker is currently only used by the access node and not by the observer node.
	if e.backend.BlockTracker != nil {
<<<<<<< HEAD
		err = e.backend.ProcessOnFinalizedBlock()
=======
		err = e.backend.BlockTracker.ProcessOnFinalizedBlock()
>>>>>>> 4f203055
		if err != nil {
			return err
		}
	}

	err = e.backend.ProcessFinalizedBlockHeight(finalizedHeader.Height)
	if err != nil {
<<<<<<< HEAD
		return err
=======
		return fmt.Errorf("could not process finalized block height %d: %w", finalizedHeader.Height, err)
>>>>>>> 4f203055
	}

	return nil
}

// RestApiAddress returns the listen address of the REST API server.
// Guaranteed to be non-nil after Engine.Ready is closed.
func (e *Engine) RestApiAddress() net.Addr {
	e.addrLock.RLock()
	defer e.addrLock.RUnlock()
	return e.restAPIAddress
}

// serveGRPCWebProxyWorker is a worker routine which starts the gRPC web proxy server.
func (e *Engine) serveGRPCWebProxyWorker(ctx irrecoverable.SignalerContext, ready component.ReadyFunc) {
	log := e.log.With().Str("http_proxy_address", e.config.HTTPListenAddr).Logger()
	log.Info().Msg("starting http proxy server on address")

	l, err := net.Listen("tcp", e.config.HTTPListenAddr)
	if err != nil {
		e.log.Err(err).Msg("failed to start the grpc web proxy server")
		ctx.Throw(err)
		return
	}
	ready()

	err = e.httpServer.Serve(l) // blocking call
	if err != nil {
		if errors.Is(err, http.ErrServerClosed) {
			return
		}
		log.Err(err).Msg("fatal error in grpc web proxy server")
		ctx.Throw(err)
	}
}

// serveREST is a worker routine which starts the HTTP REST server.
// The ready callback is called after the server address is bound and set.
// Note: The original REST BaseContext is discarded, and the irrecoverable.SignalerContext is used for error handling.
func (e *Engine) serveREST(ctx irrecoverable.SignalerContext, ready component.ReadyFunc) {
	if e.config.RestConfig.ListenAddress == "" {
		e.log.Debug().Msg("no REST API address specified - not starting the server")
		ready()
		return
	}

	e.log.Info().Str("rest_api_address", e.config.RestConfig.ListenAddress).Msg("starting REST server on address")

	r, err := rest.NewServer(e.restHandler, e.config.RestConfig, e.log, e.chain, e.restCollector, e.stateStreamBackend,
		e.stateStreamConfig)
	if err != nil {
		e.log.Err(err).Msg("failed to initialize the REST server")
		ctx.Throw(err)
		return
	}
	e.restServer = r

	// Set up the irrecoverable.SignalerContext for error handling in the REST server.
	e.restServer.BaseContext = func(_ net.Listener) context.Context {
		return irrecoverable.WithSignalerContext(ctx, ctx)
	}

	l, err := net.Listen("tcp", e.config.RestConfig.ListenAddress)
	if err != nil {
		e.log.Err(err).Msg("failed to start the REST server")
		ctx.Throw(err)
		return
	}

	e.addrLock.Lock()
	e.restAPIAddress = l.Addr()
	e.addrLock.Unlock()

	e.log.Debug().Str("rest_api_address", e.restAPIAddress.String()).Msg("listening on port")
	ready()

	err = e.restServer.Serve(l) // blocking call
	if err != nil {
		if errors.Is(err, http.ErrServerClosed) {
			return
		}
		e.log.Err(err).Msg("fatal error in REST server")
		ctx.Throw(err)
	}
}<|MERGE_RESOLUTION|>--- conflicted
+++ resolved
@@ -181,11 +181,7 @@
 	var err error
 	// NOTE: The BlockTracker is currently only used by the access node and not by the observer node.
 	if e.backend.BlockTracker != nil {
-<<<<<<< HEAD
-		err = e.backend.ProcessOnFinalizedBlock()
-=======
 		err = e.backend.BlockTracker.ProcessOnFinalizedBlock()
->>>>>>> 4f203055
 		if err != nil {
 			return err
 		}
@@ -193,11 +189,7 @@
 
 	err = e.backend.ProcessFinalizedBlockHeight(finalizedHeader.Height)
 	if err != nil {
-<<<<<<< HEAD
-		return err
-=======
 		return fmt.Errorf("could not process finalized block height %d: %w", finalizedHeader.Height, err)
->>>>>>> 4f203055
 	}
 
 	return nil
