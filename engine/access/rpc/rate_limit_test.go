package rpc

import (
	"context"
	"fmt"
	"io"
	"os"
	"testing"
	"time"

	"github.com/rs/zerolog"
	"github.com/stretchr/testify/assert"
	"github.com/stretchr/testify/mock"
	"github.com/stretchr/testify/require"
	"github.com/stretchr/testify/suite"
	"google.golang.org/grpc"
	"google.golang.org/grpc/codes"
	"google.golang.org/grpc/credentials"
	"google.golang.org/grpc/credentials/insecure"
	"google.golang.org/grpc/status"

	accessmock "github.com/onflow/flow-go/engine/access/mock"
	"github.com/onflow/flow-go/engine/access/rpc/backend"
	"github.com/onflow/flow-go/model/flow"
	"github.com/onflow/flow-go/module/grpcserver"
	"github.com/onflow/flow-go/module/irrecoverable"
	"github.com/onflow/flow-go/module/metrics"
	module "github.com/onflow/flow-go/module/mock"
	"github.com/onflow/flow-go/network"
	protocol "github.com/onflow/flow-go/state/protocol/mock"
	storagemock "github.com/onflow/flow-go/storage/mock"
	"github.com/onflow/flow-go/utils/grpcutils"
	"github.com/onflow/flow-go/utils/unittest"

	accessproto "github.com/onflow/flow/protobuf/go/flow/access"
)

type RateLimitTestSuite struct {
	suite.Suite
	state      *protocol.State
	snapshot   *protocol.Snapshot
	epochQuery *protocol.EpochQuery
	log        zerolog.Logger
	net        *network.Network
	request    *module.Requester
	collClient *accessmock.AccessAPIClient
	execClient *accessmock.ExecutionAPIClient
	me         *module.Local
	chainID    flow.ChainID
	metrics    *metrics.NoopCollector
	rpcEng     *Engine
	client     accessproto.AccessAPIClient
	closer     io.Closer

	// storage
	blocks       *storagemock.Blocks
	headers      *storagemock.Headers
	collections  *storagemock.Collections
	transactions *storagemock.Transactions
	receipts     *storagemock.ExecutionReceipts

	// test rate limit
	rateLimit  int
	burstLimit int

	ctx    irrecoverable.SignalerContext
	cancel context.CancelFunc

	// grpc servers
	secureGrpcServer   *grpcserver.GrpcServer
	unsecureGrpcServer *grpcserver.GrpcServer
}

func (suite *RateLimitTestSuite) SetupTest() {
	suite.log = zerolog.New(os.Stdout)
	suite.net = new(network.Network)
	suite.state = new(protocol.State)
	suite.snapshot = new(protocol.Snapshot)

	suite.epochQuery = new(protocol.EpochQuery)
	suite.state.On("Sealed").Return(suite.snapshot, nil).Maybe()
	suite.state.On("Final").Return(suite.snapshot, nil).Maybe()
	suite.snapshot.On("Epochs").Return(suite.epochQuery).Maybe()
	suite.blocks = new(storagemock.Blocks)
	suite.headers = new(storagemock.Headers)
	suite.transactions = new(storagemock.Transactions)
	suite.collections = new(storagemock.Collections)
	suite.receipts = new(storagemock.ExecutionReceipts)

	suite.collClient = new(accessmock.AccessAPIClient)
	suite.execClient = new(accessmock.ExecutionAPIClient)

	suite.request = new(module.Requester)
	suite.request.On("EntityByID", mock.Anything, mock.Anything)

	suite.me = new(module.Local)

	accessIdentity := unittest.IdentityFixture(unittest.WithRole(flow.RoleAccess))
	suite.me.
		On("NodeID").
		Return(accessIdentity.NodeID)

	suite.chainID = flow.Testnet
	suite.metrics = metrics.NewNoopCollector()

	config := Config{
		UnsecureGRPCListenAddr: unittest.DefaultAddress,
		SecureGRPCListenAddr:   unittest.DefaultAddress,
		HTTPListenAddr:         unittest.DefaultAddress,
	}

	// generate a server certificate that will be served by the GRPC server
	networkingKey := unittest.NetworkingPrivKeyFixture()
	x509Certificate, err := grpcutils.X509Certificate(networkingKey)
	assert.NoError(suite.T(), err)
	tlsConfig := grpcutils.DefaultServerTLSConfig(x509Certificate)
	// set the transport credentials for the server to use
	config.TransportCredentials = credentials.NewTLS(tlsConfig)

	// set the rate limit to test with
	suite.rateLimit = 2
	// set the burst limit to test with
	suite.burstLimit = 2

	apiRateLimt := map[string]int{
		"Ping": suite.rateLimit,
	}

	apiBurstLimt := map[string]int{
		"Ping": suite.rateLimit,
	}

	suite.secureGrpcServer = grpcserver.NewGrpcServerBuilder(suite.log,
		config.SecureGRPCListenAddr,
		grpcutils.DefaultMaxMsgSize,
		false,
		apiRateLimt,
		apiBurstLimt,
		grpcserver.WithTransportCredentials(config.TransportCredentials)).Build()

	suite.unsecureGrpcServer = grpcserver.NewGrpcServerBuilder(suite.log,
		config.UnsecureGRPCListenAddr,
		grpcutils.DefaultMaxMsgSize,
		false,
		apiRateLimt,
		apiBurstLimt).Build()

	block := unittest.BlockHeaderFixture()
	suite.snapshot.On("Head").Return(block, nil)

<<<<<<< HEAD
	backend := backend.New(
		suite.state,
		suite.collClient,
		nil,
		suite.blocks,
		suite.headers,
		suite.collections,
		suite.transactions,
		nil,
		nil,
		suite.chainID,
		suite.metrics,
		nil,
		false,
		0,
		nil,
		nil,
		suite.log,
		0,
		nil)

	rpcEngBuilder, err := NewBuilder(
		suite.log,
		suite.state,
		config,
		suite.chainID,
		suite.metrics,
		false,
		apiRateLimt,
		apiBurstLimt,
		suite.me,
		backend,
		backend)

=======
	rpcEngBuilder, err := NewBuilder(suite.log, suite.state, config, suite.collClient, nil, suite.blocks, suite.headers, suite.collections, suite.transactions, nil,
		nil, suite.chainID, suite.metrics, 0, 0, false, false, suite.me, suite.secureGrpcServer, suite.unsecureGrpcServer)
>>>>>>> 3f3c15f7
	require.NoError(suite.T(), err)
	suite.rpcEng, err = rpcEngBuilder.WithLegacy().Build()
	require.NoError(suite.T(), err)
	suite.ctx, suite.cancel = irrecoverable.NewMockSignalerContextWithCancel(suite.T(), context.Background())

	suite.rpcEng.Start(suite.ctx)

	suite.secureGrpcServer.Start(suite.ctx)
	suite.unsecureGrpcServer.Start(suite.ctx)

	// wait for the servers to startup
	unittest.AssertClosesBefore(suite.T(), suite.secureGrpcServer.Ready(), 2*time.Second)
	unittest.AssertClosesBefore(suite.T(), suite.unsecureGrpcServer.Ready(), 2*time.Second)

	// wait for the engine to startup
	unittest.RequireCloseBefore(suite.T(), suite.rpcEng.Ready(), 2*time.Second, "engine not ready at startup")

	// create the access api client
	suite.client, suite.closer, err = accessAPIClient(suite.unsecureGrpcServer.GRPCAddress().String())
	require.NoError(suite.T(), err)
}

func (suite *RateLimitTestSuite) TearDownTest() {
	if suite.cancel != nil {
		suite.cancel()
	}
	// close the client
	if suite.closer != nil {
		suite.closer.Close()
	}
	// close servers
	unittest.AssertClosesBefore(suite.T(), suite.secureGrpcServer.Done(), 2*time.Second)
	unittest.AssertClosesBefore(suite.T(), suite.unsecureGrpcServer.Done(), 2*time.Second)
}

func TestRateLimit(t *testing.T) {
	suite.Run(t, new(RateLimitTestSuite))
}

// TestRatelimitingWithoutBurst tests that rate limit is correctly applied to an Access API call
func (suite *RateLimitTestSuite) TestRatelimitingWithoutBurst() {

	req := &accessproto.PingRequest{}
	ctx := context.Background()

	// expect 2 upstream calls
	suite.execClient.On("Ping", mock.Anything, mock.Anything).Return(nil, nil).Times(suite.rateLimit)
	suite.collClient.On("Ping", mock.Anything, mock.Anything).Return(nil, nil).Times(suite.rateLimit)

	requestCnt := 0
	// requests within the burst should succeed
	for requestCnt < suite.rateLimit {
		resp, err := suite.client.Ping(ctx, req)
		assert.NoError(suite.T(), err)
		assert.NotNil(suite.T(), resp)
		// sleep to prevent burst
		time.Sleep(100 * time.Millisecond)
		requestCnt++
	}

	// request more than the limit should fail
	_, err := suite.client.Ping(ctx, req)
	suite.assertRateLimitError(err)
}

// TestRatelimitingWithBurst tests that burst limit is correctly applied to an Access API call
func (suite *RateLimitTestSuite) TestRatelimitingWithBurst() {

	req := &accessproto.PingRequest{}
	ctx := context.Background()

	// expect rpc.defaultBurst number of upstream calls
	suite.execClient.On("Ping", mock.Anything, mock.Anything).Return(nil, nil).Times(suite.burstLimit)
	suite.collClient.On("Ping", mock.Anything, mock.Anything).Return(nil, nil).Times(suite.burstLimit)

	requestCnt := 0
	// generate a permissible burst of request and assert that they succeed
	for requestCnt < suite.burstLimit {
		resp, err := suite.client.Ping(ctx, req)
		assert.NoError(suite.T(), err)
		assert.NotNil(suite.T(), resp)
		requestCnt++
	}

	// request more than the permissible burst and assert that it fails
	_, err := suite.client.Ping(ctx, req)
	suite.assertRateLimitError(err)
}

func (suite *RateLimitTestSuite) assertRateLimitError(err error) {
	assert.Error(suite.T(), err)
	status, ok := status.FromError(err)
	assert.True(suite.T(), ok)
	assert.Equal(suite.T(), codes.ResourceExhausted, status.Code())
}

func accessAPIClient(address string) (accessproto.AccessAPIClient, io.Closer, error) {
	conn, err := grpc.Dial(
		address,
		grpc.WithDefaultCallOptions(grpc.MaxCallRecvMsgSize(grpcutils.DefaultMaxMsgSize)),
		grpc.WithTransportCredentials(insecure.NewCredentials()))
	if err != nil {
		return nil, nil, fmt.Errorf("failed to connect to address %s: %w", address, err)
	}
	client := accessproto.NewAccessAPIClient(conn)
	closer := io.Closer(conn)
	return client, closer, nil
}<|MERGE_RESOLUTION|>--- conflicted
+++ resolved
@@ -148,7 +148,6 @@
 	block := unittest.BlockHeaderFixture()
 	suite.snapshot.On("Head").Return(block, nil)
 
-<<<<<<< HEAD
 	backend := backend.New(
 		suite.state,
 		suite.collClient,
@@ -177,16 +176,12 @@
 		suite.chainID,
 		suite.metrics,
 		false,
-		apiRateLimt,
-		apiBurstLimt,
 		suite.me,
 		backend,
-		backend)
-
-=======
-	rpcEngBuilder, err := NewBuilder(suite.log, suite.state, config, suite.collClient, nil, suite.blocks, suite.headers, suite.collections, suite.transactions, nil,
-		nil, suite.chainID, suite.metrics, 0, 0, false, false, suite.me, suite.secureGrpcServer, suite.unsecureGrpcServer)
->>>>>>> 3f3c15f7
+		backend,
+		suite.secureGrpcServer,
+		suite.unsecureGrpcServer)
+
 	require.NoError(suite.T(), err)
 	suite.rpcEng, err = rpcEngBuilder.WithLegacy().Build()
 	require.NoError(suite.T(), err)
