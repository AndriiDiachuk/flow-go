package access

import (
	"context"
	"io"
	"os"
	"testing"
	"time"

	"github.com/rs/zerolog"
	"github.com/stretchr/testify/assert"
	"github.com/stretchr/testify/mock"
	"github.com/stretchr/testify/suite"
	"google.golang.org/grpc"
	"google.golang.org/grpc/credentials"
	"google.golang.org/grpc/credentials/insecure"

	accessproto "github.com/onflow/flow/protobuf/go/flow/access"

	"github.com/onflow/flow-go/crypto"
	accessmock "github.com/onflow/flow-go/engine/access/mock"
	"github.com/onflow/flow-go/engine/access/rpc"
	"github.com/onflow/flow-go/engine/access/rpc/backend"
	"github.com/onflow/flow-go/model/flow"
	"github.com/onflow/flow-go/module/grpcserver"
	"github.com/onflow/flow-go/module/irrecoverable"
	"github.com/onflow/flow-go/module/metrics"
	module "github.com/onflow/flow-go/module/mock"
	"github.com/onflow/flow-go/network"
	protocol "github.com/onflow/flow-go/state/protocol/mock"
	storagemock "github.com/onflow/flow-go/storage/mock"
	"github.com/onflow/flow-go/utils/grpcutils"
	"github.com/onflow/flow-go/utils/unittest"
)

// SecureGRPCTestSuite tests that Access node provides a secure GRPC server
type SecureGRPCTestSuite struct {
	suite.Suite
	state      *protocol.State
	snapshot   *protocol.Snapshot
	epochQuery *protocol.EpochQuery
	log        zerolog.Logger
	net        *network.Network
	request    *module.Requester
	collClient *accessmock.AccessAPIClient
	execClient *accessmock.ExecutionAPIClient
	me         *module.Local
	chainID    flow.ChainID
	metrics    *metrics.NoopCollector
	rpcEng     *rpc.Engine
	publicKey  crypto.PublicKey

	// storage
	blocks       *storagemock.Blocks
	headers      *storagemock.Headers
	collections  *storagemock.Collections
	transactions *storagemock.Transactions
	receipts     *storagemock.ExecutionReceipts

	ctx    irrecoverable.SignalerContext
	cancel context.CancelFunc

	// grpc servers
	secureGrpcServer   *grpcserver.GrpcServer
	unsecureGrpcServer *grpcserver.GrpcServer
}

func (suite *SecureGRPCTestSuite) SetupTest() {
	suite.log = zerolog.New(os.Stdout)
	suite.net = new(network.Network)
	suite.state = new(protocol.State)
	suite.snapshot = new(protocol.Snapshot)

	suite.epochQuery = new(protocol.EpochQuery)
	suite.state.On("Sealed").Return(suite.snapshot, nil).Maybe()
	suite.state.On("Final").Return(suite.snapshot, nil).Maybe()
	suite.snapshot.On("Epochs").Return(suite.epochQuery).Maybe()
	suite.blocks = new(storagemock.Blocks)
	suite.headers = new(storagemock.Headers)
	suite.transactions = new(storagemock.Transactions)
	suite.collections = new(storagemock.Collections)
	suite.receipts = new(storagemock.ExecutionReceipts)

	suite.collClient = new(accessmock.AccessAPIClient)
	suite.execClient = new(accessmock.ExecutionAPIClient)

	suite.request = new(module.Requester)
	suite.request.On("EntityByID", mock.Anything, mock.Anything)

	suite.me = new(module.Local)

	accessIdentity := unittest.IdentityFixture(unittest.WithRole(flow.RoleAccess))
	suite.me.
		On("NodeID").
		Return(accessIdentity.NodeID)

	suite.chainID = flow.Testnet
	suite.metrics = metrics.NewNoopCollector()

	config := rpc.Config{
		UnsecureGRPCListenAddr: unittest.DefaultAddress,
		SecureGRPCListenAddr:   unittest.DefaultAddress,
		HTTPListenAddr:         unittest.DefaultAddress,
	}

	// generate a server certificate that will be served by the GRPC server
	networkingKey := unittest.NetworkingPrivKeyFixture()
	x509Certificate, err := grpcutils.X509Certificate(networkingKey)
	assert.NoError(suite.T(), err)
	tlsConfig := grpcutils.DefaultServerTLSConfig(x509Certificate)
	// set the transport credentials for the server to use
	config.TransportCredentials = credentials.NewTLS(tlsConfig)
	// save the public key to use later in tests later
	suite.publicKey = networkingKey.PublicKey()

	suite.secureGrpcServer = grpcserver.NewGrpcServerBuilder(suite.log,
		config.SecureGRPCListenAddr,
		grpcutils.DefaultMaxMsgSize,
		false,
		nil,
		nil,
		grpcserver.WithTransportCredentials(config.TransportCredentials)).Build()

	suite.unsecureGrpcServer = grpcserver.NewGrpcServerBuilder(suite.log,
		config.UnsecureGRPCListenAddr,
		grpcutils.DefaultMaxMsgSize,
		false,
		nil,
		nil).Build()

	block := unittest.BlockHeaderFixture()
	suite.snapshot.On("Head").Return(block, nil)

	backend := backend.New(
		suite.state,
		suite.collClient,
		nil,
		suite.blocks,
		suite.headers,
		suite.collections,
		suite.transactions,
		nil,
		nil,
		suite.chainID,
		suite.metrics,
		nil,
		false,
		0,
		nil,
		nil,
		suite.log,
		0,
		nil)

	rpcEngBuilder, err := rpc.NewBuilder(
		suite.log,
		suite.state,
		config,
		suite.chainID,
		suite.metrics,
		false,
		suite.me,
<<<<<<< HEAD
		backend,
		backend,
=======
		suite.secureGrpcServer,
		suite.unsecureGrpcServer,
>>>>>>> 3f3c15f7
	)
	assert.NoError(suite.T(), err)
	suite.rpcEng, err = rpcEngBuilder.WithLegacy().Build()
	assert.NoError(suite.T(), err)
	suite.ctx, suite.cancel = irrecoverable.NewMockSignalerContextWithCancel(suite.T(), context.Background())

	suite.rpcEng.Start(suite.ctx)

	suite.secureGrpcServer.Start(suite.ctx)
	suite.unsecureGrpcServer.Start(suite.ctx)

	// wait for the servers to startup
	unittest.AssertClosesBefore(suite.T(), suite.secureGrpcServer.Ready(), 2*time.Second)
	unittest.AssertClosesBefore(suite.T(), suite.unsecureGrpcServer.Ready(), 2*time.Second)

	// wait for the engine to startup
	unittest.AssertClosesBefore(suite.T(), suite.rpcEng.Ready(), 2*time.Second)
}

func (suite *SecureGRPCTestSuite) TearDownTest() {
	suite.cancel()
	unittest.AssertClosesBefore(suite.T(), suite.secureGrpcServer.Done(), 2*time.Second)
	unittest.AssertClosesBefore(suite.T(), suite.unsecureGrpcServer.Done(), 2*time.Second)
	unittest.AssertClosesBefore(suite.T(), suite.rpcEng.Done(), 2*time.Second)
}

func TestSecureGRPC(t *testing.T) {
	suite.Run(t, new(SecureGRPCTestSuite))
}

func (suite *SecureGRPCTestSuite) TestAPICallUsingSecureGRPC() {

	req := &accessproto.PingRequest{}
	ctx := context.Background()

	// expect 2 upstream calls
	suite.execClient.On("Ping", mock.Anything, mock.Anything).Return(nil, nil).Twice()
	suite.collClient.On("Ping", mock.Anything, mock.Anything).Return(nil, nil).Twice()

	suite.Run("happy path - grpc client can connect successfully with the correct public key", func() {
		client, closer := suite.secureGRPCClient(suite.publicKey)
		defer closer.Close()
		resp, err := client.Ping(ctx, req)
		assert.NoError(suite.T(), err)
		assert.NotNil(suite.T(), resp)
	})

	suite.Run("happy path - connection fails with an incorrect public key", func() {
		newKey := unittest.NetworkingPrivKeyFixture()
		client, closer := suite.secureGRPCClient(newKey.PublicKey())
		defer closer.Close()
		_, err := client.Ping(ctx, req)
		assert.Error(suite.T(), err)
	})

	suite.Run("happy path - connection fails, unsecure client can not get info from secure server connection", func() {
		conn, err := grpc.Dial(
			suite.secureGrpcServer.GRPCAddress().String(), grpc.WithTransportCredentials(insecure.NewCredentials()))
		assert.NoError(suite.T(), err)

		client := accessproto.NewAccessAPIClient(conn)
		closer := io.Closer(conn)
		defer closer.Close()

		_, err = client.Ping(ctx, req)
		assert.Error(suite.T(), err)
	})
}

// secureGRPCClient creates a secure GRPC client using the given public key
func (suite *SecureGRPCTestSuite) secureGRPCClient(publicKey crypto.PublicKey) (accessproto.AccessAPIClient, io.Closer) {
	tlsConfig, err := grpcutils.DefaultClientTLSConfig(publicKey)
	assert.NoError(suite.T(), err)

	conn, err := grpc.Dial(
		suite.secureGrpcServer.GRPCAddress().String(),
		grpc.WithTransportCredentials(credentials.NewTLS(tlsConfig)))
	assert.NoError(suite.T(), err)

	client := accessproto.NewAccessAPIClient(conn)
	closer := io.Closer(conn)
	return client, closer
}<|MERGE_RESOLUTION|>--- conflicted
+++ resolved
@@ -160,13 +160,10 @@
 		suite.metrics,
 		false,
 		suite.me,
-<<<<<<< HEAD
 		backend,
 		backend,
-=======
 		suite.secureGrpcServer,
 		suite.unsecureGrpcServer,
->>>>>>> 3f3c15f7
 	)
 	assert.NoError(suite.T(), err)
 	suite.rpcEng, err = rpcEngBuilder.WithLegacy().Build()
