--- conflicted
+++ resolved
@@ -6,15 +6,6 @@
 	"os"
 	"testing"
 	"time"
-
-	accessproto "github.com/onflow/flow/protobuf/go/flow/access"
-	"github.com/rs/zerolog"
-	"github.com/stretchr/testify/assert"
-	"github.com/stretchr/testify/mock"
-	"github.com/stretchr/testify/suite"
-	"google.golang.org/grpc"
-	"google.golang.org/grpc/credentials"
-	"google.golang.org/grpc/credentials/insecure"
 
 	"github.com/onflow/flow-go/crypto"
 	accessmock "github.com/onflow/flow-go/engine/access/mock"
@@ -30,6 +21,14 @@
 	storagemock "github.com/onflow/flow-go/storage/mock"
 	"github.com/onflow/flow-go/utils/grpcutils"
 	"github.com/onflow/flow-go/utils/unittest"
+	accessproto "github.com/onflow/flow/protobuf/go/flow/access"
+	"github.com/rs/zerolog"
+	"github.com/stretchr/testify/assert"
+	"github.com/stretchr/testify/mock"
+	"github.com/stretchr/testify/suite"
+	"google.golang.org/grpc"
+	"google.golang.org/grpc/credentials"
+	"google.golang.org/grpc/credentials/insecure"
 )
 
 // SecureGRPCTestSuite tests that Access node provides a secure GRPC server
@@ -130,7 +129,7 @@
 	block := unittest.BlockHeaderFixture()
 	suite.snapshot.On("Head").Return(block, nil)
 
-	backend := backend.New(
+	bnd := backend.New(
 		suite.state,
 		suite.collClient,
 		nil,
@@ -150,13 +149,9 @@
 		suite.log,
 		0,
 		nil,
-<<<<<<< HEAD
-		backend.NewNodeCommunicator(false))
-=======
-		false,
+		backend.NewNodeCommunicator(false),
 		false,
 	)
->>>>>>> e2ac1cf7
 
 	rpcEngBuilder, err := rpc.NewBuilder(
 		suite.log,
@@ -166,8 +161,8 @@
 		suite.metrics,
 		false,
 		suite.me,
-		backend,
-		backend,
+		bnd,
+		bnd,
 		suite.secureGrpcServer,
 		suite.unsecureGrpcServer,
 	)
