--- conflicted
+++ resolved
@@ -1,27 +1,10 @@
 package state_stream
 
 import (
-	"fmt"
-<<<<<<< HEAD
-	"net"
-
-	grpc_prometheus "github.com/grpc-ecosystem/go-grpc-prometheus"
-
-	"github.com/rs/zerolog"
-
-	"google.golang.org/grpc"
-
-	"github.com/onflow/flow-go/engine"
-	"github.com/onflow/flow-go/engine/common/rpc"
-	"github.com/onflow/flow-go/engine/common/state_stream"
-=======
-	"time"
-
-	access "github.com/onflow/flow/protobuf/go/flow/executiondata"
 	"github.com/rs/zerolog"
 
 	"github.com/onflow/flow-go/engine"
->>>>>>> b53dd43b
+	"github.com/onflow/flow-go/engine/common/state_stream"
 	"github.com/onflow/flow-go/model/flow"
 	"github.com/onflow/flow-go/module/component"
 	"github.com/onflow/flow-go/module/executiondatasync/execution_data"
@@ -40,14 +23,8 @@
 type Engine struct {
 	*component.ComponentManager
 	log     zerolog.Logger
-<<<<<<< HEAD
 	backend *state_stream.StateStreamBackend
-	server  *grpc.Server
 	config  state_stream.Config
-=======
-	backend *StateStreamBackend
-	config  Config
->>>>>>> b53dd43b
 	chain   flow.Chain
 	handler *Handler
 
@@ -63,69 +40,12 @@
 	execDataCache *cache.ExecutionDataCache,
 	headers storage.Headers,
 	chainID flow.ChainID,
-<<<<<<< HEAD
-	apiRatelimits map[string]int, // the api rate limit (max calls per second) for each of the gRPC API e.g. Ping->100, GetExecutionDataByBlockID->300
-	apiBurstLimits map[string]int, // the api burst limit (max calls at the same time) for each of the gRPC API e.g. Ping->50, GetExecutionDataByBlockID->10
+	server *grpcserver.GrpcServer,
 	backend *state_stream.StateStreamBackend,
 	broadcaster *engine.Broadcaster,
 ) (*Engine, error) {
 	logger := log.With().Str("engine", "state_stream_rpc").Logger()
 
-	// create a GRPC server to serve GRPC clients
-	grpcOpts := []grpc.ServerOption{
-		grpc.MaxRecvMsgSize(int(config.MaxExecutionDataMsgSize)),
-		grpc.MaxSendMsgSize(int(config.MaxExecutionDataMsgSize)),
-	}
-
-	var interceptors []grpc.UnaryServerInterceptor // ordered list of interceptors
-	// if rpc metrics is enabled, add the grpc metrics interceptor as a server option
-	if config.RpcMetricsEnabled {
-		interceptors = append(interceptors, grpc_prometheus.UnaryServerInterceptor)
-	}
-
-	if len(apiRatelimits) > 0 {
-		// create a rate limit interceptor
-		rateLimitInterceptor := rpc.NewRateLimiterInterceptor(log, apiRatelimits, apiBurstLimits).UnaryServerInterceptor
-		// append the rate limit interceptor to the list of interceptors
-		interceptors = append(interceptors, rateLimitInterceptor)
-	}
-
-	// add the logging interceptor, ensure it is innermost wrapper
-	interceptors = append(interceptors, rpc.LoggingInterceptor(log)...)
-
-	// create a chained unary interceptor
-	chainedInterceptors := grpc.ChainUnaryInterceptor(interceptors...)
-	grpcOpts = append(grpcOpts, chainedInterceptors)
-
-	server := grpc.NewServer(grpcOpts...)
-
-=======
-	initialBlockHeight uint64,
-	highestBlockHeight uint64,
-	server *grpcserver.GrpcServer,
-) (*Engine, error) {
-	logger := log.With().Str("engine", "state_stream_rpc").Logger()
-
-	broadcaster := engine.NewBroadcaster()
-
-	backend, err := New(
-		logger,
-		config,
-		state,
-		headers,
-		seals,
-		results,
-		execDataStore,
-		execDataCache,
-		broadcaster,
-		initialBlockHeight,
-		highestBlockHeight,
-	)
-	if err != nil {
-		return nil, fmt.Errorf("could not create state stream backend: %w", err)
-	}
-
->>>>>>> b53dd43b
 	e := &Engine{
 		log:                 logger,
 		backend:             backend,
