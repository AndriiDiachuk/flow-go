package compliance

import (
	"context"
	"fmt"

	"github.com/rs/zerolog"

	"github.com/onflow/flow-go/consensus/hotstuff/model"
	"github.com/onflow/flow-go/engine"
	"github.com/onflow/flow-go/engine/common/fifoqueue"
	"github.com/onflow/flow-go/engine/consensus/sealing/counters"
	"github.com/onflow/flow-go/model/events"
	"github.com/onflow/flow-go/model/flow"
	"github.com/onflow/flow-go/model/messages"
	"github.com/onflow/flow-go/module"
	"github.com/onflow/flow-go/module/component"
	"github.com/onflow/flow-go/module/irrecoverable"
	"github.com/onflow/flow-go/module/metrics"
	"github.com/onflow/flow-go/module/util"
	"github.com/onflow/flow-go/network"
	"github.com/onflow/flow-go/network/channels"
	"github.com/onflow/flow-go/state/protocol"
	"github.com/onflow/flow-go/storage"
)

// defaultBlockQueueCapacity maximum capacity of inbound queue for `messages.ClusterBlockProposal`s
const defaultBlockQueueCapacity = 10_000

// Engine is a wrapper struct for `Core` which implements cluster consensus algorithm.
// Engine is responsible for handling incoming messages, queueing for processing, broadcasting proposals.
type Engine struct {
	log      zerolog.Logger
	metrics  module.EngineMetrics
	me       module.Local
	headers  storage.Headers
	payloads storage.ClusterPayloads
	state    protocol.State
	core     *Core
	// queues for inbound messages
	pendingBlocks  engine.MessageStore
	messageHandler *engine.MessageHandler
	// tracking finalized view
	finalizedView              counters.StrictMonotonousCounter
	finalizationEventsNotifier engine.Notifier

	cm *component.ComponentManager
	component.Component
}

var _ network.MessageProcessor = (*Engine)(nil)
var _ component.Component = (*Engine)(nil)

func NewEngine(
	log zerolog.Logger,
	me module.Local,
	state protocol.State,
	payloads storage.ClusterPayloads,
	core *Core,
) (*Engine, error) {
	engineLog := log.With().Str("cluster_compliance", "engine").Logger()

	// FIFO queue for block proposals
	blocksQueue, err := fifoqueue.NewFifoQueue(
		fifoqueue.WithCapacity(defaultBlockQueueCapacity),
		fifoqueue.WithLengthObserver(func(len int) {
			core.mempoolMetrics.MempoolEntries(metrics.ResourceClusterBlockProposalQueue, uint(len))
		}),
	)
	if err != nil {
		return nil, fmt.Errorf("failed to create queue for inbound receipts: %w", err)
	}
	pendingBlocks := &engine.FifoMessageStore{FifoQueue: blocksQueue}

	// define message queueing behaviour
	handler := engine.NewMessageHandler(
		engineLog,
		engine.NewNotifier(),
		engine.Pattern{
			Match: func(msg *engine.Message) bool {
				_, ok := msg.Payload.(*messages.ClusterBlockProposal)
				if ok {
					core.engineMetrics.MessageReceived(metrics.EngineClusterCompliance, metrics.MessageClusterBlockProposal)
				}
				return ok
			},
			Store: pendingBlocks,
		},
		engine.Pattern{
			Match: func(msg *engine.Message) bool {
				_, ok := msg.Payload.(*events.SyncedClusterBlock)
				if ok {
					core.engineMetrics.MessageReceived(metrics.EngineClusterCompliance, metrics.MessageSyncedClusterBlock)
				}
				return ok
			},
			Map: func(msg *engine.Message) (*engine.Message, bool) {
				syncedBlock := msg.Payload.(*events.SyncedClusterBlock)
				msg = &engine.Message{
					OriginID: msg.OriginID,
					Payload: &messages.ClusterBlockProposal{
						Header:  syncedBlock.Block.Header,
						Payload: syncedBlock.Block.Payload,
					},
				}
				return msg, true
			},
			Store: pendingBlocks,
		},
	)

	eng := &Engine{
		log:                        engineLog,
		metrics:                    core.engineMetrics,
		me:                         me,
		headers:                    core.headers,
		payloads:                   payloads,
		state:                      state,
		core:                       core,
		pendingBlocks:              pendingBlocks,
		messageHandler:             handler,
		finalizationEventsNotifier: engine.NewNotifier(),
	}

	// create the component manager and worker threads
	eng.cm = component.NewComponentManagerBuilder().
		AddWorker(eng.processBlocksLoop).
		AddWorker(eng.finalizationProcessingLoop).
		Build()
	eng.Component = eng.cm

	return eng, nil
}

// WithConsensus adds the consensus algorithm to the engine. This must be
// called before the engine can start.
func (e *Engine) WithConsensus(hot module.HotStuff) *Engine {
	e.core.hotstuff = hot
	return e
}

// WithSync adds the block requester to the engine. This must be
// called before the engine can start.
func (e *Engine) WithSync(sync module.BlockRequester) *Engine {
	e.core.sync = sync
	return e
}

func (e *Engine) Start(ctx irrecoverable.SignalerContext) {
	if e.core.hotstuff == nil {
		ctx.Throw(fmt.Errorf("must initialize compliance engine with hotstuff engine"))
	}
	if e.core.sync == nil {
		ctx.Throw(fmt.Errorf("must initialize compliance engine with sync engine"))
	}

	e.log.Info().Msg("starting hotstuff")
	e.core.hotstuff.Start(ctx)
	e.log.Info().Msg("hotstuff started")

	e.log.Info().Msg("starting compliance engine")
	e.Component.Start(ctx)
	e.log.Info().Msg("compliance engine started")
}

// Ready returns a ready channel that is closed once the engine has fully started.
// For the consensus engine, we wait for hotstuff to start.
func (e *Engine) Ready() <-chan struct{} {
	// NOTE: this will create long-lived goroutines each time Ready is called
	// Since Ready is called infrequently, that is OK. If the call frequency changes, change this code.
	return util.AllReady(e.cm, e.core.hotstuff)
}

// Done returns a done channel that is closed once the engine has fully stopped.
// For the consensus engine, we wait for hotstuff to finish.
func (e *Engine) Done() <-chan struct{} {
	// NOTE: this will create long-lived goroutines each time Done is called
	// Since Done is called infrequently, that is OK. If the call frequency changes, change this code.
	return util.AllDone(e.cm, e.core.hotstuff)
}

// Process processes the given event from the node with the given origin ID in
// a blocking manner. It returns the potential processing error when done.
func (e *Engine) Process(channel channels.Channel, originID flow.Identifier, event interface{}) error {
	err := e.messageHandler.Process(originID, event)
	if err != nil {
		if engine.IsIncompatibleInputTypeError(err) {
			e.log.Warn().Msgf("%v delivered unsupported message %T through %v", originID, event, channel)
			return nil
		}
		return fmt.Errorf("unexpected error while processing engine message: %w", err)
	}
	return nil
}

// processBlocksLoop processes available block, vote, and timeout messages as they are queued.
func (e *Engine) processBlocksLoop(ctx irrecoverable.SignalerContext, ready component.ReadyFunc) {
	ready()

	doneSignal := ctx.Done()
	newMessageSignal := e.messageHandler.GetNotifier()
	for {
		select {
		case <-doneSignal:
			return
		case <-newMessageSignal:
			err := e.processQueuedBlocks(ctx)
			if err != nil {
				ctx.Throw(err)
			}
		}
	}
}

// processQueuedBlocks processes any available messages from the inbound queues.
// Only returns when all inbound queues are empty (or the engine is terminated).
// No errors expected during normal operations.
func (e *Engine) processQueuedBlocks(ctx context.Context) error {
	for {
		select {
		case <-ctx.Done():
			return nil
		default:
		}

		msg, ok := e.pendingBlocks.Get()
		if ok {
			err := e.core.OnBlockProposal(msg.OriginID, msg.Payload.(*messages.ClusterBlockProposal))
			if err != nil {
				return fmt.Errorf("could not handle block proposal: %w", err)
			}
			continue
		}

		// when there is no more messages in the queue, back to the loop to wait
		// for the next incoming message to arrive.
		return nil
	}
}

<<<<<<< HEAD
// SendVote will send a vote to the desired node.
func (e *Engine) SendVote(blockID flow.Identifier, view uint64, sigData []byte, recipientID flow.Identifier) error {

	log := e.log.With().
		Hex("collection_id", blockID[:]).
		Uint64("collection_view", view).
		Hex("recipient_id", recipientID[:]).
		Logger()
	log.Info().Msg("processing vote transmission request from hotstuff")

	// build the vote message
	vote := &messages.ClusterBlockVote{
		BlockID: blockID,
		View:    view,
		SigData: sigData,
	}

	// spawn a goroutine to asynchronously send the vote
	// we do this so that network operations do not block the HotStuff EventLoop
	go func() {
		// send the vote the desired recipient
		err := e.con.Unicast(vote, recipientID)
		if err != nil {
			log.Warn().Err(err).Msg("could not send vote")
			return
		}
		e.metrics.MessageSent(metrics.EngineClusterCompliance, metrics.MessageClusterBlockVote)
		log.Info().Msg("collection vote transmitted")
	}()

	return nil
}

// BroadcastTimeout submits a cluster timeout object to all collection nodes in our cluster
// No errors are expected during normal operation.
func (e *Engine) BroadcastTimeout(timeout *model.TimeoutObject) error {
	logContext := e.log.With().
		Uint64("timeout_newest_qc_view", timeout.NewestQC.View).
		Hex("timeout_newest_qc_block_id", timeout.NewestQC.BlockID[:]).
		Uint64("timeout_view", timeout.View)

	if timeout.LastViewTC != nil {
		logContext.
			Uint64("last_view_tc_view", timeout.LastViewTC.View).
			Uint64("last_view_tc_newest_qc_view", timeout.LastViewTC.NewestQC.View)
	}
	log := logContext.Logger()

	log.Info().Msg("processing timeout broadcast request from hotstuff")

	// spawn a goroutine to asynchronously broadcast the timeout object
	// we do this so that network operations do not block the HotStuff EventLoop
	go func() {
		// Retrieve all collection nodes in our cluster (excluding myself).
		// Note: retrieving the final state requires a time-intensive database read.
		//       Therefore, we execute this in a separate routine, because
		//       `BroadcastTimeout` is directly called by the consensus core logic.
		recipients, err := e.state.Final().Identities(filter.And(
			filter.In(e.cluster),
			filter.Not(filter.HasNodeID(e.me.NodeID())),
		))
		if err != nil {
			e.log.Fatal().Err(err).Msg("could not get cluster members for broadcasting timeout")
		}

		// create the proposal message for the collection
		msg := &messages.ClusterTimeoutObject{
			View:       timeout.View,
			NewestQC:   timeout.NewestQC,
			LastViewTC: timeout.LastViewTC,
			SigData:    timeout.SigData,
		}

		err = e.con.Publish(msg, recipients.NodeIDs()...)
		if errors.Is(err, network.EmptyTargetList) {
			return
		}
		if err != nil {
			log.Err(err).Msg("could not broadcast timeout")
			return
		}
		log.Info().Msg("cluster timeout was broadcast")

		// TODO(active-pacemaker): update metrics
		//e.metrics.MessageSent(metrics.EngineClusterCompliance, metrics.MessageClusterBlockProposal)
		//e.core.collectionMetrics.ClusterBlockProposed(block)
	}()

	return nil
}

// BroadcastProposalWithDelay submits a cluster block proposal (effectively a proposal
// for the next collection) to all the collection nodes in our cluster.
// No errors are expected during normal operation.
func (e *Engine) BroadcastProposalWithDelay(header *flow.Header, delay time.Duration) error {
	// first, check that we are the proposer of the block
	if header.ProposerID != e.me.NodeID() {
		return fmt.Errorf("cannot broadcast proposal with non-local proposer (%x)", header.ProposerID)
	}

	// retrieve the payload for the block
	payload, err := e.payloads.ByBlockID(header.ID())
	if err != nil {
		return fmt.Errorf("could not get payload for block: %w", err)
	}

	log := e.log.With().
		Str("chain_id", header.ChainID.String()).
		Uint64("block_height", header.Height).
		Uint64("block_view", header.View).
		Hex("block_id", logging.ID(header.ID())).
		Hex("parent_id", header.ParentID[:]).
		Hex("ref_block", payload.ReferenceBlockID[:]).
		Int("transaction_count", payload.Collection.Len()).
		Hex("parent_signer_indices", header.ParentVoterIndices).
		Dur("delay", delay).
		Logger()

	log.Debug().Msg("processing cluster broadcast request from hotstuff")

	// spawn a goroutine to asynchronously broadcast the proposal - we do this
	// to introduce a pre-proposal delay without blocking the Hotstuff EventLoop thread
	go func() {
		select {
		case <-time.After(delay):
		case <-e.cm.ShutdownSignal():
			return
		}

		// retrieve all collection nodes in our cluster
		recipients, err := e.state.Final().Identities(filter.And(
			filter.In(e.cluster),
			filter.Not(filter.HasNodeID(e.me.NodeID())),
		))
		if err != nil {
			e.log.Fatal().Err(err).Msg("could not get cluster members for broadcasting collection proposal")
		}

		// forward collection proposal to node's local consensus instance
		e.core.hotstuff.SubmitProposal(header) // non-blocking

		// create the proposal message for the collection
		msg := &messages.ClusterBlockProposal{
			Header:  header,
			Payload: payload,
		}

		err = e.con.Publish(msg, recipients.NodeIDs()...)
		if err != nil {
			if errors.Is(err, network.EmptyTargetList) {
				return
			}
			log.Err(err).Msg("could not send proposal message")
		} else {
			e.metrics.MessageSent(metrics.EngineClusterCompliance, metrics.MessageClusterBlockProposal)
		}

		log.Info().Msg("cluster proposal was broadcast")

		block := &cluster.Block{
			Header:  header,
			Payload: payload,
		}
		e.core.collectionMetrics.ClusterBlockProposed(block)
	}()

	return nil
}

// BroadcastProposal will propagate a block proposal to all non-local consensus nodes.
// Note the header has incomplete fields, because it was converted from a hotstuff.
// No errors are expected during normal operation.
func (e *Engine) BroadcastProposal(header *flow.Header) error {
	return e.BroadcastProposalWithDelay(header, 0)
}

=======
>>>>>>> 8bc1222d
// OnFinalizedBlock implements the `OnFinalizedBlock` callback from the `hotstuff.FinalizationConsumer`
// It informs sealing.Core about finalization of the respective block.
//
// CAUTION: the input to this callback is treated as trusted; precautions should be taken that messages
// from external nodes cannot be considered as inputs to this function
func (e *Engine) OnFinalizedBlock(block *model.Block) {
	if e.finalizedView.Set(block.View) {
		e.finalizationEventsNotifier.Notify()
	}
}

// finalizationProcessingLoop is a separate goroutine that performs processing of finalization events
func (e *Engine) finalizationProcessingLoop(ctx irrecoverable.SignalerContext, ready component.ReadyFunc) {
	ready()

	doneSignal := ctx.Done()
	blockFinalizedSignal := e.finalizationEventsNotifier.Channel()
	for {
		select {
		case <-doneSignal:
			return
		case <-blockFinalizedSignal:
			e.core.ProcessFinalizedView(e.finalizedView.Value())
		}
	}
}<|MERGE_RESOLUTION|>--- conflicted
+++ resolved
@@ -238,185 +238,6 @@
 	}
 }
 
-<<<<<<< HEAD
-// SendVote will send a vote to the desired node.
-func (e *Engine) SendVote(blockID flow.Identifier, view uint64, sigData []byte, recipientID flow.Identifier) error {
-
-	log := e.log.With().
-		Hex("collection_id", blockID[:]).
-		Uint64("collection_view", view).
-		Hex("recipient_id", recipientID[:]).
-		Logger()
-	log.Info().Msg("processing vote transmission request from hotstuff")
-
-	// build the vote message
-	vote := &messages.ClusterBlockVote{
-		BlockID: blockID,
-		View:    view,
-		SigData: sigData,
-	}
-
-	// spawn a goroutine to asynchronously send the vote
-	// we do this so that network operations do not block the HotStuff EventLoop
-	go func() {
-		// send the vote the desired recipient
-		err := e.con.Unicast(vote, recipientID)
-		if err != nil {
-			log.Warn().Err(err).Msg("could not send vote")
-			return
-		}
-		e.metrics.MessageSent(metrics.EngineClusterCompliance, metrics.MessageClusterBlockVote)
-		log.Info().Msg("collection vote transmitted")
-	}()
-
-	return nil
-}
-
-// BroadcastTimeout submits a cluster timeout object to all collection nodes in our cluster
-// No errors are expected during normal operation.
-func (e *Engine) BroadcastTimeout(timeout *model.TimeoutObject) error {
-	logContext := e.log.With().
-		Uint64("timeout_newest_qc_view", timeout.NewestQC.View).
-		Hex("timeout_newest_qc_block_id", timeout.NewestQC.BlockID[:]).
-		Uint64("timeout_view", timeout.View)
-
-	if timeout.LastViewTC != nil {
-		logContext.
-			Uint64("last_view_tc_view", timeout.LastViewTC.View).
-			Uint64("last_view_tc_newest_qc_view", timeout.LastViewTC.NewestQC.View)
-	}
-	log := logContext.Logger()
-
-	log.Info().Msg("processing timeout broadcast request from hotstuff")
-
-	// spawn a goroutine to asynchronously broadcast the timeout object
-	// we do this so that network operations do not block the HotStuff EventLoop
-	go func() {
-		// Retrieve all collection nodes in our cluster (excluding myself).
-		// Note: retrieving the final state requires a time-intensive database read.
-		//       Therefore, we execute this in a separate routine, because
-		//       `BroadcastTimeout` is directly called by the consensus core logic.
-		recipients, err := e.state.Final().Identities(filter.And(
-			filter.In(e.cluster),
-			filter.Not(filter.HasNodeID(e.me.NodeID())),
-		))
-		if err != nil {
-			e.log.Fatal().Err(err).Msg("could not get cluster members for broadcasting timeout")
-		}
-
-		// create the proposal message for the collection
-		msg := &messages.ClusterTimeoutObject{
-			View:       timeout.View,
-			NewestQC:   timeout.NewestQC,
-			LastViewTC: timeout.LastViewTC,
-			SigData:    timeout.SigData,
-		}
-
-		err = e.con.Publish(msg, recipients.NodeIDs()...)
-		if errors.Is(err, network.EmptyTargetList) {
-			return
-		}
-		if err != nil {
-			log.Err(err).Msg("could not broadcast timeout")
-			return
-		}
-		log.Info().Msg("cluster timeout was broadcast")
-
-		// TODO(active-pacemaker): update metrics
-		//e.metrics.MessageSent(metrics.EngineClusterCompliance, metrics.MessageClusterBlockProposal)
-		//e.core.collectionMetrics.ClusterBlockProposed(block)
-	}()
-
-	return nil
-}
-
-// BroadcastProposalWithDelay submits a cluster block proposal (effectively a proposal
-// for the next collection) to all the collection nodes in our cluster.
-// No errors are expected during normal operation.
-func (e *Engine) BroadcastProposalWithDelay(header *flow.Header, delay time.Duration) error {
-	// first, check that we are the proposer of the block
-	if header.ProposerID != e.me.NodeID() {
-		return fmt.Errorf("cannot broadcast proposal with non-local proposer (%x)", header.ProposerID)
-	}
-
-	// retrieve the payload for the block
-	payload, err := e.payloads.ByBlockID(header.ID())
-	if err != nil {
-		return fmt.Errorf("could not get payload for block: %w", err)
-	}
-
-	log := e.log.With().
-		Str("chain_id", header.ChainID.String()).
-		Uint64("block_height", header.Height).
-		Uint64("block_view", header.View).
-		Hex("block_id", logging.ID(header.ID())).
-		Hex("parent_id", header.ParentID[:]).
-		Hex("ref_block", payload.ReferenceBlockID[:]).
-		Int("transaction_count", payload.Collection.Len()).
-		Hex("parent_signer_indices", header.ParentVoterIndices).
-		Dur("delay", delay).
-		Logger()
-
-	log.Debug().Msg("processing cluster broadcast request from hotstuff")
-
-	// spawn a goroutine to asynchronously broadcast the proposal - we do this
-	// to introduce a pre-proposal delay without blocking the Hotstuff EventLoop thread
-	go func() {
-		select {
-		case <-time.After(delay):
-		case <-e.cm.ShutdownSignal():
-			return
-		}
-
-		// retrieve all collection nodes in our cluster
-		recipients, err := e.state.Final().Identities(filter.And(
-			filter.In(e.cluster),
-			filter.Not(filter.HasNodeID(e.me.NodeID())),
-		))
-		if err != nil {
-			e.log.Fatal().Err(err).Msg("could not get cluster members for broadcasting collection proposal")
-		}
-
-		// forward collection proposal to node's local consensus instance
-		e.core.hotstuff.SubmitProposal(header) // non-blocking
-
-		// create the proposal message for the collection
-		msg := &messages.ClusterBlockProposal{
-			Header:  header,
-			Payload: payload,
-		}
-
-		err = e.con.Publish(msg, recipients.NodeIDs()...)
-		if err != nil {
-			if errors.Is(err, network.EmptyTargetList) {
-				return
-			}
-			log.Err(err).Msg("could not send proposal message")
-		} else {
-			e.metrics.MessageSent(metrics.EngineClusterCompliance, metrics.MessageClusterBlockProposal)
-		}
-
-		log.Info().Msg("cluster proposal was broadcast")
-
-		block := &cluster.Block{
-			Header:  header,
-			Payload: payload,
-		}
-		e.core.collectionMetrics.ClusterBlockProposed(block)
-	}()
-
-	return nil
-}
-
-// BroadcastProposal will propagate a block proposal to all non-local consensus nodes.
-// Note the header has incomplete fields, because it was converted from a hotstuff.
-// No errors are expected during normal operation.
-func (e *Engine) BroadcastProposal(header *flow.Header) error {
-	return e.BroadcastProposalWithDelay(header, 0)
-}
-
-=======
->>>>>>> 8bc1222d
 // OnFinalizedBlock implements the `OnFinalizedBlock` callback from the `hotstuff.FinalizationConsumer`
 // It informs sealing.Core about finalization of the respective block.
 //
