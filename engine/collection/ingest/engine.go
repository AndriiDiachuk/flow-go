--- conflicted
+++ resolved
@@ -232,84 +232,4 @@
 	log.Info().Msg("transaction processed")
 
 	return nil
-<<<<<<< HEAD
-=======
-}
-
-// validateTransaction validates the transaction in order to determine whether
-// the transaction should be included in a collection.
-func (e *Engine) validateTransaction(tx *flow.TransactionBody) error {
-
-	// ensure all required fields are set
-	missingFields := tx.MissingFields()
-	if len(missingFields) > 0 {
-		return IncompleteTransactionError{Missing: missingFields}
-	}
-
-	// ensure the gas limit is not over the maximum
-	if tx.GasLimit > e.config.MaxGasLimit {
-		return GasLimitExceededError{Actual: tx.GasLimit, Maximum: e.config.MaxGasLimit}
-	}
-
-	// ensure the reference block is valid
-	err := e.checkTransactionExpiry(tx)
-	if err != nil {
-		return err
-	}
-
-	if e.config.CheckScriptsParse {
-		// ensure the script is at least parse-able
-		_, err = parser2.ParseProgram(string(tx.Script))
-		if err != nil {
-			return InvalidScriptError{ParserErr: err}
-		}
-	}
-
-	// TODO check account/payer signatures
-
-	return nil
-}
-
-// checkTransactionExpiry checks whether a transaction's reference block ID is
-// valid. Returns nil if the reference is valid, returns an error if the
-// reference is invalid or we failed to check it.
-func (e *Engine) checkTransactionExpiry(tx *flow.TransactionBody) error {
-
-	// look up the reference block
-	ref, err := e.state.AtBlockID(tx.ReferenceBlockID).Head()
-	if errors.Is(err, storage.ErrNotFound) {
-		// the transaction references an unknown block - at this point we decide
-		// whether to consider it expired based on configuration
-		if e.config.AllowUnknownReference {
-			return nil
-		}
-		return ErrUnknownReferenceBlock
-	}
-	if err != nil {
-		return fmt.Errorf("could not get reference block: %w", err)
-	}
-
-	// get the latest finalized block we know about
-	final, err := e.state.Final().Head()
-	if err != nil {
-		return fmt.Errorf("could not get finalized header: %w", err)
-	}
-
-	diff := final.Height - ref.Height
-	// check for overflow
-	if ref.Height > final.Height {
-		diff = 0
-	}
-
-	// discard transactions that are expired, or that will expire sooner than
-	// our configured buffer allows
-	if uint(diff) > flow.DefaultTransactionExpiry-e.config.ExpiryBuffer {
-		return ExpiredTransactionError{
-			RefHeight:   ref.Height,
-			FinalHeight: final.Height,
-		}
-	}
-
-	return nil
->>>>>>> a5a384d5
 }