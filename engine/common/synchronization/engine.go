// (c) 2019 Dapper Labs - ALL RIGHTS RESERVED

package synchronization

import (
	"fmt"
	"time"

	"github.com/hashicorp/go-multierror"
	"github.com/rs/zerolog"

	"github.com/onflow/flow-go/engine"
	"github.com/onflow/flow-go/engine/common/fifoqueue"
	"github.com/onflow/flow-go/engine/consensus"
	"github.com/onflow/flow-go/model/chainsync"
	"github.com/onflow/flow-go/model/flow"
	"github.com/onflow/flow-go/model/messages"
	"github.com/onflow/flow-go/module"
	synccore "github.com/onflow/flow-go/module/chainsync"
	"github.com/onflow/flow-go/module/lifecycle"
	"github.com/onflow/flow-go/module/metrics"
	"github.com/onflow/flow-go/network"
	"github.com/onflow/flow-go/network/channels"
	"github.com/onflow/flow-go/state/protocol"
	"github.com/onflow/flow-go/storage"
	"github.com/onflow/flow-go/utils/rand"
)

// defaultSyncResponseQueueCapacity maximum capacity of sync responses queue
const defaultSyncResponseQueueCapacity = 500

// defaultBlockResponseQueueCapacity maximum capacity of block responses queue
const defaultBlockResponseQueueCapacity = 500

// Engine is the synchronization engine, responsible for synchronizing chain state.
type Engine struct {
	// TODO replace engine.Unit and lifecycle.LifecycleManager with component.ComponentManager
	unit    *engine.Unit
	lm      *lifecycle.LifecycleManager
	log     zerolog.Logger
	metrics module.EngineMetrics
	me      module.Local
	con     network.Conduit
	blocks  storage.Blocks
	comp    consensus.Compliance

	pollInterval         time.Duration
	scanInterval         time.Duration
	core                 module.SyncCore
	state                protocol.State
	participantsProvider module.IdentifierProvider

	requestHandler *RequestHandler // component responsible for handling requests

	pendingSyncResponses   engine.MessageStore    // message store for *message.SyncResponse
	pendingBlockResponses  engine.MessageStore    // message store for *message.BlockResponse
	responseMessageHandler *engine.MessageHandler // message handler responsible for response processing
}

// New creates a new main chain synchronization engine.
func New(
	log zerolog.Logger,
	metrics module.EngineMetrics,
	net network.Network,
	me module.Local,
	state protocol.State,
	blocks storage.Blocks,
	comp consensus.Compliance,
	core module.SyncCore,
	participantsProvider module.IdentifierProvider,
	opts ...OptionFunc,
) (*Engine, error) {

	opt := DefaultConfig()
	for _, f := range opts {
		f(opt)
	}

	if comp == nil {
		panic("must initialize synchronization engine with comp engine")
	}

	// initialize the propagation engine with its dependencies
	e := &Engine{
		unit:                 engine.NewUnit(),
		lm:                   lifecycle.NewLifecycleManager(),
		log:                  log.With().Str("engine", "synchronization").Logger(),
		metrics:              metrics,
		me:                   me,
		state:                state,
		blocks:               blocks,
		comp:                 comp,
		core:                 core,
		pollInterval:         opt.PollInterval,
		scanInterval:         opt.ScanInterval,
		participantsProvider: participantsProvider,
	}

	err := e.setupResponseMessageHandler()
	if err != nil {
		return nil, fmt.Errorf("could not setup message handler")
	}

	// register the engine with the network layer and store the conduit
	con, err := net.Register(channels.SyncCommittee, e)
	if err != nil {
		return nil, fmt.Errorf("could not register engine: %w", err)
	}
	e.con = con

	e.requestHandler = NewRequestHandler(log, metrics, NewResponseSender(con), me, state, blocks, core, true)

	return e, nil
}

// setupResponseMessageHandler initializes the inbound queues and the MessageHandler for UNTRUSTED responses.
func (e *Engine) setupResponseMessageHandler() error {
	syncResponseQueue, err := fifoqueue.NewFifoQueue(defaultSyncResponseQueueCapacity)
	if err != nil {
		return fmt.Errorf("failed to create queue for sync responses: %w", err)
	}

	e.pendingSyncResponses = &engine.FifoMessageStore{
		FifoQueue: syncResponseQueue,
	}

	blockResponseQueue, err := fifoqueue.NewFifoQueue(defaultBlockResponseQueueCapacity)
	if err != nil {
		return fmt.Errorf("failed to create queue for block responses: %w", err)
	}

	e.pendingBlockResponses = &engine.FifoMessageStore{
		FifoQueue: blockResponseQueue,
	}

	// define message queueing behaviour
	e.responseMessageHandler = engine.NewMessageHandler(
		e.log,
		engine.NewNotifier(),
		engine.Pattern{
			Match: func(msg *engine.Message) bool {
				_, ok := msg.Payload.(*messages.SyncResponse)
				if ok {
					e.metrics.MessageReceived(metrics.EngineSynchronization, metrics.MessageSyncResponse)
				}
				return ok
			},
			Store: e.pendingSyncResponses,
		},
		engine.Pattern{
			Match: func(msg *engine.Message) bool {
				_, ok := msg.Payload.(*messages.BlockResponse)
				if ok {
					e.metrics.MessageReceived(metrics.EngineSynchronization, metrics.MessageBlockResponse)
				}
				return ok
			},
			Store: e.pendingBlockResponses,
		},
	)

	return nil
}

// Ready returns a ready channel that is closed once the engine has fully started.
func (e *Engine) Ready() <-chan struct{} {
	e.lm.OnStart(func() {
		e.unit.Launch(e.checkLoop)
		e.unit.Launch(e.responseProcessingLoop)
		// wait for request handler to startup
		<-e.requestHandler.Ready()
	})
	return e.lm.Started()
}

// Done returns a done channel that is closed once the engine has fully stopped.
func (e *Engine) Done() <-chan struct{} {
	e.lm.OnStop(func() {
		// signal the request handler to shutdown
		requestHandlerDone := e.requestHandler.Done()
		// wait for request sending and response processing routines to exit
		<-e.unit.Done()
		// wait for request handler shutdown to complete
		<-requestHandlerDone
	})
	return e.lm.Stopped()
}

// SubmitLocal submits an event originating on the local node.
func (e *Engine) SubmitLocal(event interface{}) {
	err := e.process(e.me.NodeID(), event)
	if err != nil {
		// receiving an input of incompatible type from a trusted internal component is fatal
		e.log.Fatal().Err(err).Msg("internal error processing event")
	}
}

// Submit submits the given event from the node with the given origin ID
// for processing in a non-blocking manner. It returns instantly and logs
// a potential processing error internally when done.
func (e *Engine) Submit(channel channels.Channel, originID flow.Identifier, event interface{}) {
	err := e.Process(channel, originID, event)
	if err != nil {
		e.log.Fatal().Err(err).Msg("internal error processing event")
	}
}

// ProcessLocal processes an event originating on the local node.
func (e *Engine) ProcessLocal(event interface{}) error {
	return e.process(e.me.NodeID(), event)
}

// Process processes the given event from the node with the given origin ID in
// a blocking manner. It returns the potential processing error when done.
func (e *Engine) Process(channel channels.Channel, originID flow.Identifier, event interface{}) error {
	err := e.process(originID, event)
	if err != nil {
		if engine.IsIncompatibleInputTypeError(err) {
			e.log.Warn().Msgf("%v delivered unsupported message %T through %v", originID, event, channel)
			return nil
		}
		return fmt.Errorf("unexpected error while processing engine message: %w", err)
	}
	return nil
}

// process processes events for the synchronization engine.
// Error returns:
//   - IncompatibleInputTypeError if input has unexpected type
//   - All other errors are potential symptoms of internal state corruption or bugs (fatal).
func (e *Engine) process(originID flow.Identifier, event interface{}) error {
	switch event.(type) {
	case *messages.RangeRequest, *messages.BatchRequest, *messages.SyncRequest:
		return e.requestHandler.process(originID, event)
	case *messages.SyncResponse, *messages.BlockResponse:
		return e.responseMessageHandler.Process(originID, event)
	default:
		return fmt.Errorf("received input with type %T from %x: %w", event, originID[:], engine.IncompatibleInputTypeError)
	}
}

// responseProcessingLoop is a separate goroutine that performs processing of queued responses
func (e *Engine) responseProcessingLoop() {
	notifier := e.responseMessageHandler.GetNotifier()
	for {
		select {
		case <-e.unit.Quit():
			return
		case <-notifier:
			e.processAvailableResponses()
		}
	}
}

// processAvailableResponses is processor of pending events which drives events from networking layer to business logic.
func (e *Engine) processAvailableResponses() {
	for {
		select {
		case <-e.unit.Quit():
			return
		default:
		}

		msg, ok := e.pendingSyncResponses.Get()
		if ok {
			e.onSyncResponse(msg.OriginID, msg.Payload.(*messages.SyncResponse))
			e.metrics.MessageHandled(metrics.EngineSynchronization, metrics.MessageSyncResponse)
			continue
		}

		msg, ok = e.pendingBlockResponses.Get()
		if ok {
			e.onBlockResponse(msg.OriginID, msg.Payload.(*messages.BlockResponse))
			e.metrics.MessageHandled(metrics.EngineSynchronization, metrics.MessageBlockResponse)
			continue
		}

		// when there is no more messages in the queue, back to the loop to wait
		// for the next incoming message to arrive.
		return
	}
}

// onSyncResponse processes a synchronization response.
func (e *Engine) onSyncResponse(originID flow.Identifier, res *messages.SyncResponse) {
	e.log.Debug().Str("origin_id", originID.String()).Msg("received sync response")
	final, err := e.state.Final().Head()
	if err != nil {
		e.log.Fatal().Err(err).Msg("unexpected fatal error retrieving latest finalized block")
	}
	e.core.HandleHeight(final, res.Height)
}

// onBlockResponse processes a response containing a specifically requested block.
func (e *Engine) onBlockResponse(originID flow.Identifier, res *messages.BlockResponse) {
	// process the blocks one by one
	if len(res.Blocks) == 0 {
		e.log.Debug().Msg("received empty block response")
		return
	}

	first := res.Blocks[0].Header.Height
	last := res.Blocks[len(res.Blocks)-1].Header.Height
	e.log.Debug().Uint64("first", first).Uint64("last", last).Msg("received block response")

	filteredBlocks := make([]*messages.BlockProposal, 0, len(res.Blocks))
	for _, block := range res.Blocks {
		header := block.Header
		if !e.core.HandleBlock(&header) {
			e.log.Debug().Uint64("height", header.Height).Msg("block handler rejected")
			continue
		}
		filteredBlocks = append(filteredBlocks, &messages.BlockProposal{Block: block})
	}

	// forward the block to the compliance engine for validation and processing
	e.comp.OnSyncedBlocks(flow.Slashable[[]*messages.BlockProposal]{
		OriginID: originID,
		Message:  filteredBlocks,
	})
}

// checkLoop will regularly scan for items that need requesting.
func (e *Engine) checkLoop() {
	pollChan := make(<-chan time.Time)
	if e.pollInterval > 0 {
		poll := time.NewTicker(e.pollInterval)
		pollChan = poll.C
		defer poll.Stop()
	}
	scan := time.NewTicker(e.scanInterval)

CheckLoop:
	for {
		// give the quit channel a priority to be selected
		select {
		case <-e.unit.Quit():
			break CheckLoop
		default:
		}

		select {
		case <-e.unit.Quit():
			break CheckLoop
		case <-pollChan:
			e.pollHeight()
		case <-scan.C:
			final, err := e.state.Final().Head()
			if err != nil {
				e.log.Fatal().Err(err).Msg("unexpected fatal error retrieving latest finalized block")
			}
			participants := e.participantsProvider.Identifiers()
			ranges, batches := e.core.ScanPending(final)
			e.sendRequests(participants, ranges, batches)
		}
	}

	// some minor cleanup
	scan.Stop()
}

// pollHeight will send a synchronization request to three random nodes.
func (e *Engine) pollHeight() {
	final, err := e.state.Final().Head()
	if err != nil {
		e.log.Fatal().Err(err).Msg("unexpected fatal error retrieving latest finalized block")
	}
	participants := e.participantsProvider.Identifiers()

	nonce, err := rand.Uint64()
	if err != nil {
		// TODO: this error should be returned by pollHeight()
		// it is logged for now since the only error possible is related to a failure
		// of the system entropy generation. Such error is going to cause failures in other
		// components where it's handled properly and will lead to crashing the module.
		e.log.Warn().Err(err).Msg("nonce generation failed during pollHeight")
		return
	}

	// send the request for synchronization
	req := &messages.SyncRequest{
<<<<<<< HEAD
		Nonce:  nonce,
		Height: head.Height,
=======
		Nonce:  rand.Uint64(),
		Height: final.Height,
>>>>>>> 0ef86238
	}
	e.log.Debug().
		Uint64("height", req.Height).
		Uint64("range_nonce", req.Nonce).
		Msg("sending sync request")
	err = e.con.Multicast(req, synccore.DefaultPollNodes, participants...)
	if err != nil {
		e.log.Warn().Err(err).Msg("sending sync request to poll heights failed")
		return
	}
	e.metrics.MessageSent(metrics.EngineSynchronization, metrics.MessageSyncRequest)
}

// sendRequests sends a request for each range and batch using consensus participants from last finalized snapshot.
func (e *Engine) sendRequests(participants flow.IdentifierList, ranges []chainsync.Range, batches []chainsync.Batch) {
	var errs *multierror.Error

	for _, ran := range ranges {
		nonce, err := rand.Uint64()
		if err != nil {
			// TODO: this error should be returned by sendRequests
			// it is logged for now since the only error possible is related to a failure
			// of the system entropy generation. Such error is going to cause failures in other
			// components where it's handled properly and will lead to crashing the module.
			e.log.Error().Err(err).Msg("nonce generation failed during range request")
			return
		}
		req := &messages.RangeRequest{
			Nonce:      nonce,
			FromHeight: ran.From,
			ToHeight:   ran.To,
		}
		err = e.con.Multicast(req, synccore.DefaultBlockRequestNodes, participants...)
		if err != nil {
			errs = multierror.Append(errs, fmt.Errorf("could not submit range request: %w", err))
			continue
		}
		e.log.Info().
			Uint64("range_from", req.FromHeight).
			Uint64("range_to", req.ToHeight).
			Uint64("range_nonce", req.Nonce).
			Msg("range requested")
		e.core.RangeRequested(ran)
		e.metrics.MessageSent(metrics.EngineSynchronization, metrics.MessageRangeRequest)
	}

	for _, batch := range batches {
		nonce, err := rand.Uint64()
		if err != nil {
			// TODO: this error should be returned by sendRequests
			// it is logged for now since the only error possible is related to a failure
			// of the system entropy generation. Such error is going to cause failures in other
			// components where it's handled properly and will lead to crashing the module.
			e.log.Error().Err(err).Msg("nonce generation failed during batch request")
			return
		}
		req := &messages.BatchRequest{
			Nonce:    nonce,
			BlockIDs: batch.BlockIDs,
		}
		err = e.con.Multicast(req, synccore.DefaultBlockRequestNodes, participants...)
		if err != nil {
			errs = multierror.Append(errs, fmt.Errorf("could not submit batch request: %w", err))
			continue
		}
		e.log.Debug().
			Strs("block_ids", flow.IdentifierList(batch.BlockIDs).Strings()).
			Uint64("range_nonce", req.Nonce).
			Msg("batch requested")
		e.core.BatchRequested(batch)
		e.metrics.MessageSent(metrics.EngineSynchronization, metrics.MessageBatchRequest)
	}

	if err := errs.ErrorOrNil(); err != nil {
		e.log.Warn().Err(err).Msg("sending range and batch requests failed")
	}
}<|MERGE_RESOLUTION|>--- conflicted
+++ resolved
@@ -379,13 +379,8 @@
 
 	// send the request for synchronization
 	req := &messages.SyncRequest{
-<<<<<<< HEAD
 		Nonce:  nonce,
-		Height: head.Height,
-=======
-		Nonce:  rand.Uint64(),
 		Height: final.Height,
->>>>>>> 0ef86238
 	}
 	e.log.Debug().
 		Uint64("height", req.Height).
