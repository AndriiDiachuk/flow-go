--- conflicted
+++ resolved
@@ -251,23 +251,12 @@
 	e.log.Info().Msg("compliance engine started")
 }
 
-<<<<<<< HEAD
 // Ready returns a ready channel that is closed once the engine has fully started.
 // For the consensus engine, we wait for hotstuff to start.
 func (e *Engine) Ready() <-chan struct{} {
 	// NOTE: this will create long-lived goroutines each time Ready is called
 	// Since Ready is called infrequently, that is OK. If the call frequency changes, change this code.
 	return util.AllReady(e.cm, e.core.hotstuff)
-=======
-// Submit submits the given event from the node with the given origin ID
-// for processing in a non-blocking manner. It returns instantly and logs
-// a potential processing error internally when done.
-func (e *Engine) Submit(channel channels.Channel, originID flow.Identifier, event interface{}) {
-	err := e.Process(channel, originID, event)
-	if err != nil {
-		e.log.Fatal().Err(err).Msg("internal error processing event")
-	}
->>>>>>> 6a39c8c6
 }
 
 // Done returns a done channel that is closed once the engine has fully stopped.
@@ -323,7 +312,7 @@
 				err := e.core.OnBlockProposal(msg.OriginID, &messages.BlockProposal{
 					Header:  block.Header,
 					Payload: block.Payload,
-				}, true)
+				})
 				if err != nil {
 					return fmt.Errorf("could not process synced block proposal: %w", err)
 				}
@@ -333,7 +322,7 @@
 
 		msg, ok = e.pendingBlocks.Get()
 		if ok {
-			err := e.core.OnBlockProposal(msg.OriginID, msg.Payload.(*messages.BlockProposal), true)
+			err := e.core.OnBlockProposal(msg.OriginID, msg.Payload.(*messages.BlockProposal))
 			if err != nil {
 				return fmt.Errorf("could not handle block proposal: %w", err)
 			}
@@ -583,26 +572,4 @@
 			e.core.ProcessFinalizedView(e.finalizedView.Value())
 		}
 	}
-<<<<<<< HEAD
-=======
-}
-
-// handleHotStuffError accepts the error channel from the HotStuff component and
-// crashes the node if any error is detected.
-//
-//	 TODO: this function should be removed in favour of refactoring this engine and
-//		 	 the epochmgr engine to use the Component pattern, so that irrecoverable errors
-//			 can be bubbled all the way to the node scaffold
-func (e *Engine) handleHotStuffError(hotstuffErrs <-chan error) {
-	for {
-		select {
-		case <-e.unit.Quit():
-			return
-		case err := <-hotstuffErrs:
-			if err != nil {
-				e.log.Fatal().Err(err).Msg("encountered fatal error in HotStuff")
-			}
-		}
-	}
->>>>>>> 6a39c8c6
 }