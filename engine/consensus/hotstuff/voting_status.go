--- conflicted
+++ resolved
@@ -45,29 +45,18 @@
 	return vs.accumulatedStake >= vs.thresholdStake
 }
 
-<<<<<<< HEAD
+// TryBuildQC returns a QC if the existing votes are enough to build a QC, otherwise
+// an error will be returned.
 func (vs *VotingStatus) TryBuildQC() (*types.QuorumCertificate, bool, error) {
-	sigs := vs.getSigsSliceFromVotes()
-	aggregatedSig, err := FromSignatures(sigs, vs.signerCount)
-	if err != nil {
-		return nil, false, fmt.Errorf("could not build QC: %w", err)
-	}
-	if !vs.CanBuildQC() {
-		return nil, false, nil
-=======
-// TryBuildQC returns a QC if the existing votes are enought to build a QC, otherwise
-// an error will be returned.
-func (vs *VotingStatus) TryBuildQC() (*types.QuorumCertificate, error) {
 	// check if there are enough votes to build QC
 	if !vs.CanBuildQC() {
-		return nil, fmt.Errorf("could not build QC: %w", types.ErrInsufficientVotes)
+		return nil, false, fmt.Errorf("could not build QC: %w", types.ErrInsufficientVotes)
 	}
 
 	// build the aggregated signature
 	aggregatedSig, err := vs.aggregateSig()
 	if err != nil {
-		return nil, fmt.Errorf("could not build aggregate signatures for building QC: %w", err)
->>>>>>> cd116743
+		return nil, false, fmt.Errorf("could not build aggregate signatures for building QC: %w", err)
 	}
 
 	// build the QC
@@ -93,11 +82,4 @@
 	}
 
 	return signatures
-}
-
-// FromSignatures builds an aggregated signature from a slice of signature and a signerCount
-// sigs is the slice of signatures from all the signers
-// signers is the flag from the entire identity list for who signed it and who didn't.
-func FromSignatures(sigs []*types.SingleSignature, signerCount uint32) (*types.AggregatedSignature, error) {
-	panic("TODO")
 }