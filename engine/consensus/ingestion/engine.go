// (c) 2019 Dapper Labs - ALL RIGHTS RESERVED

package ingestion

import (
	"context"
	"fmt"

	"github.com/rs/zerolog"

	"github.com/onflow/flow-go/engine"
	"github.com/onflow/flow-go/engine/common/fifoqueue"
	"github.com/onflow/flow-go/model/flow"
	"github.com/onflow/flow-go/module"
	"github.com/onflow/flow-go/module/component"
	"github.com/onflow/flow-go/module/irrecoverable"
	"github.com/onflow/flow-go/module/metrics"
	"github.com/onflow/flow-go/network"
	"github.com/onflow/flow-go/network/channels"
)

// defaultGuaranteeQueueCapacity maximum capacity of pending events queue, everything above will be dropped
const defaultGuaranteeQueueCapacity = 1000

// defaultIngestionEngineWorkers number of goroutines engine will use for processing events
const defaultIngestionEngineWorkers = 3

// Engine represents the ingestion engine, used to funnel collections from a
// cluster of collection nodes to the set of consensus nodes. It represents the
// link between collection nodes and consensus nodes and has a counterpart with
// the same engine ID in the collection node.
type Engine struct {
	component.Component
	log               zerolog.Logger         // used to log relevant actions with context
	me                module.Local           // used to access local node information
	con               network.Conduit        // conduit to receive/send guarantees
	core              *Core                  // core logic of processing guarantees
	pendingGuarantees engine.MessageStore    // message store of pending events
	messageHandler    *engine.MessageHandler // message handler for incoming events
}

// New creates a new collection propagation engine.
func New(
	log zerolog.Logger,
	engineMetrics module.EngineMetrics,
	net network.Network,
	me module.Local,
	core *Core,
) (*Engine, error) {

	logger := log.With().Str("ingestion", "engine").Logger()

	guaranteesQueue, err := fifoqueue.NewFifoQueue(
		fifoqueue.WithCapacity(defaultGuaranteeQueueCapacity),
		fifoqueue.WithLengthObserver(func(len int) { core.mempool.MempoolEntries(metrics.ResourceCollectionGuaranteesQueue, uint(len)) }),
	)
	if err != nil {
		return nil, fmt.Errorf("could not create guarantees queue: %w", err)
	}

	pendingGuarantees := &engine.FifoMessageStore{
		FifoQueue: guaranteesQueue,
	}

	handler := engine.NewMessageHandler(
		logger,
		engine.NewNotifier(),
		engine.Pattern{
			Match: func(msg *engine.Message) bool {
				_, ok := msg.Payload.(*flow.CollectionGuarantee)
				if ok {
					engineMetrics.MessageReceived(metrics.EngineConsensusIngestion, metrics.MessageCollectionGuarantee)
				}
				return ok
			},
			Store: pendingGuarantees,
		},
	)

	// initialize the propagation engine with its dependencies
	e := &Engine{
		log:               logger,
		me:                me,
		core:              core,
		pendingGuarantees: pendingGuarantees,
		messageHandler:    handler,
	}

	componentManagerBuilder := component.NewComponentManagerBuilder()

	for i := 0; i < defaultIngestionEngineWorkers; i++ {
		componentManagerBuilder.AddWorker(func(ctx irrecoverable.SignalerContext, ready component.ReadyFunc) {
			ready()
			err := e.loop(ctx)
			if err != nil {
				ctx.Throw(err)
			}
		})
	}

	e.Component = componentManagerBuilder.Build()

	// register the engine with the network layer and store the conduit
<<<<<<< HEAD
	con, err := net.Register(network.ReceiveGuarantees, e)
=======
	con, err := net.Register(channels.ReceiveGuarantees, e)
>>>>>>> 138e1c32
	if err != nil {
		return nil, fmt.Errorf("could not register engine: %w", err)
	}
	e.con = con
	return e, nil
}

// SubmitLocal submits an event originating on the local node.
func (e *Engine) SubmitLocal(event interface{}) {
	err := e.ProcessLocal(event)
	if err != nil {
		e.log.Fatal().Err(err).Msg("internal error processing event")
	}
}

// Submit submits the given event from the node with the given origin ID
// for processing in a non-blocking manner. It returns instantly and logs
// a potential processing error internally when done.
func (e *Engine) Submit(channel channels.Channel, originID flow.Identifier, event interface{}) {
	err := e.Process(channel, originID, event)
	if err != nil {
		e.log.Fatal().Err(err).Msg("internal error processing event")
	}
}

// ProcessLocal processes an event originating on the local node.
func (e *Engine) ProcessLocal(event interface{}) error {
	return e.messageHandler.Process(e.me.NodeID(), event)
}

// Process processes the given event from the node with the given origin ID in
// a blocking manner. It returns error only in unexpected scenario.
func (e *Engine) Process(channel channels.Channel, originID flow.Identifier, event interface{}) error {
	err := e.messageHandler.Process(originID, event)
	if err != nil {
		if engine.IsIncompatibleInputTypeError(err) {
			e.log.Warn().Msgf("%v delivered unsupported message %T through %v", originID, event, channel)
			return nil
		}
		return fmt.Errorf("unexpected error while processing engine message: %w", err)
	}
	return nil
}

// processAvailableMessages processes the given ingestion engine event.
func (e *Engine) processAvailableMessages(ctx context.Context) error {
	for {
		select {
		case <-ctx.Done():
			return nil
		default: // fall through to business logic
		}

		msg, ok := e.pendingGuarantees.Get()
		if ok {
			originID := msg.OriginID
			err := e.core.OnGuarantee(originID, msg.Payload.(*flow.CollectionGuarantee))
			if err != nil {
				if engine.IsInvalidInputError(err) {
					e.log.Error().Str("origin", originID.String()).Err(err).Msg("received invalid collection guarantee")
					return nil
				}
				if engine.IsOutdatedInputError(err) {
					e.log.Warn().Str("origin", originID.String()).Err(err).Msg("received outdated collection guarantee")
					return nil
				}
				if engine.IsUnverifiableInputError(err) {
					e.log.Warn().Str("origin", originID.String()).Err(err).Msg("received unverifiable collection guarantee")
					return nil
				}
				return fmt.Errorf("processing collection guarantee unexpected err: %w", err)
			}

			continue
		}

		// when there is no more messages in the queue, back to the loop to wait
		// for the next incoming message to arrive.
		return nil
	}
}

func (e *Engine) loop(ctx context.Context) error {
	for {
		select {
		case <-ctx.Done():
			return nil
		case <-e.messageHandler.GetNotifier():
			err := e.processAvailableMessages(ctx)
			if err != nil {
				return fmt.Errorf("internal error processing queued message: %w", err)
			}
		}
	}
}<|MERGE_RESOLUTION|>--- conflicted
+++ resolved
@@ -101,11 +101,7 @@
 	e.Component = componentManagerBuilder.Build()
 
 	// register the engine with the network layer and store the conduit
-<<<<<<< HEAD
-	con, err := net.Register(network.ReceiveGuarantees, e)
-=======
 	con, err := net.Register(channels.ReceiveGuarantees, e)
->>>>>>> 138e1c32
 	if err != nil {
 		return nil, fmt.Errorf("could not register engine: %w", err)
 	}
