--- conflicted
+++ resolved
@@ -212,11 +212,7 @@
 	defer colSpan.Finish()
 
 	serviceAddress := e.vmCtx.Chain.ServiceAddress()
-<<<<<<< HEAD
-	tx := fvm.SystemChunkTransaction(serviceAddress)
-=======
 	tx := blueprints.SystemChunkTransaction(serviceAddress)
->>>>>>> 6f95599f
 	err := e.executeTransaction(tx, colSpan, collectionView, programs, e.systemChunkCtx, collectionIndex, txIndex, res)
 	txIndex++
 	if err != nil {
