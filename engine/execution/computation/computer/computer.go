package computer

import (
	"context"
	"fmt"

	"github.com/opentracing/opentracing-go"
	"github.com/opentracing/opentracing-go/log"
	"github.com/rs/zerolog"

	"github.com/onflow/flow-go/engine/execution"
	"github.com/onflow/flow-go/engine/execution/state/delta"
	"github.com/onflow/flow-go/fvm"
	"github.com/onflow/flow-go/fvm/state"
	"github.com/onflow/flow-go/model/flow"
	"github.com/onflow/flow-go/module"
	"github.com/onflow/flow-go/module/mempool/entity"
	"github.com/onflow/flow-go/module/trace"
	"github.com/onflow/flow-go/utils/logging"
)

const SystemChunkASTCacheSize = 64

type VirtualMachine interface {
	Run(fvm.Context, fvm.Procedure, state.Ledger) error
}

// A BlockComputer executes the transactions in a block.
type BlockComputer interface {
	ExecuteBlock(context.Context, *entity.ExecutableBlock, *delta.View) (*execution.ComputationResult, error)
}

type blockComputer struct {
	vm             VirtualMachine
	vmCtx          fvm.Context
	metrics        module.ExecutionMetrics
	tracer         module.Tracer
	log            zerolog.Logger
	systemChunkCtx fvm.Context
}

// NewBlockComputer creates a new block executor.
func NewBlockComputer(
	vm VirtualMachine,
	vmCtx fvm.Context,
	metrics module.ExecutionMetrics,
	tracer module.Tracer,
	logger zerolog.Logger,
) (BlockComputer, error) {
	systemChunkASTCache, err := fvm.NewLRUASTCache(SystemChunkASTCacheSize)
	if err != nil {
		return nil, fmt.Errorf("cannot create system chunk AST cache: %w", err)
	}

	systemChunkCtx := fvm.NewContextFromParent(
		vmCtx,
		fvm.WithASTCache(systemChunkASTCache),
		fvm.WithRestrictedAccountCreation(false),
		fvm.WithRestrictedDeployment(false),
		fvm.WithTransactionProcessors(fvm.NewTransactionInvocator(logger)),
	)

	return &blockComputer{
		vm:             vm,
		vmCtx:          vmCtx,
		metrics:        metrics,
		tracer:         tracer,
		log:            logger,
		systemChunkCtx: systemChunkCtx,
	}, nil
}

// ExecuteBlock executes a block and returns the resulting chunks.
func (e *blockComputer) ExecuteBlock(
	ctx context.Context,
	block *entity.ExecutableBlock,
	stateView *delta.View,
) (*execution.ComputationResult, error) {

	if e.tracer != nil {
		span, _ := e.tracer.StartSpanFromContext(ctx, trace.EXEComputeBlock)
		defer span.Finish()
	}

	results, err := e.executeBlock(ctx, block, stateView)
	if err != nil {
		return nil, fmt.Errorf("failed to execute transactions: %w", err)
	}

	// TODO: compute block fees & reward payments

	return results, nil
}

func (e *blockComputer) executeBlock(
	ctx context.Context,
	block *entity.ExecutableBlock,
	stateView *delta.View,
) (*execution.ComputationResult, error) {

	blockCtx := fvm.NewContextFromParent(e.vmCtx, fvm.WithBlockHeader(block.Block.Header))

	collections := block.Collections()

	var gasUsed uint64

	interactions := make([]*delta.SpockSnapshot, len(collections)+1)

	events := make([]flow.Event, 0)
	serviceEvents := make([]flow.Event, 0)
	blockTxResults := make([]flow.TransactionResult, 0)

	var txIndex uint32

	for i, collection := range collections {

		collectionView := stateView.NewChild()

		e.log.Debug().Hex("block_id", logging.Entity(block)).Hex("collection_id", logging.Entity(collection.Guarantee)).Msg("executing collection")

		collEvents, collServiceEvents, txResults, nextIndex, gas, err := e.executeCollection(
			ctx, txIndex, blockCtx, collectionView, collection,
		)
		if err != nil {
			return nil, fmt.Errorf("failed to execute collection: %w", err)
		}

		gasUsed += gas

		txIndex = nextIndex
		events = append(events, collEvents...)
		serviceEvents = append(serviceEvents, collServiceEvents...)
		blockTxResults = append(blockTxResults, txResults...)

		interactions[i] = collectionView.Interactions()

		stateView.MergeView(collectionView)
	}

	// system chunk
	systemChunkView := stateView.NewChild()
	e.log.Debug().Hex("block_id", logging.Entity(block)).Msg("executing system chunk")

	var colSpan opentracing.Span
	if e.tracer != nil {
		colSpan, _ = e.tracer.StartSpanFromContext(ctx, trace.EXEComputeSystemCollection)
		defer colSpan.Finish()
	}

	serviceAddress := e.vmCtx.Chain.ServiceAddress()

	tx := fvm.SystemChunkTransaction(serviceAddress)

	txMetrics := fvm.NewMetricsCollector()

	txEvents, txServiceEvents, txResult, txGas, err := e.executeTransaction(tx, colSpan, txMetrics, systemChunkView, e.systemChunkCtx, txIndex)
	if err != nil {
		return nil, fmt.Errorf("failed to execute system chunk transaction: %w", err)
	}

	events = append(events, txEvents...)
	serviceEvents = append(serviceEvents, txServiceEvents...)
	blockTxResults = append(blockTxResults, txResult)
	gasUsed += txGas
	interactions[len(interactions)-1] = systemChunkView.Interactions()
	stateView.MergeView(systemChunkView)

	return &execution.ComputationResult{
		ExecutableBlock:   block,
		StateSnapshots:    interactions,
		Events:            events,
		ServiceEvents:     serviceEvents,
		TransactionResult: blockTxResults,
		GasUsed:           gasUsed,
		StateReads:        stateView.ReadsCount(),
	}, nil
}

func (e *blockComputer) executeCollection(
	ctx context.Context,
	txIndex uint32,
	blockCtx fvm.Context,
	collectionView *delta.View,
	collection *entity.CompleteCollection,
) ([]flow.Event, []flow.Event, []flow.TransactionResult, uint32, uint64, error) {

	var colSpan opentracing.Span
	if e.tracer != nil {
		colSpan, _ = e.tracer.StartSpanFromContext(ctx, trace.EXEComputeCollection)
		defer colSpan.Finish()
	}

	var (
		events        []flow.Event
		serviceEvents []flow.Event
		txResults     []flow.TransactionResult
		gasUsed       uint64
	)

	txMetrics := fvm.NewMetricsCollector()

	txCtx := fvm.NewContextFromParent(blockCtx, fvm.WithMetricsCollector(txMetrics))

	for _, txBody := range collection.Transactions {
		txEvents, txServiceEvents, txResult, txGasUsed, err := e.executeTransaction(txBody, colSpan, txMetrics, collectionView, txCtx, txIndex)

		txIndex++
		events = append(events, txEvents...)
		serviceEvents = append(serviceEvents, txServiceEvents...)
		txResults = append(txResults, txResult)
		gasUsed += txGasUsed

		if err != nil {
			return nil, nil, nil, txIndex, 0, err
		}
	}

	return events, serviceEvents, txResults, txIndex, gasUsed, nil
}

func (e *blockComputer) executeTransaction(
	txBody *flow.TransactionBody,
	colSpan opentracing.Span,
	txMetrics *fvm.MetricsCollector,
	collectionView *delta.View,
	ctx fvm.Context,
	txIndex uint32,
) ([]flow.Event, []flow.Event, flow.TransactionResult, uint64, error) {
	if e.tracer != nil {
		txSpan := e.tracer.StartSpanFromParent(colSpan, trace.EXEComputeTransaction)

		defer func() {
			// Attach runtime metrics to the transaction span.
			//
			// Each duration is the sum of all sub-programs in the transaction.
			//
			// For example, metrics.Parsed() returns the total time spent parsing the transaction itself,
			// as well as any imported programs.
			txSpan.LogFields(
				log.Int64(trace.EXEParseDurationTag, int64(txMetrics.Parsed())),
				log.Int64(trace.EXECheckDurationTag, int64(txMetrics.Checked())),
				log.Int64(trace.EXEInterpretDurationTag, int64(txMetrics.Interpreted())),
			)
			txSpan.Finish()
		}()
	}

	txView := collectionView.NewChild()

	tx := fvm.Transaction(txBody, txIndex)

	err := e.vm.Run(ctx, tx, txView)

	if e.metrics != nil {
		e.metrics.TransactionParsed(txMetrics.Parsed())
		e.metrics.TransactionChecked(txMetrics.Checked())
		e.metrics.TransactionInterpreted(txMetrics.Interpreted())
	}

	if err != nil {
		return nil, nil, flow.TransactionResult{}, 0, fmt.Errorf("failed to execute transaction: %w", err)
	}

<<<<<<< HEAD
	txEvents, serviceEvents, err := tx.ConvertEvents(txIndex, e.vmCtx.Chain)

	if err != nil {
		return nil, nil, flow.TransactionResult{}, 0, fmt.Errorf("failed to create flow events: %w", err)
	}

=======
>>>>>>> 95030b75
	txResult := flow.TransactionResult{
		TransactionID: tx.ID,
	}

	if tx.Err != nil {
		txResult.ErrorMessage = tx.Err.Error()
		e.log.Debug().
			Hex("tx_id", logging.Entity(txBody)).
			Str("error_message", tx.Err.Error()).
			Uint32("error_code", tx.Err.Code()).
			Msg("transaction execution failed")
	} else {
		e.log.Debug().
			Hex("tx_id", logging.Entity(txBody)).
			Msg("transaction executed successfully")
	}

	if tx.Err == nil {
		collectionView.MergeView(txView)
	}

<<<<<<< HEAD
	return txEvents, serviceEvents, txResult, tx.GasUsed, nil
=======
	return tx.Events, txResult, tx.GasUsed, nil
>>>>>>> 95030b75
}<|MERGE_RESOLUTION|>--- conflicted
+++ resolved
@@ -261,15 +261,12 @@
 		return nil, nil, flow.TransactionResult{}, 0, fmt.Errorf("failed to execute transaction: %w", err)
 	}
 
-<<<<<<< HEAD
 	txEvents, serviceEvents, err := tx.ConvertEvents(txIndex, e.vmCtx.Chain)
 
 	if err != nil {
 		return nil, nil, flow.TransactionResult{}, 0, fmt.Errorf("failed to create flow events: %w", err)
 	}
 
-=======
->>>>>>> 95030b75
 	txResult := flow.TransactionResult{
 		TransactionID: tx.ID,
 	}
@@ -291,9 +288,5 @@
 		collectionView.MergeView(txView)
 	}
 
-<<<<<<< HEAD
 	return txEvents, serviceEvents, txResult, tx.GasUsed, nil
-=======
-	return tx.Events, txResult, tx.GasUsed, nil
->>>>>>> 95030b75
 }