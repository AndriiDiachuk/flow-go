--- conflicted
+++ resolved
@@ -277,40 +277,8 @@
 	}
 
 	e.programsCache.Set(block.ID(), toInsert)
-
-<<<<<<< HEAD
-=======
 	e.log.Debug().Hex("block_id", logging.Entity(block.Block)).Msg("programs cache updated")
 
-	group, uploadCtx := errgroup.WithContext(ctx)
-	var rootID flow.Identifier
-	var blobTree [][]cid.Cid
-
-	group.Go(func() error {
-		span, _ := e.tracer.StartSpanFromContext(ctx, trace.EXEAddToExecutionDataService)
-		defer span.Finish()
-
-		var collections []*flow.Collection
-		for _, collection := range result.ExecutableBlock.Collections() {
-			collections = append(collections, &flow.Collection{
-				Transactions: collection.Transactions,
-			})
-		}
-
-		ed := &state_synchronization.ExecutionData{
-			BlockID:     block.ID(),
-			Collections: collections,
-			Events:      result.Events,
-			TrieUpdates: result.TrieUpdates,
-		}
-
-		var err error
-		rootID, blobTree, err = e.eds.Add(uploadCtx, ed)
-
-		return err
-	})
-
->>>>>>> 5871c9ed
 	if uploadEnabled {
 		var group errgroup.Group
 
