package virtualmachine

import (
	"errors"
	"fmt"

	jsoncdc "github.com/onflow/cadence/encoding/json"

	"github.com/onflow/cadence/runtime"

	"github.com/dapperlabs/flow-go/model/flow"
	"github.com/dapperlabs/flow-go/model/hash"
	"github.com/dapperlabs/flow-go/storage"
)

// A BlockContext is used to execute transactions in the context of a block.
type BlockContext interface {
	// ExecuteTransaction computes the result of a transaction.
	ExecuteTransaction(
		ledger Ledger,
		tx *flow.TransactionBody,
		options ...TransactionContextOption,
	) (*TransactionResult, error)

	// ExecuteScript computes the result of a read-only script.
	ExecuteScript(ledger Ledger, script []byte) (*ScriptResult, error)

	// GetAccount reads an account from this block context.
	GetAccount(ledger Ledger, addr flow.Address) (*flow.Account, error)
}

type blockContext struct {
	vm     *virtualMachine
	header *flow.Header
	blocks storage.Blocks
}

func (bc *blockContext) newTransactionContext(
	ledger Ledger,
	tx *flow.TransactionBody,
	options ...TransactionContextOption,
) *TransactionContext {

	signingAccounts := make([]runtime.Address, len(tx.Authorizers))
	for i, addr := range tx.Authorizers {
		signingAccounts[i] = runtime.Address(addr)
	}

	ctx := &TransactionContext{
<<<<<<< HEAD
		logger:          bc.vm.logger,
=======
		bc:              bc,
>>>>>>> 1d6510e2
		astCache:        bc.vm.cache,
		ledger:          NewLedgerDAL(ledger),
		signingAccounts: signingAccounts,
		tx:              tx,
<<<<<<< HEAD
		header:          bc.header,
		blocks:          bc.blocks,
=======
		gasLimit:        tx.GasLimit,
>>>>>>> 1d6510e2
	}

	for _, option := range options {
		option(ctx)
	}

	return ctx
}

func (bc *blockContext) newScriptContext(ledger Ledger) *TransactionContext {
	return &TransactionContext{
<<<<<<< HEAD
		logger:    bc.vm.logger,
		astCache:  bc.vm.cache,
		LedgerDAL: LedgerDAL{ledger},
		header:    bc.header,
		blocks:    bc.blocks,
=======
		astCache: bc.vm.cache,
		ledger:   NewLedgerDAL(ledger),
		gasLimit: scriptGasLimit,
>>>>>>> 1d6510e2
	}
}

// ExecuteTransaction computes the result of a transaction.
//
// Register updates are recorded in the provided ledger view. An error is returned
// if an unexpected error occurs during execution. If the transaction reverts due to
// a normal runtime error, the error is recorded in the transaction result.
func (bc *blockContext) ExecuteTransaction(
	ledger Ledger,
	tx *flow.TransactionBody,
	options ...TransactionContextOption,
) (*TransactionResult, error) {

	txID := tx.ID()
	location := runtime.TransactionLocation(txID[:])

	ctx := bc.newTransactionContext(ledger, tx, options...)

	if !ctx.skipVerification {
		flowErr := ctx.verifySignatures()
		if flowErr != nil {
			return &TransactionResult{
				TransactionID: txID,
				Error:         flowErr,
			}, nil
		}

		flowErr, err := ctx.checkAndIncrementSequenceNumber()
		if err != nil {
			return nil, err
		}
		if flowErr != nil {
			return &TransactionResult{
				TransactionID: txID,
				Error:         flowErr,
			}, nil
		}

		flowErr, err = ctx.deductTransactionFee(tx.Payer)
		if err != nil {
			return nil, err
		}

		if flowErr != nil {
			return &TransactionResult{
				TransactionID: txID,
				Error:         flowErr,
			}, nil
		}
	}

	err := bc.vm.executeTransaction(tx.Script, tx.Arguments, ctx, location)
	if err != nil {
		possibleRuntimeError := runtime.Error{}
		if errors.As(err, &possibleRuntimeError) {
			// runtime errors occur when the execution reverts
			return &TransactionResult{
				TransactionID: txID,
				Error: &CodeExecutionError{
					RuntimeError: possibleRuntimeError,
				},
				Logs: ctx.Logs(),
			}, nil
		}

		// other errors are unexpected and should be treated as fatal
		return nil, fmt.Errorf("failed to execute transaction: %w", err)
	}

	return &TransactionResult{
		TransactionID: txID,
		Error:         nil,
		Events:        ctx.Events(),
		Logs:          ctx.Logs(),
		GasUsed:       0, // TODO: record gas usage
	}, nil
}

func (bc *blockContext) ExecuteScript(ledger Ledger, script []byte) (*ScriptResult, error) {
	scriptHash := hash.DefaultHasher.ComputeHash(script)

	location := runtime.ScriptLocation(scriptHash)

	ctx := bc.newScriptContext(ledger)
	value, err := bc.vm.executeScript(script, ctx, location)
	if err != nil {
		possibleRuntimeError := runtime.Error{}
		if errors.As(err, &possibleRuntimeError) {
			// runtime errors occur when the execution reverts
			return &ScriptResult{
				ScriptID: flow.HashToID(scriptHash),
				Error: &CodeExecutionError{
					RuntimeError: possibleRuntimeError,
				},
				Logs: ctx.Logs(),
			}, nil
		}

		return nil, fmt.Errorf("failed to execute script: %w", err)
	}

	return &ScriptResult{
		ScriptID: flow.HashToID(scriptHash),
		Value:    value,
		Logs:     ctx.Logs(),
		Events:   ctx.events,
	}, nil
}

func (bc *blockContext) GetAccount(ledger Ledger, addr flow.Address) (*flow.Account, error) {
	ledgerAccess := NewLedgerDAL(ledger)
	acct := ledgerAccess.GetAccount(addr)
	if acct == nil {
		return nil, nil
	}

	result, err := bc.ExecuteScript(ledger, DefaultTokenBalanceScript(addr))
	if err != nil {
		return nil, err
	}

	if result.Error == nil {
		acct.Balance = result.Value.ToGoValue().(uint64)
	}

	return acct, nil
}

// ConvertEvents creates flow.Events from runtime.events
func ConvertEvents(txIndex uint32, tr *TransactionResult) ([]flow.Event, error) {

	flowEvents := make([]flow.Event, len(tr.Events))

	for i, event := range tr.Events {
		payload, err := jsoncdc.Encode(event)
		if err != nil {
			return nil, fmt.Errorf("failed to encode event: %w", err)
		}

		flowEvents[i] = flow.Event{
			Type:             flow.EventType(event.EventType.ID()),
			TransactionID:    tr.TransactionID,
			TransactionIndex: txIndex,
			EventIndex:       uint32(i),
			Payload:          payload,
		}
	}

	return flowEvents, nil
}<|MERGE_RESOLUTION|>--- conflicted
+++ resolved
@@ -47,21 +47,15 @@
 	}
 
 	ctx := &TransactionContext{
-<<<<<<< HEAD
 		logger:          bc.vm.logger,
-=======
 		bc:              bc,
->>>>>>> 1d6510e2
 		astCache:        bc.vm.cache,
 		ledger:          NewLedgerDAL(ledger),
 		signingAccounts: signingAccounts,
 		tx:              tx,
-<<<<<<< HEAD
 		header:          bc.header,
 		blocks:          bc.blocks,
-=======
 		gasLimit:        tx.GasLimit,
->>>>>>> 1d6510e2
 	}
 
 	for _, option := range options {
@@ -73,17 +67,13 @@
 
 func (bc *blockContext) newScriptContext(ledger Ledger) *TransactionContext {
 	return &TransactionContext{
-<<<<<<< HEAD
-		logger:    bc.vm.logger,
-		astCache:  bc.vm.cache,
-		LedgerDAL: LedgerDAL{ledger},
-		header:    bc.header,
-		blocks:    bc.blocks,
-=======
+		logger:   bc.vm.logger,
+		bc:       bc,
 		astCache: bc.vm.cache,
 		ledger:   NewLedgerDAL(ledger),
+		header:   bc.header,
+		blocks:   bc.blocks,
 		gasLimit: scriptGasLimit,
->>>>>>> 1d6510e2
 	}
 }
 
