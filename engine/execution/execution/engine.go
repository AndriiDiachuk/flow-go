package execution

import (
	"fmt"

	"github.com/pkg/errors"
	"github.com/rs/zerolog"

	"github.com/dapperlabs/flow-go/engine"
<<<<<<< HEAD
	"github.com/dapperlabs/flow-go/engine/execution/execution/components/executor"
=======
	"github.com/dapperlabs/flow-go/engine/execution/execution/executor"
>>>>>>> aaa846a3
	"github.com/dapperlabs/flow-go/model/flow"
	"github.com/dapperlabs/flow-go/module"
	"github.com/dapperlabs/flow-go/network"
	"github.com/dapperlabs/flow-go/storage"
)

// Engine manages execution of transactions
type Engine struct {
	unit        *engine.Unit
	log         zerolog.Logger
	con         network.Conduit
	me          module.Local
	collections storage.Collections
<<<<<<< HEAD
	executor    executor.Executor
=======
	executor    executor.BlockExecutor
>>>>>>> aaa846a3
}

func New(
	log zerolog.Logger,
	net module.Network,
	me module.Local,
	collections storage.Collections,
<<<<<<< HEAD
	executor executor.Executor,
=======
	executor executor.BlockExecutor,
>>>>>>> aaa846a3
) (*Engine, error) {

	e := Engine{
		unit:        engine.NewUnit(),
		log:         log,
		me:          me,
		collections: collections,
		executor:    executor,
	}

	con, err := net.Register(engine.ExecutionExecution, &e)
	if err != nil {
		return nil, errors.Wrap(err, "could not register engine")
	}

	e.con = con

	return &e, nil
}

// Ready returns a channel that will close when the engine has
// successfully started.
func (e *Engine) Ready() <-chan struct{} {
	return e.unit.Ready()
}

// Done returns a channel that will close when the engine has
// successfully stopped.
func (e *Engine) Done() <-chan struct{} {
	return e.unit.Done()
}

// SubmitLocal submits an event originating on the local node.
func (e *Engine) SubmitLocal(event interface{}) {
	e.Submit(e.me.NodeID(), event)
}

// Submit submits the given event from the node with the given origin ID
// for processing in a non-blocking manner. It returns instantly and logs
// a potential processing error internally when done.
func (e *Engine) Submit(originID flow.Identifier, event interface{}) {
	e.unit.Launch(func() {
		err := e.Process(originID, event)
		if err != nil {
			e.log.Error().Err(err).Msg("could not process submitted event")
		}
	})
}

// ProcessLocal processes an event originating on the local node.
func (e *Engine) ProcessLocal(event interface{}) error {
	return e.Process(e.me.NodeID(), event)
}

// Process processes the given event from the node with the given origin ID in
// a blocking manner. It returns the potential processing error when done.
func (e *Engine) Process(originID flow.Identifier, event interface{}) error {
	return e.unit.Do(func() error {
		return e.process(originID, event)
	})
}

// process processes events for the execution engine on the execution node.
func (e *Engine) process(originID flow.Identifier, event interface{}) error {
	switch ev := event.(type) {
	case *flow.Block:
		return e.onBlock(ev)
	default:
		return errors.Errorf("invalid event type (%T)", event)
	}
}

// onBlock is triggered when this engine receives a new block.
//
// This function fetches the collections and transactions in the block and passes
// them to the block executor for execution.
func (e *Engine) onBlock(block *flow.Block) error {
	collections, err := e.getCollections(block.CollectionGuarantees)
	if err != nil {
		return fmt.Errorf("failed to load collections: %w", err)
	}

	transactions, err := e.getTransactions(collections)
	if err != nil {
		return fmt.Errorf("failed to load transactions: %w", err)
	}

	executableBlock := executor.ExecutableBlock{
		Block:        *block,
		Transactions: transactions,
	}

	_, err = e.executor.ExecuteBlock(executableBlock)
	if err != nil {
		return fmt.Errorf("failed to execute block: %w", err)
	}

	return nil
}

func (e *Engine) getCollections(cols []*flow.CollectionGuarantee) ([]flow.Collection, error) {
	collections := make([]flow.Collection, len(cols))

	for i, gc := range cols {
		c, err := e.collections.ByFingerprint(gc.Fingerprint())
		if err != nil {
			return nil, fmt.Errorf("failed to load collection: %w", err)
		}

		collections[i] = *c
	}

	return collections, nil
}

func (e *Engine) getTransactions(cols []flow.Collection) ([]flow.TransactionBody, error) {
	txCount := 0

	for _, c := range cols {
		txCount += len(c.Transactions)
	}

	transactions := make([]flow.TransactionBody, txCount)

	i := 0

	for _, c := range cols {
		for _, tx := range c.Transactions {
			transactions[i] = tx
			i++
		}
	}

	return transactions, nil
}<|MERGE_RESOLUTION|>--- conflicted
+++ resolved
@@ -7,11 +7,7 @@
 	"github.com/rs/zerolog"
 
 	"github.com/dapperlabs/flow-go/engine"
-<<<<<<< HEAD
-	"github.com/dapperlabs/flow-go/engine/execution/execution/components/executor"
-=======
 	"github.com/dapperlabs/flow-go/engine/execution/execution/executor"
->>>>>>> aaa846a3
 	"github.com/dapperlabs/flow-go/model/flow"
 	"github.com/dapperlabs/flow-go/module"
 	"github.com/dapperlabs/flow-go/network"
@@ -25,11 +21,7 @@
 	con         network.Conduit
 	me          module.Local
 	collections storage.Collections
-<<<<<<< HEAD
-	executor    executor.Executor
-=======
 	executor    executor.BlockExecutor
->>>>>>> aaa846a3
 }
 
 func New(
@@ -37,11 +29,7 @@
 	net module.Network,
 	me module.Local,
 	collections storage.Collections,
-<<<<<<< HEAD
-	executor executor.Executor,
-=======
 	executor executor.BlockExecutor,
->>>>>>> aaa846a3
 ) (*Engine, error) {
 
 	e := Engine{
