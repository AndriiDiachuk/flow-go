package scripts

import (
	"context"
	"fmt"

	"github.com/rs/zerolog"

	"github.com/onflow/flow-go/engine"
	"github.com/onflow/flow-go/engine/execution"
	"github.com/onflow/flow-go/engine/execution/computation/query"
	"github.com/onflow/flow-go/engine/execution/state"
	"github.com/onflow/flow-go/model/flow"
)

var ErrStateCommitmentPruned = fmt.Errorf("state commitment not found")

type Engine struct {
	unit          *engine.Unit
	log           zerolog.Logger
	queryExecutor query.Executor
	execState     state.ScriptExecutionState
}

var _ execution.ScriptExecutor = (*Engine)(nil)

func New(
	logger zerolog.Logger,
	queryExecutor query.Executor,
	execState state.ScriptExecutionState,
) *Engine {
	return &Engine{
		unit:          engine.NewUnit(),
		log:           logger.With().Str("engine", "scripts").Logger(),
		execState:     execState,
		queryExecutor: queryExecutor,
	}
}

func (e *Engine) Ready() <-chan struct{} {
	return e.unit.Ready()
}

func (e *Engine) Done() <-chan struct{} {
	return e.unit.Done()
}

func (e *Engine) ExecuteScriptAtBlockID(
	ctx context.Context,
	script []byte,
	arguments [][]byte,
	blockID flow.Identifier,
) ([]byte, error) {

	blockSnapshot, header, err := e.execState.CreateStorageSnapshot(blockID)
	if err != nil {
		return nil, fmt.Errorf("failed to create storage snapshot: %w", err)
	}

<<<<<<< HEAD
	// return early if state with the given state commitment is not in memory
	// and already purged. This reduces allocations for scripts targeting old blocks.
	if !e.execState.HasState(stateCommit) {
		return nil, fmt.Errorf(
			"failed to execute script at block (%s): %w (%s). "+
				"this error usually happens if the reference "+
				"block for this script is not set to a recent block.",
			blockID.String(),
			ErrStateCommitmentPruned,
			hex.EncodeToString(stateCommit[:]),
		)
	}

	header, err := e.state.AtBlockID(blockID).Head()
	if err != nil {
		return nil, fmt.Errorf("failed to get header (%s): %w", blockID, err)
	}

	blockSnapshot := e.execState.NewStorageSnapshot(stateCommit)

=======
>>>>>>> fef6b067
	return e.queryExecutor.ExecuteScript(
		ctx,
		script,
		arguments,
		header,
		blockSnapshot)
}

func (e *Engine) GetRegisterAtBlockID(
	ctx context.Context,
	owner, key []byte,
	blockID flow.Identifier,
) ([]byte, error) {

	blockSnapshot, _, err := e.execState.CreateStorageSnapshot(blockID)
	if err != nil {
		return nil, fmt.Errorf("failed to create storage snapshot: %w", err)
	}

	id := flow.NewRegisterID(string(owner), string(key))
	data, err := blockSnapshot.Get(id)
	if err != nil {
		return nil, fmt.Errorf("failed to get the register (%s): %w", id, err)
	}

	return data, nil
}

func (e *Engine) GetAccount(
	ctx context.Context,
	addr flow.Address,
	blockID flow.Identifier,
) (*flow.Account, error) {
	blockSnapshot, header, err := e.execState.CreateStorageSnapshot(blockID)
	if err != nil {
		return nil, fmt.Errorf("failed to create storage snapshot: %w", err)
	}

<<<<<<< HEAD
	// return early if state with the given state commitment is not in memory
	// and already purged. This reduces allocations for get accounts targeting old blocks.
	if !e.execState.HasState(stateCommit) {
		return nil, fmt.Errorf(
			"failed to get account at block (%s): %w (%s). "+
				"this error usually happens if the reference "+
				"block for this script is not set to a recent block.",
			blockID.String(),
			ErrStateCommitmentPruned,
			hex.EncodeToString(stateCommit[:]))
	}

	block, err := e.state.AtBlockID(blockID).Head()
	if err != nil {
		return nil, fmt.Errorf("failed to get block (%s): %w", blockID, err)
	}

	blockSnapshot := e.execState.NewStorageSnapshot(stateCommit)

	return e.queryExecutor.GetAccount(ctx, addr, block, blockSnapshot)
=======
	return e.queryExecutor.GetAccount(ctx, addr, header, blockSnapshot)
>>>>>>> fef6b067
}<|MERGE_RESOLUTION|>--- conflicted
+++ resolved
@@ -57,29 +57,6 @@
 		return nil, fmt.Errorf("failed to create storage snapshot: %w", err)
 	}
 
-<<<<<<< HEAD
-	// return early if state with the given state commitment is not in memory
-	// and already purged. This reduces allocations for scripts targeting old blocks.
-	if !e.execState.HasState(stateCommit) {
-		return nil, fmt.Errorf(
-			"failed to execute script at block (%s): %w (%s). "+
-				"this error usually happens if the reference "+
-				"block for this script is not set to a recent block.",
-			blockID.String(),
-			ErrStateCommitmentPruned,
-			hex.EncodeToString(stateCommit[:]),
-		)
-	}
-
-	header, err := e.state.AtBlockID(blockID).Head()
-	if err != nil {
-		return nil, fmt.Errorf("failed to get header (%s): %w", blockID, err)
-	}
-
-	blockSnapshot := e.execState.NewStorageSnapshot(stateCommit)
-
-=======
->>>>>>> fef6b067
 	return e.queryExecutor.ExecuteScript(
 		ctx,
 		script,
@@ -118,28 +95,5 @@
 		return nil, fmt.Errorf("failed to create storage snapshot: %w", err)
 	}
 
-<<<<<<< HEAD
-	// return early if state with the given state commitment is not in memory
-	// and already purged. This reduces allocations for get accounts targeting old blocks.
-	if !e.execState.HasState(stateCommit) {
-		return nil, fmt.Errorf(
-			"failed to get account at block (%s): %w (%s). "+
-				"this error usually happens if the reference "+
-				"block for this script is not set to a recent block.",
-			blockID.String(),
-			ErrStateCommitmentPruned,
-			hex.EncodeToString(stateCommit[:]))
-	}
-
-	block, err := e.state.AtBlockID(blockID).Head()
-	if err != nil {
-		return nil, fmt.Errorf("failed to get block (%s): %w", blockID, err)
-	}
-
-	blockSnapshot := e.execState.NewStorageSnapshot(stateCommit)
-
-	return e.queryExecutor.GetAccount(ctx, addr, block, blockSnapshot)
-=======
 	return e.queryExecutor.GetAccount(ctx, addr, header, blockSnapshot)
->>>>>>> fef6b067
 }