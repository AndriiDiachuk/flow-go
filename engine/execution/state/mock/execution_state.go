// Code generated by mockery v1.0.0. DO NOT EDIT.

package mock

import (
	context "context"

	delta "github.com/onflow/flow-go/engine/execution/state/delta"
	flow "github.com/onflow/flow-go/model/flow"

	messages "github.com/onflow/flow-go/model/messages"

	mock "github.com/stretchr/testify/mock"
)

// ExecutionState is an autogenerated mock type for the ExecutionState type
type ExecutionState struct {
	mock.Mock
}

// ChunkDataPackByChunkID provides a mock function with given fields: _a0, _a1
func (_m *ExecutionState) ChunkDataPackByChunkID(_a0 context.Context, _a1 flow.Identifier) (*flow.ChunkDataPack, error) {
	ret := _m.Called(_a0, _a1)

	var r0 *flow.ChunkDataPack
	if rf, ok := ret.Get(0).(func(context.Context, flow.Identifier) *flow.ChunkDataPack); ok {
		r0 = rf(_a0, _a1)
	} else {
		if ret.Get(0) != nil {
			r0 = ret.Get(0).(*flow.ChunkDataPack)
		}
	}

	var r1 error
	if rf, ok := ret.Get(1).(func(context.Context, flow.Identifier) error); ok {
		r1 = rf(_a0, _a1)
	} else {
		r1 = ret.Error(1)
	}

	return r0, r1
}

<<<<<<< HEAD
// CommitDelta provides a mock function with given fields: _a0, _a1, _a2
func (_m *ExecutionState) CommitDelta(_a0 context.Context, _a1 delta.Delta, _a2 flow.StateCommitment) (flow.StateCommitment, error) {
	ret := _m.Called(_a0, _a1, _a2)

	var r0 flow.StateCommitment
	if rf, ok := ret.Get(0).(func(context.Context, delta.Delta, flow.StateCommitment) flow.StateCommitment); ok {
		r0 = rf(_a0, _a1, _a2)
	} else {
		if ret.Get(0) != nil {
			r0 = ret.Get(0).(flow.StateCommitment)
		}
	}

	var r1 error
	if rf, ok := ret.Get(1).(func(context.Context, delta.Delta, flow.StateCommitment) error); ok {
		r1 = rf(_a0, _a1, _a2)
	} else {
		r1 = ret.Error(1)
	}

	return r0, r1
}

=======
>>>>>>> 3fca9a4f
// GetBlockIDByChunkID provides a mock function with given fields: chunkID
func (_m *ExecutionState) GetBlockIDByChunkID(chunkID flow.Identifier) (flow.Identifier, error) {
	ret := _m.Called(chunkID)

	var r0 flow.Identifier
	if rf, ok := ret.Get(0).(func(flow.Identifier) flow.Identifier); ok {
		r0 = rf(chunkID)
	} else {
		if ret.Get(0) != nil {
			r0 = ret.Get(0).(flow.Identifier)
		}
	}

	var r1 error
	if rf, ok := ret.Get(1).(func(flow.Identifier) error); ok {
		r1 = rf(chunkID)
	} else {
		r1 = ret.Error(1)
	}

	return r0, r1
}

// GetCollection provides a mock function with given fields: identifier
func (_m *ExecutionState) GetCollection(identifier flow.Identifier) (*flow.Collection, error) {
	ret := _m.Called(identifier)

	var r0 *flow.Collection
	if rf, ok := ret.Get(0).(func(flow.Identifier) *flow.Collection); ok {
		r0 = rf(identifier)
	} else {
		if ret.Get(0) != nil {
			r0 = ret.Get(0).(*flow.Collection)
		}
	}

	var r1 error
	if rf, ok := ret.Get(1).(func(flow.Identifier) error); ok {
		r1 = rf(identifier)
	} else {
		r1 = ret.Error(1)
	}

	return r0, r1
}

// GetExecutionResultID provides a mock function with given fields: _a0, _a1
func (_m *ExecutionState) GetExecutionResultID(_a0 context.Context, _a1 flow.Identifier) (flow.Identifier, error) {
	ret := _m.Called(_a0, _a1)

	var r0 flow.Identifier
	if rf, ok := ret.Get(0).(func(context.Context, flow.Identifier) flow.Identifier); ok {
		r0 = rf(_a0, _a1)
	} else {
		if ret.Get(0) != nil {
			r0 = ret.Get(0).(flow.Identifier)
		}
	}

	var r1 error
	if rf, ok := ret.Get(1).(func(context.Context, flow.Identifier) error); ok {
		r1 = rf(_a0, _a1)
	} else {
		r1 = ret.Error(1)
	}

	return r0, r1
}

// GetHighestExecutedBlockID provides a mock function with given fields: _a0
func (_m *ExecutionState) GetHighestExecutedBlockID(_a0 context.Context) (uint64, flow.Identifier, error) {
	ret := _m.Called(_a0)

	var r0 uint64
	if rf, ok := ret.Get(0).(func(context.Context) uint64); ok {
		r0 = rf(_a0)
	} else {
		r0 = ret.Get(0).(uint64)
	}

	var r1 flow.Identifier
	if rf, ok := ret.Get(1).(func(context.Context) flow.Identifier); ok {
		r1 = rf(_a0)
	} else {
		if ret.Get(1) != nil {
			r1 = ret.Get(1).(flow.Identifier)
		}
	}

	var r2 error
	if rf, ok := ret.Get(2).(func(context.Context) error); ok {
		r2 = rf(_a0)
	} else {
		r2 = ret.Error(2)
	}

	return r0, r1, r2
}

// GetProof provides a mock function with given fields: _a0, _a1, _a2
func (_m *ExecutionState) GetProof(_a0 context.Context, _a1 flow.StateCommitment, _a2 []flow.RegisterID) ([]byte, error) {
	ret := _m.Called(_a0, _a1, _a2)

	var r0 []byte
	if rf, ok := ret.Get(0).(func(context.Context, flow.StateCommitment, []flow.RegisterID) []byte); ok {
		r0 = rf(_a0, _a1, _a2)
	} else {
		if ret.Get(0) != nil {
			r0 = ret.Get(0).([]byte)
		}
	}

	var r1 error
	if rf, ok := ret.Get(1).(func(context.Context, flow.StateCommitment, []flow.RegisterID) error); ok {
		r1 = rf(_a0, _a1, _a2)
	} else {
		r1 = ret.Error(1)
	}

	return r0, r1
}

// GetRegisters provides a mock function with given fields: _a0, _a1, _a2
func (_m *ExecutionState) GetRegisters(_a0 context.Context, _a1 flow.StateCommitment, _a2 []flow.RegisterID) ([][]byte, error) {
	ret := _m.Called(_a0, _a1, _a2)

	var r0 [][]byte
	if rf, ok := ret.Get(0).(func(context.Context, flow.StateCommitment, []flow.RegisterID) [][]byte); ok {
		r0 = rf(_a0, _a1, _a2)
	} else {
		if ret.Get(0) != nil {
			r0 = ret.Get(0).([][]byte)
		}
	}

	var r1 error
	if rf, ok := ret.Get(1).(func(context.Context, flow.StateCommitment, []flow.RegisterID) error); ok {
		r1 = rf(_a0, _a1, _a2)
	} else {
		r1 = ret.Error(1)
	}

	return r0, r1
}

// NewView provides a mock function with given fields: _a0
func (_m *ExecutionState) NewView(_a0 flow.StateCommitment) *delta.View {
	ret := _m.Called(_a0)

	var r0 *delta.View
	if rf, ok := ret.Get(0).(func(flow.StateCommitment) *delta.View); ok {
		r0 = rf(_a0)
	} else {
		if ret.Get(0) != nil {
			r0 = ret.Get(0).(*delta.View)
		}
	}

	return r0
}

// PersistExecutionState provides a mock function with given fields: ctx, header, endState, chunkDataPacks, executionReceipt, events, serviceEvents, results
func (_m *ExecutionState) PersistExecutionState(ctx context.Context, header *flow.Header, endState flow.StateCommitment, chunkDataPacks []*flow.ChunkDataPack, executionReceipt *flow.ExecutionReceipt, events []flow.Event, serviceEvents []flow.Event, results []flow.TransactionResult) error {
	ret := _m.Called(ctx, header, endState, chunkDataPacks, executionReceipt, events, serviceEvents, results)

	var r0 error
	if rf, ok := ret.Get(0).(func(context.Context, *flow.Header, flow.StateCommitment, []*flow.ChunkDataPack, *flow.ExecutionReceipt, []flow.Event, []flow.Event, []flow.TransactionResult) error); ok {
		r0 = rf(ctx, header, endState, chunkDataPacks, executionReceipt, events, serviceEvents, results)
	} else {
		r0 = ret.Error(0)
	}

	return r0
}

// RetrieveStateDelta provides a mock function with given fields: _a0, _a1
func (_m *ExecutionState) RetrieveStateDelta(_a0 context.Context, _a1 flow.Identifier) (*messages.ExecutionStateDelta, error) {
	ret := _m.Called(_a0, _a1)

	var r0 *messages.ExecutionStateDelta
	if rf, ok := ret.Get(0).(func(context.Context, flow.Identifier) *messages.ExecutionStateDelta); ok {
		r0 = rf(_a0, _a1)
	} else {
		if ret.Get(0) != nil {
			r0 = ret.Get(0).(*messages.ExecutionStateDelta)
		}
	}

	var r1 error
	if rf, ok := ret.Get(1).(func(context.Context, flow.Identifier) error); ok {
		r1 = rf(_a0, _a1)
	} else {
		r1 = ret.Error(1)
	}

	return r0, r1
}

// StateCommitmentByBlockID provides a mock function with given fields: _a0, _a1
func (_m *ExecutionState) StateCommitmentByBlockID(_a0 context.Context, _a1 flow.Identifier) (flow.StateCommitment, error) {
	ret := _m.Called(_a0, _a1)

	var r0 flow.StateCommitment
	if rf, ok := ret.Get(0).(func(context.Context, flow.Identifier) flow.StateCommitment); ok {
		r0 = rf(_a0, _a1)
	} else {
		if ret.Get(0) != nil {
			r0 = ret.Get(0).(flow.StateCommitment)
		}
	}

	var r1 error
	if rf, ok := ret.Get(1).(func(context.Context, flow.Identifier) error); ok {
		r1 = rf(_a0, _a1)
	} else {
		r1 = ret.Error(1)
	}

	return r0, r1
}

// UpdateHighestExecutedBlockIfHigher provides a mock function with given fields: _a0, _a1
func (_m *ExecutionState) UpdateHighestExecutedBlockIfHigher(_a0 context.Context, _a1 *flow.Header) error {
	ret := _m.Called(_a0, _a1)

	var r0 error
	if rf, ok := ret.Get(0).(func(context.Context, *flow.Header) error); ok {
		r0 = rf(_a0, _a1)
	} else {
		r0 = ret.Error(0)
	}

	return r0
}<|MERGE_RESOLUTION|>--- conflicted
+++ resolved
@@ -41,32 +41,6 @@
 	return r0, r1
 }
 
-<<<<<<< HEAD
-// CommitDelta provides a mock function with given fields: _a0, _a1, _a2
-func (_m *ExecutionState) CommitDelta(_a0 context.Context, _a1 delta.Delta, _a2 flow.StateCommitment) (flow.StateCommitment, error) {
-	ret := _m.Called(_a0, _a1, _a2)
-
-	var r0 flow.StateCommitment
-	if rf, ok := ret.Get(0).(func(context.Context, delta.Delta, flow.StateCommitment) flow.StateCommitment); ok {
-		r0 = rf(_a0, _a1, _a2)
-	} else {
-		if ret.Get(0) != nil {
-			r0 = ret.Get(0).(flow.StateCommitment)
-		}
-	}
-
-	var r1 error
-	if rf, ok := ret.Get(1).(func(context.Context, delta.Delta, flow.StateCommitment) error); ok {
-		r1 = rf(_a0, _a1, _a2)
-	} else {
-		r1 = ret.Error(1)
-	}
-
-	return r0, r1
-}
-
-=======
->>>>>>> 3fca9a4f
 // GetBlockIDByChunkID provides a mock function with given fields: chunkID
 func (_m *ExecutionState) GetBlockIDByChunkID(chunkID flow.Identifier) (flow.Identifier, error) {
 	ret := _m.Called(chunkID)
