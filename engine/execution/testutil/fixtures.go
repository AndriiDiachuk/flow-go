--- conflicted
+++ resolved
@@ -121,16 +121,11 @@
 		tx := flow.NewTransactionBody().
 			SetScript(script).
 			AddArgument(encCadAccountKey).
-<<<<<<< HEAD
-			AddAuthorizer(flow.RootAddress)
-=======
 			AddAuthorizer(flow.ServiceAddress())
->>>>>>> 306fc371
 
 		result, err := ctx.ExecuteTransaction(ledger, tx, virtualmachine.SkipVerification)
 		if err != nil {
 			return nil, err
-<<<<<<< HEAD
 		}
 
 		if result.Error != nil {
@@ -148,25 +143,6 @@
 			return nil, errors.New("no account creation event emitted")
 		}
 
-=======
-		}
-
-		if result.Error != nil {
-			return nil, fmt.Errorf("failed to create account: %s", result.Error.ErrorMessage())
-		}
-
-		var addr flow.Address
-
-		for _, event := range result.Events {
-			if event.EventType.ID() == string(flow.EventAccountCreated) {
-				addr = event.Fields[0].ToGoValue().([8]byte)
-				break
-			}
-
-			return nil, errors.New("no account creation event emitted")
-		}
-
->>>>>>> 306fc371
 		accounts = append(accounts, addr)
 	}
 
@@ -174,31 +150,15 @@
 }
 
 func SignTransactionByRoot(tx *flow.TransactionBody, seqNum uint64) error {
-<<<<<<< HEAD
-	tx.SetProposalKey(flow.RootAddress, 0, seqNum)
-	tx.SetPayer(flow.RootAddress)
-	return SignEnvelope(tx, flow.RootAddress, unittest.RootAccountPrivateKey)
-=======
-	return SignTransaction(tx, flow.ServiceAddress(), unittest.ServiceAccountPrivateKey, seqNum)
->>>>>>> 306fc371
+	tx.SetProposalKey(flow.ServiceAddress(), 0, seqNum)
+	tx.SetPayer(flow.ServiceAddress())
+	return SignEnvelope(tx, flow.ServiceAddress(), unittest.RootAccountPrivateKey)
 }
 
 func RootBootstrappedLedger() virtualmachine.Ledger {
 	ledger := make(virtualmachine.MapLedger)
-<<<<<<< HEAD
-	bootstrap.BootstrapView(ledger, unittest.RootAccountPublicKey, unittest.InitialTokenSupply)
+	bootstrap.BootstrapView(ledger, unittest.ServiceAccountPublicKey, unittest.InitialTokenSupply)
 	return ledger
-}
-
-func CreateRootAccountInLedger(ledger virtualmachine.Ledger) error {
-	l := virtualmachine.NewLedgerDAL(ledger)
-
-	accountKey := unittest.RootAccountPrivateKey.PublicKey(virtualmachine.AccountKeyWeightThreshold)
-
-	return l.CreateAccountWithAddress(
-		flow.RootAddress,
-		[]flow.AccountPublicKey{accountKey},
-	)
 }
 
 func bytesToCadenceArray(l []byte) cadence.Array {
@@ -207,30 +167,5 @@
 		values[i] = cadence.NewInt(int(b))
 	}
 
-=======
-	bootstrap.BootstrapView(ledger, unittest.ServiceAccountPublicKey)
-	return ledger
-}
-
-func BootstrapLedgerWithServiceAccount(ledger virtualmachine.Ledger) error {
-	ledgerAccess := virtualmachine.NewLedgerDAL(ledger)
-
-	accountKey := unittest.ServiceAccountPrivateKey.PublicKey(virtualmachine.AccountKeyWeightThreshold)
-
-	_, err := ledgerAccess.CreateAccount([]flow.AccountPublicKey{accountKey})
-	if err != nil {
-		return err
-	}
-
-	return nil
-}
-
-func bytesToCadenceArray(l []byte) cadence.Array {
-	values := make([]cadence.Value, len(l))
-	for i, b := range l {
-		values[i] = cadence.NewInt(int(b))
-	}
-
->>>>>>> 306fc371
 	return cadence.NewArray(values)
 }