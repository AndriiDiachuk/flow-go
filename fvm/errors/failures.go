package errors

<<<<<<< HEAD
import (
	"errors"
	"fmt"
)

// UnknownFailure captures an unknown vm fatal error
type UnknownFailure struct {
	err error
}

// NewUnknownFailure constructs a new UnknownFailure
func NewUnknownFailure(err error) *UnknownFailure {
	return &UnknownFailure{err: err}
}

func (e *UnknownFailure) Error() string {
	return fmt.Sprintf("%s unknown failure: %s", e.FailureCode().String(), e.err.Error())
}

// FailureCode returns the failure code
func (e *UnknownFailure) FailureCode() FailureCode {
	return FailureCodeUnknownFailure
}

// Unwrap unwraps the error
func (e UnknownFailure) Unwrap() error {
	return e.err
}

// EventEncodingError captures an error sourced from encoding issues
type EventEncodingError struct {
	err error
}

// NewEventEncodingErrorf formats and returns a new EventEncodingError
func NewEventEncodingErrorf(msg string, err error) *EventEncodingError {
	return &EventEncodingError{
		err: fmt.Errorf(msg, err),
	}
}

func (e *EventEncodingError) Error() string {
	//return fmt.Sprintf("%s encoding failed: %s", e.ErrorCode().String(), e.err.Error())
	return fmt.Sprintf("%s encoding failed: %s", e.ErrorCode().String(), e.err.Error())
}

// ErrorCode returns the error code
func (e *EventEncodingError) ErrorCode() ErrorCode {
	return ErrCodeEventEncodingError
}

// Unwrap unwraps the error
func (e EventEncodingError) Unwrap() error {
	return e.err
}

// EncodingFailure captures an fatal error sourced from encoding issues
type EncodingFailure struct {
	err error
=======
func NewUnknownFailure(err error) CodedError {
	return WrapCodedError(
		FailureCodeUnknownFailure,
		err,
		"unknown failure")
>>>>>>> 4cd3c838
}

// NewEncodingFailuref formats and returns a new EncodingFailure
func NewEncodingFailuref(
	err error,
	msg string,
	args ...interface{},
) CodedError {
	return WrapCodedError(
		FailureCodeEncodingFailure,
		err,
		"encoding failed: "+msg,
		args...)
}

// NewLedgerFailure constructs a new CodedError which captures a fatal error
// cause by ledger failures.
func NewLedgerFailure(err error) CodedError {
	return WrapCodedError(
		FailureCodeLedgerFailure,
		err,
		"ledger returns unsuccessful")
}

// IsALedgerFailure returns true if the error or any of the wrapped errors is
// a ledger failure
func IsALedgerFailure(err error) bool {
	return HasErrorCode(err, FailureCodeLedgerFailure)
}

// NewStateMergeFailure constructs a new CodedError which captures a fatal
// caused by state merge.
func NewStateMergeFailure(err error) CodedError {
	return WrapCodedError(
		FailureCodeStateMergeFailure,
		err,
		"can not merge the state")
}

// NewBlockFinderFailure constructs a new CodedError which captures a fatal
// caused by block finder.
func NewBlockFinderFailure(err error) CodedError {
	return WrapCodedError(
		FailureCodeBlockFinderFailure,
		err,
		"can not retrieve the block")
}

// NewParseRestrictedModeInvalidAccessFailure constructs a CodedError which
// captures a fatal caused by Cadence accessing an unexpected environment
// operation while it is parsing programs.
func NewParseRestrictedModeInvalidAccessFailure(op string) CodedError {
	return NewCodedError(
		FailureCodeParseRestrictedModeInvalidAccessFailure,
		"cannot access %s while cadence is in parse restricted mode",
		op)
}<|MERGE_RESOLUTION|>--- conflicted
+++ resolved
@@ -1,10 +1,16 @@
 package errors
 
-<<<<<<< HEAD
 import (
 	"errors"
 	"fmt"
 )
+
+func NewUnknownFailure(err error) CodedError {
+	return WrapCodedError(
+		FailureCodeUnknownFailure,
+		err,
+		"unknown failure")
+
 
 // UnknownFailure captures an unknown vm fatal error
 type UnknownFailure struct {
@@ -60,13 +66,6 @@
 // EncodingFailure captures an fatal error sourced from encoding issues
 type EncodingFailure struct {
 	err error
-=======
-func NewUnknownFailure(err error) CodedError {
-	return WrapCodedError(
-		FailureCodeUnknownFailure,
-		err,
-		"unknown failure")
->>>>>>> 4cd3c838
 }
 
 // NewEncodingFailuref formats and returns a new EncodingFailure
