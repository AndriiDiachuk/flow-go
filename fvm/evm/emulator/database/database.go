--- conflicted
+++ resolved
@@ -31,18 +31,10 @@
 // to interact with a portion of the value and would load everything under a key
 // before opearting on it. This means it could lead to having large slabs for a single value.
 type Database struct {
-<<<<<<< HEAD
-	led                atree.Ledger
-	flowEVMRootAddress flow.Address
-	baseStorage        *atree.LedgerBaseStorage
-	storage            *atree.PersistentSlabStorage
-	atreemap           *atree.OrderedMap
-	lock               sync.RWMutex // Ramtin: do we need this?
-	readKeys           map[string]interface{}
-=======
 	flowEVMRootAddress    flow.Address
 	led                   atree.Ledger
 	storage               *atree.PersistentSlabStorage
+	baseStorage           *atree.LedgerBaseStorage
 	atreemap              *atree.OrderedMap
 	rootIDBytesToBeStored []byte // if is empty means we don't need to store anything
 	// Ramtin: other database implementations for EVM uses a lock
@@ -51,7 +43,6 @@
 	// these type of locking if the underlying structure (atree)
 	// has such protections or if EVM really needs it
 	lock sync.RWMutex
->>>>>>> c1ec969f
 }
 
 var _ types.Database = &Database{}
@@ -67,6 +58,7 @@
 
 	db := &Database{
 		led:                led,
+		baseStorage:        baseStorage,
 		flowEVMRootAddress: flowEVMRootAddress,
 		storage:            storage,
 	}
@@ -106,20 +98,8 @@
 			return err
 		}
 	}
-<<<<<<< HEAD
-
-	return &Database{
-		led:                led,
-		flowEVMRootAddress: flowEVMRootAddress,
-		baseStorage:        baseStorage,
-		storage:            storage,
-		atreemap:           m,
-		readKeys:           make(map[string]interface{}, 0),
-	}, nil
-=======
 	db.atreemap = m
 	return nil
->>>>>>> c1ec969f
 }
 
 // Get retrieves the given key if it's present in the key-value store.
@@ -141,13 +121,8 @@
 	if err != nil {
 		return nil, err
 	}
-<<<<<<< HEAD
-	db.readKeys[string(key)] = struct{}{}
-	return v.(ByteStringValue).Bytes(), err
-=======
 
 	return v.(ByteStringValue).Bytes(), nil
->>>>>>> c1ec969f
 }
 
 // Put inserts the given value into the key-value store.
@@ -224,26 +199,6 @@
 	return nil
 }
 
-<<<<<<< HEAD
-func (db *Database) DeleteAndCleanReadKey() error {
-	db.lock.Lock()
-	defer db.lock.Unlock()
-
-	for k := range db.readKeys {
-		err := db.delete([]byte(k))
-		if err != nil {
-			return err
-		}
-	}
-	db.readKeys = make(map[string]interface{})
-	return nil
-}
-
-func (db *Database) SetRootHash(root gethCommon.Hash) error {
-	err := db.led.SetValue(db.flowEVMRootAddress[:], []byte(FlowEVMRootHashKey), root[:])
-	if err != nil {
-		return types.NewFatalError(err)
-=======
 // ApplyBatch applys changes from a batch into the database
 func (db *Database) ApplyBatch(b *batch) error {
 	db.lock.Lock()
@@ -263,7 +218,6 @@
 			continue
 		}
 		err = db.put(keyvalue.key, keyvalue.value)
->>>>>>> c1ec969f
 	}
 	return err
 }
@@ -320,17 +274,7 @@
 	return nil
 }
 
-<<<<<<< HEAD
-// DropCache drops the database read cache
-func (db *Database) DropCache() {
-	db.storage.DropCache()
-}
-
-// Close deallocates the internal map and ensures any consecutive data access op
-// fails with an error.
-=======
 // Close is a no-op
->>>>>>> c1ec969f
 func (db *Database) Close() error {
 	return nil
 }
@@ -367,7 +311,6 @@
 	return "", types.ErrNotImplemented
 }
 
-<<<<<<< HEAD
 func (db *Database) BytesRetrieved() int {
 	return db.baseStorage.BytesRetrieved()
 }
@@ -381,9 +324,7 @@
 
 // Compact is not supported on a memory database, but there's no need either as
 // a memory database doesn't waste space anyway.
-=======
 // Compact is a no op
->>>>>>> c1ec969f
 func (db *Database) Compact(start []byte, limit []byte) error {
 	return nil
 }
