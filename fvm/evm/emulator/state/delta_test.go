--- conflicted
+++ resolved
@@ -22,7 +22,7 @@
 func TestDeltaView(t *testing.T) {
 	t.Parallel()
 
-	t.Run("test account exist/creation/suicide functionality", func(t *testing.T) {
+	t.Run("test account exist/creation/self-destruct functionality", func(t *testing.T) {
 		addr1 := testutils.RandomCommonAddress(t)
 		addr2 := testutils.RandomCommonAddress(t)
 		addr3 := testutils.RandomCommonAddress(t)
@@ -41,17 +41,13 @@
 						return false, fmt.Errorf("some error")
 					}
 				},
-<<<<<<< HEAD
-				HasSelfDestructedFunc: func(gethCommon.Address) bool {
-=======
 				IsCreatedFunc: func(a gethCommon.Address) bool {
->>>>>>> f3bb713d
 					return false
 				},
 				GetBalanceFunc: func(gethCommon.Address) (*big.Int, error) {
 					return new(big.Int), nil
 				},
-				HasSuicidedFunc: func(gethCommon.Address) (bool, *big.Int) {
+				HasSelfDestructedFunc: func(gethCommon.Address) (bool, *big.Int) {
 					return false, new(big.Int)
 				},
 			})
@@ -80,29 +76,19 @@
 		require.NoError(t, err)
 		require.True(t, found)
 
-<<<<<<< HEAD
 		// test HasSelfDestructed first
-		success := view.HasSelfDestructed(addr1)
-=======
-		// test HasSuicided first
-		success, _ := view.HasSuicided(addr1)
->>>>>>> f3bb713d
+		success, _ := view.HasSelfDestructed(addr1)
 		require.False(t, success)
 
 		// set addr1 for deletion
 		err = view.SelfDestruct(addr1)
 		require.NoError(t, err)
 
-<<<<<<< HEAD
 		// check HasSelfDestructed now
-		success = view.HasSelfDestructed(addr1)
-=======
-		// check HasSuicided now
-		success, _ = view.HasSuicided(addr1)
->>>>>>> f3bb713d
+		success, _ = view.HasSelfDestructed(addr1)
 		require.True(t, success)
 
-		// addr1 should still exist after suicide call
+		// addr1 should still exist after self destruct call
 		found, err = view.Exist(addr1)
 		require.NoError(t, err)
 		require.True(t, found)
@@ -127,14 +113,10 @@
 						return false, nil
 					}
 				},
-<<<<<<< HEAD
-				HasSelfDestructedFunc: func(gethCommon.Address) bool {
-=======
-				HasSuicidedFunc: func(a gethCommon.Address) (bool, *big.Int) {
+				HasSelfDestructedFunc: func(a gethCommon.Address) (bool, *big.Int) {
 					return false, new(big.Int)
 				},
 				IsCreatedFunc: func(a gethCommon.Address) bool {
->>>>>>> f3bb713d
 					return false
 				},
 				GetBalanceFunc: func(addr gethCommon.Address) (*big.Int, error) {
@@ -154,7 +136,7 @@
 		require.NoError(t, err)
 		require.Equal(t, addr1InitBal, bal)
 
-		// call suicide on addr
+		// call self destruct on addr
 		err = view.SelfDestruct(addr1)
 		require.NoError(t, err)
 
@@ -207,14 +189,10 @@
 						return false, nil
 					}
 				},
-<<<<<<< HEAD
-				HasSelfDestructedFunc: func(a gethCommon.Address) bool {
-=======
-				HasSuicidedFunc: func(a gethCommon.Address) (bool, *big.Int) {
+				HasSelfDestructedFunc: func(a gethCommon.Address) (bool, *big.Int) {
 					return false, new(big.Int)
 				},
 				IsCreatedFunc: func(a gethCommon.Address) bool {
->>>>>>> f3bb713d
 					return false
 				},
 				GetBalanceFunc: func(a gethCommon.Address) (*big.Int, error) {
@@ -275,14 +253,10 @@
 						return false, nil
 					}
 				},
-<<<<<<< HEAD
-				HasSelfDestructedFunc: func(a gethCommon.Address) bool {
-=======
-				HasSuicidedFunc: func(a gethCommon.Address) (bool, *big.Int) {
+				HasSelfDestructedFunc: func(a gethCommon.Address) (bool, *big.Int) {
 					return false, new(big.Int)
 				},
 				IsCreatedFunc: func(a gethCommon.Address) bool {
->>>>>>> f3bb713d
 					return false
 				},
 				GetBalanceFunc: func(a gethCommon.Address) (*big.Int, error) {
@@ -625,14 +599,10 @@
 				GetNonceFunc: func(addr gethCommon.Address) (uint64, error) {
 					return 0, nil
 				},
-<<<<<<< HEAD
-				HasSelfDestructedFunc: func(gethCommon.Address) bool {
-=======
 				IsCreatedFunc: func(a gethCommon.Address) bool {
->>>>>>> f3bb713d
 					return false
 				},
-				HasSuicidedFunc: func(gethCommon.Address) (bool, *big.Int) {
+				HasSelfDestructedFunc: func(gethCommon.Address) (bool, *big.Int) {
 					return false, new(big.Int)
 				},
 			})
@@ -645,7 +615,7 @@
 		err := view.CreateAccount(addresses[0])
 		require.NoError(t, err)
 
-		// Suicide address 2
+		// self destruct address 2
 		err = view.SelfDestruct(addresses[1])
 		require.NoError(t, err)
 
@@ -674,7 +644,7 @@
 		}
 	})
 
-	t.Run("test account creation after suicide call", func(t *testing.T) {
+	t.Run("test account creation after selfdestruct call", func(t *testing.T) {
 		addr1 := testutils.RandomCommonAddress(t)
 
 		view := state.NewDeltaView(
@@ -684,16 +654,11 @@
 				ExistFunc: func(addr gethCommon.Address) (bool, error) {
 					return true, nil
 				},
-<<<<<<< HEAD
-				HasSelfDestructedFunc: func(gethCommon.Address) bool {
-					return true
-=======
-				HasSuicidedFunc: func(gethCommon.Address) (bool, *big.Int) {
+				HasSelfDestructedFunc: func(gethCommon.Address) (bool, *big.Int) {
 					return true, big.NewInt(2)
 				},
 				IsCreatedFunc: func(a gethCommon.Address) bool {
 					return false
->>>>>>> f3bb713d
 				},
 				GetBalanceFunc: func(addr gethCommon.Address) (*big.Int, error) {
 					return new(big.Int), nil
@@ -776,11 +741,7 @@
 
 type MockedReadOnlyView struct {
 	ExistFunc               func(gethCommon.Address) (bool, error)
-<<<<<<< HEAD
-	HasSelfDestructedFunc   func(gethCommon.Address) bool
-=======
-	HasSuicidedFunc         func(gethCommon.Address) (bool, *big.Int)
->>>>>>> f3bb713d
+	HasSelfDestructedFunc   func(gethCommon.Address) (bool, *big.Int)
 	IsCreatedFunc           func(gethCommon.Address) bool
 	GetBalanceFunc          func(gethCommon.Address) (*big.Int, error)
 	GetNonceFunc            func(gethCommon.Address) (uint64, error)
@@ -810,14 +771,9 @@
 	return v.IsCreatedFunc(addr)
 }
 
-<<<<<<< HEAD
-func (v *MockedReadOnlyView) HasSelfDestructed(addr gethCommon.Address) bool {
+func (v *MockedReadOnlyView) HasSelfDestructed(addr gethCommon.Address) (bool, *big.Int) {
 	if v.HasSelfDestructedFunc == nil {
-=======
-func (v *MockedReadOnlyView) HasSuicided(addr gethCommon.Address) (bool, *big.Int) {
-	if v.HasSuicidedFunc == nil {
->>>>>>> f3bb713d
-		panic("HasSuicided is not set in this mocked view")
+		panic("HasSelfDestructed is not set in this mocked view")
 	}
 	return v.HasSelfDestructedFunc(addr)
 }
