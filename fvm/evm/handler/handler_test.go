--- conflicted
+++ resolved
@@ -270,7 +270,6 @@
 		})
 	})
 
-<<<<<<< HEAD
 	t.Run("test address allocation", func(t *testing.T) {
 		t.Parallel()
 
@@ -284,16 +283,14 @@
 
 				h := handler.NewContractHandler(rootAddr, flowTokenAddress, blockchain, aa, backend, nil)
 
-				foa := h.AllocateAddress()
-				require.NotNil(t, foa)
-
-				expectedAddress := handler.MakeCOAAddress(1)
-				require.Equal(t, expectedAddress, foa)
-			})
-		})
-	})
-=======
->>>>>>> 6f3d51c8
+				coa := h.DeployCOA(12)
+				require.NotNil(t, coa)
+
+				expectedAddress := handler.MakeCOAAddress(12)
+				require.Equal(t, expectedAddress, coa)
+			})
+		})
+	})
 }
 
 func TestHandler_COA(t *testing.T) {
