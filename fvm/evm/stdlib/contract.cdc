--- conflicted
+++ resolved
@@ -391,27 +391,19 @@
         }
 
         // verify evm address matching
-<<<<<<< HEAD
-        for index, item in coaRef.address().bytes {
-            assert(item == evmAddress[index], message: "evm address mismatch")
-        }
-=======
-        var i = 0
         var addr = coaRef!.address()
-        for item in addr.bytes {
-            if item != evmAddress[i] {
+        for index, item in coaRef!.address().bytes {
+            if item != evmAddress[index] {
                 return ValidationResult(
                     isValid: false,
-                    problem: "EVM address mismatch"
+                    problem: "evm address mismatch"
                 )
             }
-            i = i +1
         }
         
         return ValidationResult(
         	isValid: true,
         	problem: nil
         )
->>>>>>> aa7161b9
     }
 }