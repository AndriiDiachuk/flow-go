--- conflicted
+++ resolved
@@ -142,27 +142,19 @@
 	}{
 		{
 			name: "ViewResolver",
-			code: contracts2.ViewResolver(),
+			code: coreContracts.ViewResolver(),
 		},
 		{
 			name: "FungibleToken",
-<<<<<<< HEAD
-			code: contracts2.FungibleToken(
+			code: coreContracts.FungibleToken(
 				contractsAddressHex,
 			),
 		},
 		{
 			name: "NonFungibleToken",
-			code: contracts2.NonFungibleToken(
+			code: coreContracts.NonFungibleToken(
 				contractsAddressHex,
 			),
-=======
-			code: coreContracts.FungibleToken(),
-		},
-		{
-			name: "NonFungibleToken",
-			code: coreContracts.NonFungibleToken(),
->>>>>>> 88e86009
 		},
 		{
 			name: "MetadataViews",
@@ -181,13 +173,6 @@
 			),
 		},
 		{
-<<<<<<< HEAD
-=======
-			name: "ViewResolver",
-			code: coreContracts.ViewResolver(),
-		},
-		{
->>>>>>> 88e86009
 			name: "FlowToken",
 			code: coreContracts.FlowToken(
 				contractsAddressHex,
@@ -356,7 +341,7 @@
 	}
 	encodedABI := cadence.NewArray(
 		cdcBytes,
-	).WithType(cadence.NewVariableSizedArrayType(cadence.TheUInt8Type))
+	).WithType(cadence.NewVariableSizedArrayType(cadence.UInt8Type))
 
 	assert.Equal(t,
 		encodedABI,
@@ -455,7 +440,7 @@
 	}
 	encodedABI := cadence.NewArray(
 		cdcBytes,
-	).WithType(cadence.NewVariableSizedArrayType(cadence.TheUInt8Type))
+	).WithType(cadence.NewVariableSizedArrayType(cadence.UInt8Type))
 
 	result, err := rt.ExecuteScript(
 		runtime.Script{
