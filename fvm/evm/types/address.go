package types

import (
	"bytes"

	gethCommon "github.com/ethereum/go-ethereum/common"
	"github.com/onflow/cadence"
	"github.com/onflow/cadence/runtime/sema"
)

// FlowEVMSpecialAddressPrefixLen captures the number of prefix bytes with constant values for special accounts (extended precompiles and COAs).
//
// The prefix length should insure a high-enough level of security against finding a preimage using the hash
// function used for EVM addresses generation (Keccak256). This is required to avoid finding an EVM address
// that is also a valid FlowEVM address.
// The target (minimal) security in this case is the security level provided by EVM addresses.
// Since EVM addresses are 160-bits long, they offer only 80 bits of security (collision resistance
// offers the lowest level).
// A preimage resistance of 80 bits requires the prefix to be at least 80-bits long (i.e 10 bytes).
// When used as a prefix in EVM addresses (20-bytes long), a prefix length of 12 bytes
// leaves a variable part of 8 bytes (64 bits).
const FlowEVMSpecialAddressPrefixLen = 12

var (
	// Using leading zeros for prefix helps with the storage compactness.
	//
	// Prefix for the built-in EVM precompiles
	FlowEVMNativePrecompileAddressPrefix = [FlowEVMSpecialAddressPrefixLen]byte{0, 0, 0, 0, 0, 0, 0, 0, 0, 0, 0, 0}
	// Prefix for the extended precompiles
	FlowEVMExtendedPrecompileAddressPrefix = [FlowEVMSpecialAddressPrefixLen]byte{0, 0, 0, 0, 0, 0, 0, 0, 0, 0, 0, 1}
	// Prefix for the COA addresses
	FlowEVMCOAAddressPrefix = [FlowEVMSpecialAddressPrefixLen]byte{0, 0, 0, 0, 0, 0, 0, 0, 0, 0, 0, 2}
)

// Address is an EVM-compatible address
type Address gethCommon.Address

// AddressLength holds the number of bytes used for each EVM address
const AddressLength = gethCommon.AddressLength

// NewAddress constructs a new Address
func NewAddress(addr gethCommon.Address) Address {
	return Address(addr)
}

// EmptyAddress is an empty evm address
var EmptyAddress = Address(gethCommon.Address{})

// Bytes returns a byte slice for the address
func (fa Address) Bytes() []byte {
	return fa[:]
}

// ToCommon returns the geth address
func (fa Address) ToCommon() gethCommon.Address {
	return gethCommon.Address(fa)
}

// NewAddressFromBytes constructs a new address from bytes
func NewAddressFromBytes(inp []byte) Address {
	return Address(gethCommon.BytesToAddress(inp))
}

// NewAddressFromString constructs a new address from an string
func NewAddressFromString(str string) Address {
	return NewAddressFromBytes([]byte(str))
}

<<<<<<< HEAD
var AddressBytesCadenceType = cadence.NewVariableSizedArrayType(cadence.TheUInt8Type)
var AddressBytesSemaType = sema.ByteArrayType

func (a Address) ToCadenceValue() cadence.Array {
	values := make([]cadence.Value, len(a))
	for i, v := range a {
		values[i] = cadence.NewUInt8(v)
	}
	return cadence.NewArray(values).WithType(AddressBytesCadenceType)
}

type GasLimit uint64

type Code []byte

type Data []byte
=======
// IsACOAAddress returns true if the address is a COA address
//
// This test insures `addr` has been generated as a COA address with high probability.
// Brute forcing an EVM address `addr` to pass the `IsACOAAddress` test is as hard as the bit-length
// of `FlowEVMCOAAddressPrefix` (here 96 bits).
// Although this is lower than the protocol-wide security level in Flow (128 bits), it remains
// higher than the EVM addresses security (80 bits when considering collision attacks)
func IsACOAAddress(addr Address) bool {
	return bytes.HasPrefix(addr[:], FlowEVMCOAAddressPrefix[:])
}
>>>>>>> 7400952a

// IsAnExtendedPrecompileAddress returns true if the address is a extended precompile address
func IsAnExtendedPrecompileAddress(addr Address) bool {
	return bytes.HasPrefix(addr[:], FlowEVMExtendedPrecompileAddressPrefix[:])
}<|MERGE_RESOLUTION|>--- conflicted
+++ resolved
@@ -66,7 +66,6 @@
 	return NewAddressFromBytes([]byte(str))
 }
 
-<<<<<<< HEAD
 var AddressBytesCadenceType = cadence.NewVariableSizedArrayType(cadence.TheUInt8Type)
 var AddressBytesSemaType = sema.ByteArrayType
 
@@ -78,12 +77,6 @@
 	return cadence.NewArray(values).WithType(AddressBytesCadenceType)
 }
 
-type GasLimit uint64
-
-type Code []byte
-
-type Data []byte
-=======
 // IsACOAAddress returns true if the address is a COA address
 //
 // This test insures `addr` has been generated as a COA address with high probability.
@@ -94,7 +87,6 @@
 func IsACOAAddress(addr Address) bool {
 	return bytes.HasPrefix(addr[:], FlowEVMCOAAddressPrefix[:])
 }
->>>>>>> 7400952a
 
 // IsAnExtendedPrecompileAddress returns true if the address is a extended precompile address
 func IsAnExtendedPrecompileAddress(addr Address) bool {
