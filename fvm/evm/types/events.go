package types

import (
	"encoding/hex"

	"github.com/onflow/cadence"
	gethCommon "github.com/onflow/go-ethereum/common"
	"github.com/onflow/go-ethereum/rlp"

	flowSdk "github.com/onflow/flow-go-sdk"

	"github.com/onflow/flow-go/model/flow"
)

const (
	EventTypeBlockExecuted       flow.EventType = "BlockExecuted"
	EventTypeTransactionExecuted flow.EventType = "TransactionExecuted"
)

type EventPayload interface {
	// ToCadence converts the event to Cadence event
	ToCadence() (cadence.Event, error)
}

type BlockEventPayload struct {
	Height            uint64           `cadence:"height"`
	Hash              string           `cadence:"hash"`
	Timestamp         uint64           `cadence:"timestamp"`
	TotalSupply       cadence.Int      `cadence:"totalSupply"`
	TotalGasUsed      uint64           `cadence:"totalGasUsed"`
	ParentBlockHash   string           `cadence:"parentHash"`
	ReceiptRoot       string           `cadence:"receiptRoot"`
	TransactionHashes []cadence.String `cadence:"transactionHashes"`
}

// DecodeBlockEventPayload decodes Cadence event into block event payload.
func DecodeBlockEventPayload(event cadence.Event) (*BlockEventPayload, error) {
	var block BlockEventPayload
	err := cadence.DecodeFields(event, &block)
	return &block, err
}

type TransactionEventPayload struct {
	Hash            string `cadence:"hash"`
	Index           uint16 `cadence:"index"`
	TransactionType uint8  `cadence:"type"`
	Payload         string `cadence:"payload"`
	ErrorCode       uint16 `cadence:"errorCode"`
	GasConsumed     uint64 `cadence:"gasConsumed"`
	ContractAddress string `cadence:"contractAddress"`
	Logs            string `cadence:"logs"`
	BlockHeight     uint64 `cadence:"blockHeight"`
	BlockHash       string `cadence:"blockHash"`
}

// DecodeTransactionEventPayload decodes Cadence event into transaction event payload.
func DecodeTransactionEventPayload(event cadence.Event) (*TransactionEventPayload, error) {
	var tx TransactionEventPayload
	err := cadence.DecodeFields(event, &tx)
	return &tx, err
}

type Event struct {
	Etype   flow.EventType
	Payload EventPayload
}

// we might break this event into two (tx included /tx executed) if size becomes an issue

type transactionEvent struct {
	Payload     []byte  // transaction RLP-encoded payload
	Result      *Result // transaction execution result
	BlockHeight uint64
	BlockHash   gethCommon.Hash
}

func (p *transactionEvent) ToCadence() (cadence.Event, error) {
	var encodedLogs []byte
	var err error
	if len(p.Result.Logs) > 0 {
		encodedLogs, err = rlp.EncodeToBytes(p.Result.Logs)
		if err != nil {
			return cadence.Event{}, err
		}
	}

	deployedAddress := cadence.String("")
	if p.Result.DeployedContractAddress != nil {
		deployedAddress = cadence.String(p.Result.DeployedContractAddress.String())
	}

	return cadence.Event{
		EventType: cadence.NewEventType(
			flowSdk.EVMLocation{},
			string(EventTypeTransactionExecuted),
			[]cadence.Field{
<<<<<<< HEAD
				cadence.NewField("blockHeight", cadence.UInt64Type),
				cadence.NewField("blockHash", cadence.StringType),
				cadence.NewField("transactionHash", cadence.StringType),
				cadence.NewField("transaction", cadence.StringType),
				cadence.NewField("failed", cadence.BoolType),
				cadence.NewField("vmError", cadence.StringType),
				cadence.NewField("transactionType", cadence.UInt8Type),
				cadence.NewField("gasConsumed", cadence.UInt64Type),
				cadence.NewField("deployedContractAddress", cadence.StringType),
				cadence.NewField("returnedValue", cadence.StringType),
				cadence.NewField("logs", cadence.StringType),
=======
				cadence.NewField("hash", cadence.StringType{}),
				cadence.NewField("index", cadence.UInt16Type{}),
				cadence.NewField("type", cadence.UInt8Type{}),
				cadence.NewField("payload", cadence.StringType{}),
				cadence.NewField("errorCode", cadence.UInt16Type{}),
				cadence.NewField("gasConsumed", cadence.UInt64Type{}),
				cadence.NewField("contractAddress", cadence.StringType{}),
				cadence.NewField("logs", cadence.StringType{}),
				cadence.NewField("blockHeight", cadence.UInt64Type{}),
				// todo we can remove hash and just reference block by height (evm-gateway dependency)
				cadence.NewField("blockHash", cadence.StringType{}),
>>>>>>> 17430c74
			},
			nil,
		),
		Fields: []cadence.Value{
			cadence.String(p.Result.TxHash.String()),
			cadence.NewUInt16(p.Result.Index),
			cadence.NewUInt8(p.Result.TxType),
			cadence.String(hex.EncodeToString(p.Payload)),
			cadence.NewUInt16(uint16(p.Result.ResultSummary().ErrorCode)),
			cadence.NewUInt64(p.Result.GasConsumed),
			deployedAddress,
			cadence.String(hex.EncodeToString(encodedLogs)),
			cadence.NewUInt64(p.BlockHeight),
			cadence.String(p.BlockHash.String()),
		},
	}, nil
}

// NewTransactionEvent creates a new transaction event with the given parameters
// - result: the result of the transaction execution
// - payload: the RLP-encoded payload of the transaction
// - blockHeight: the height of the block where the transaction is included
// - blockHash: the hash of the block where the transaction is included
func NewTransactionEvent(
	result *Result,
	payload []byte,
	blockHeight uint64,
	blockHash gethCommon.Hash,
) *Event {
	return &Event{
		Etype: EventTypeTransactionExecuted,
		Payload: &transactionEvent{
			BlockHeight: blockHeight,
			BlockHash:   blockHash,
			Payload:     payload,
			Result:      result,
		},
	}
}

var blockExecutedEventCadenceType = &cadence.EventType{
	Location:            flowSdk.EVMLocation{},
	QualifiedIdentifier: string(EventTypeBlockExecuted),
	Fields: []cadence.Field{
<<<<<<< HEAD
		cadence.NewField("height", cadence.UInt64Type),
		cadence.NewField("hash", cadence.StringType),
		cadence.NewField("timestamp", cadence.UInt64Type),
		cadence.NewField("totalSupply", cadence.IntType),
		cadence.NewField("parentHash", cadence.StringType),
		cadence.NewField("receiptRoot", cadence.StringType),
=======
		cadence.NewField("height", cadence.UInt64Type{}),
		cadence.NewField("hash", cadence.StringType{}),
		cadence.NewField("timestamp", cadence.UInt64Type{}),
		cadence.NewField("totalSupply", cadence.IntType{}),
		cadence.NewField("totalGasUsed", cadence.UInt64Type{}),
		cadence.NewField("parentHash", cadence.StringType{}),
		cadence.NewField("receiptRoot", cadence.StringType{}),
>>>>>>> 17430c74
		cadence.NewField(
			"transactionHashes",
			cadence.NewVariableSizedArrayType(cadence.StringType),
		),
	},
}

type blockEvent struct {
	*Block
}

func (p *blockEvent) ToCadence() (cadence.Event, error) {
	hashes := make([]cadence.Value, len(p.TransactionHashes))
	for i, hash := range p.TransactionHashes {
		hashes[i] = cadence.String(hash.String())
	}

	blockHash, err := p.Hash()
	if err != nil {
		return cadence.Event{}, err
	}

	fields := []cadence.Value{
		cadence.NewUInt64(p.Height),
		cadence.String(blockHash.String()),
<<<<<<< HEAD
		cadence.NewUInt64(p.Block.Timestamp),
		cadence.NewIntFromBig(p.Block.TotalSupply),
		cadence.String(p.Block.ParentBlockHash.String()),
		cadence.String(p.Block.ReceiptRoot.String()),
		cadence.NewArray(hashes).WithType(cadence.NewVariableSizedArrayType(cadence.StringType)),
=======
		cadence.NewUInt64(p.Timestamp),
		cadence.NewIntFromBig(p.TotalSupply),
		cadence.NewUInt64(p.TotalGasUsed),
		cadence.String(p.ParentBlockHash.String()),
		cadence.String(p.ReceiptRoot.String()),
		cadence.NewArray(hashes).WithType(cadence.NewVariableSizedArrayType(cadence.StringType{})),
>>>>>>> 17430c74
	}

	return cadence.
		NewEvent(fields).
		WithType(blockExecutedEventCadenceType), nil
}

// NewBlockEvent creates a new block event with the given block as payload.
func NewBlockEvent(block *Block) *Event {
	return &Event{
		Etype:   EventTypeBlockExecuted,
		Payload: &blockEvent{block},
	}
}<|MERGE_RESOLUTION|>--- conflicted
+++ resolved
@@ -94,31 +94,17 @@
 			flowSdk.EVMLocation{},
 			string(EventTypeTransactionExecuted),
 			[]cadence.Field{
-<<<<<<< HEAD
+				cadence.NewField("hash", cadence.StringType),
+				cadence.NewField("index", cadence.UInt16Type),
+				cadence.NewField("type", cadence.UInt8Type),
+				cadence.NewField("payload", cadence.StringType),
+				cadence.NewField("errorCode", cadence.UInt16Type),
+				cadence.NewField("gasConsumed", cadence.UInt64Type),
+				cadence.NewField("contractAddress", cadence.StringType),
+				cadence.NewField("logs", cadence.StringType),
 				cadence.NewField("blockHeight", cadence.UInt64Type),
+				// todo we can remove hash and just reference block by height (evm-gateway dependency)
 				cadence.NewField("blockHash", cadence.StringType),
-				cadence.NewField("transactionHash", cadence.StringType),
-				cadence.NewField("transaction", cadence.StringType),
-				cadence.NewField("failed", cadence.BoolType),
-				cadence.NewField("vmError", cadence.StringType),
-				cadence.NewField("transactionType", cadence.UInt8Type),
-				cadence.NewField("gasConsumed", cadence.UInt64Type),
-				cadence.NewField("deployedContractAddress", cadence.StringType),
-				cadence.NewField("returnedValue", cadence.StringType),
-				cadence.NewField("logs", cadence.StringType),
-=======
-				cadence.NewField("hash", cadence.StringType{}),
-				cadence.NewField("index", cadence.UInt16Type{}),
-				cadence.NewField("type", cadence.UInt8Type{}),
-				cadence.NewField("payload", cadence.StringType{}),
-				cadence.NewField("errorCode", cadence.UInt16Type{}),
-				cadence.NewField("gasConsumed", cadence.UInt64Type{}),
-				cadence.NewField("contractAddress", cadence.StringType{}),
-				cadence.NewField("logs", cadence.StringType{}),
-				cadence.NewField("blockHeight", cadence.UInt64Type{}),
-				// todo we can remove hash and just reference block by height (evm-gateway dependency)
-				cadence.NewField("blockHash", cadence.StringType{}),
->>>>>>> 17430c74
 			},
 			nil,
 		),
@@ -163,22 +149,13 @@
 	Location:            flowSdk.EVMLocation{},
 	QualifiedIdentifier: string(EventTypeBlockExecuted),
 	Fields: []cadence.Field{
-<<<<<<< HEAD
 		cadence.NewField("height", cadence.UInt64Type),
 		cadence.NewField("hash", cadence.StringType),
 		cadence.NewField("timestamp", cadence.UInt64Type),
 		cadence.NewField("totalSupply", cadence.IntType),
+		cadence.NewField("totalGasUsed", cadence.UInt64Type),
 		cadence.NewField("parentHash", cadence.StringType),
 		cadence.NewField("receiptRoot", cadence.StringType),
-=======
-		cadence.NewField("height", cadence.UInt64Type{}),
-		cadence.NewField("hash", cadence.StringType{}),
-		cadence.NewField("timestamp", cadence.UInt64Type{}),
-		cadence.NewField("totalSupply", cadence.IntType{}),
-		cadence.NewField("totalGasUsed", cadence.UInt64Type{}),
-		cadence.NewField("parentHash", cadence.StringType{}),
-		cadence.NewField("receiptRoot", cadence.StringType{}),
->>>>>>> 17430c74
 		cadence.NewField(
 			"transactionHashes",
 			cadence.NewVariableSizedArrayType(cadence.StringType),
@@ -204,20 +181,12 @@
 	fields := []cadence.Value{
 		cadence.NewUInt64(p.Height),
 		cadence.String(blockHash.String()),
-<<<<<<< HEAD
-		cadence.NewUInt64(p.Block.Timestamp),
-		cadence.NewIntFromBig(p.Block.TotalSupply),
-		cadence.String(p.Block.ParentBlockHash.String()),
-		cadence.String(p.Block.ReceiptRoot.String()),
-		cadence.NewArray(hashes).WithType(cadence.NewVariableSizedArrayType(cadence.StringType)),
-=======
 		cadence.NewUInt64(p.Timestamp),
 		cadence.NewIntFromBig(p.TotalSupply),
 		cadence.NewUInt64(p.TotalGasUsed),
 		cadence.String(p.ParentBlockHash.String()),
 		cadence.String(p.ReceiptRoot.String()),
-		cadence.NewArray(hashes).WithType(cadence.NewVariableSizedArrayType(cadence.StringType{})),
->>>>>>> 17430c74
+		cadence.NewArray(hashes).WithType(cadence.NewVariableSizedArrayType(cadence.StringType)),
 	}
 
 	return cadence.
