package fvm_test

import (
	"crypto/rand"
	"encoding/hex"
	"fmt"
	"math"
	"strings"
	"testing"

	envMock "github.com/onflow/flow-go/fvm/environment/mock"

	"github.com/onflow/cadence"
	"github.com/onflow/cadence/encoding/ccf"
	jsoncdc "github.com/onflow/cadence/encoding/json"
	"github.com/onflow/cadence/runtime"
	"github.com/onflow/cadence/runtime/common"
	cadenceErrors "github.com/onflow/cadence/runtime/errors"
	"github.com/onflow/cadence/runtime/tests/utils"
	"github.com/onflow/crypto"
	"github.com/stretchr/testify/assert"
	mockery "github.com/stretchr/testify/mock"
	"github.com/stretchr/testify/require"

	flowSdk "github.com/onflow/flow-go-sdk"
	"github.com/onflow/flow-go/engine/execution/testutil"
	exeUtils "github.com/onflow/flow-go/engine/execution/utils"
	"github.com/onflow/flow-go/fvm"
	fvmCrypto "github.com/onflow/flow-go/fvm/crypto"
	"github.com/onflow/flow-go/fvm/environment"
	"github.com/onflow/flow-go/fvm/errors"
	"github.com/onflow/flow-go/fvm/evm/stdlib"
	"github.com/onflow/flow-go/fvm/evm/types"
	"github.com/onflow/flow-go/fvm/meter"
	reusableRuntime "github.com/onflow/flow-go/fvm/runtime"
	"github.com/onflow/flow-go/fvm/storage/snapshot"
	"github.com/onflow/flow-go/fvm/storage/snapshot/mock"
	"github.com/onflow/flow-go/fvm/storage/testutils"
	"github.com/onflow/flow-go/fvm/systemcontracts"
	"github.com/onflow/flow-go/model/flow"
	"github.com/onflow/flow-go/utils/unittest"
)

type vmTest struct {
	bootstrapOptions []fvm.BootstrapProcedureOption
	contextOptions   []fvm.Option
}

func newVMTest() vmTest {
	return vmTest{}
}

func (vmt vmTest) withBootstrapProcedureOptions(opts ...fvm.BootstrapProcedureOption) vmTest {
	vmt.bootstrapOptions = append(vmt.bootstrapOptions, opts...)
	return vmt
}

func (vmt vmTest) withContextOptions(opts ...fvm.Option) vmTest {
	vmt.contextOptions = append(vmt.contextOptions, opts...)
	return vmt
}

func createChainAndVm(chainID flow.ChainID) (flow.Chain, fvm.VM) {
	return chainID.Chain(), fvm.NewVirtualMachine()
}

func (vmt vmTest) run(
	f func(t *testing.T, vm fvm.VM, chain flow.Chain, ctx fvm.Context, snapshotTree snapshot.SnapshotTree),
) func(t *testing.T) {
	return func(t *testing.T) {
		baseOpts := []fvm.Option{
			// default chain is Testnet
			fvm.WithChain(flow.Testnet.Chain()),
			fvm.WithEntropyProvider(testutil.EntropyProviderFixture(nil)),
		}

		opts := append(baseOpts, vmt.contextOptions...)
		ctx := fvm.NewContext(opts...)

		chain := ctx.Chain
		vm := fvm.NewVirtualMachine()

		snapshotTree := snapshot.NewSnapshotTree(nil)

		baseBootstrapOpts := []fvm.BootstrapProcedureOption{
			fvm.WithInitialTokenSupply(unittest.GenesisTokenSupply),
		}

		bootstrapOpts := append(baseBootstrapOpts, vmt.bootstrapOptions...)

		executionSnapshot, _, err := vm.Run(
			ctx,
			fvm.Bootstrap(unittest.ServiceAccountPublicKey, bootstrapOpts...),
			snapshotTree)
		require.NoError(t, err)

		snapshotTree = snapshotTree.Append(executionSnapshot)

		f(t, vm, chain, ctx, snapshotTree)
	}
}

// bootstrapWith executes the bootstrap procedure and the custom bootstrap function
// and returns a prepared bootstrappedVmTest with all the state needed
func (vmt vmTest) bootstrapWith(
	bootstrap func(vm fvm.VM, chain flow.Chain, ctx fvm.Context, snapshotTree snapshot.SnapshotTree) (snapshot.SnapshotTree, error),
) (bootstrappedVmTest, error) {

	baseOpts := []fvm.Option{
		// default chain is Testnet
		fvm.WithChain(flow.Testnet.Chain()),
	}

	opts := append(baseOpts, vmt.contextOptions...)
	ctx := fvm.NewContext(opts...)

	chain := ctx.Chain
	vm := fvm.NewVirtualMachine()

	snapshotTree := snapshot.NewSnapshotTree(nil)

	baseBootstrapOpts := []fvm.BootstrapProcedureOption{
		fvm.WithInitialTokenSupply(unittest.GenesisTokenSupply),
	}

	bootstrapOpts := append(baseBootstrapOpts, vmt.bootstrapOptions...)

	executionSnapshot, _, err := vm.Run(
		ctx,
		fvm.Bootstrap(unittest.ServiceAccountPublicKey, bootstrapOpts...),
		snapshotTree)
	if err != nil {
		return bootstrappedVmTest{}, err
	}

	snapshotTree = snapshotTree.Append(executionSnapshot)

	snapshotTree, err = bootstrap(vm, chain, ctx, snapshotTree)
	if err != nil {
		return bootstrappedVmTest{}, err
	}

	return bootstrappedVmTest{chain, ctx, snapshotTree}, nil
}

type bootstrappedVmTest struct {
	chain        flow.Chain
	ctx          fvm.Context
	snapshotTree snapshot.SnapshotTree
}

// run Runs a test from the bootstrapped state, without changing the bootstrapped state
func (vmt bootstrappedVmTest) run(
	f func(t *testing.T, vm fvm.VM, chain flow.Chain, ctx fvm.Context, snapshotTree snapshot.SnapshotTree),
) func(t *testing.T) {
	return func(t *testing.T) {
		f(t, fvm.NewVirtualMachine(), vmt.chain, vmt.ctx, vmt.snapshotTree)
	}
}

func TestHashing(t *testing.T) {

	t.Parallel()

	chain, vm := createChainAndVm(flow.Mainnet)

	ctx := fvm.NewContext(
		fvm.WithChain(chain),
		fvm.WithCadenceLogging(true),
	)

	snapshotTree := testutil.RootBootstrappedLedger(vm, ctx)

	hashScript := func(hashName string) []byte {
		return []byte(fmt.Sprintf(
			`
				import Crypto

				access(all)
				fun main(data: [UInt8]): [UInt8] {
					return Crypto.hash(data, algorithm: HashAlgorithm.%s)
				}
			`, hashName))
	}
	hashWithTagScript := func(hashName string) []byte {
		return []byte(fmt.Sprintf(
			`
				import Crypto

				access(all) fun main(data: [UInt8], tag: String): [UInt8] {
					return Crypto.hashWithTag(data, tag: tag, algorithm: HashAlgorithm.%s)
				}
			`, hashName))
	}

	data := []byte("some random message")
	encodedBytes := make([]cadence.Value, len(data))
	for i := range encodedBytes {
		encodedBytes[i] = cadence.NewUInt8(data[i])
	}
	cadenceData := jsoncdc.MustEncode(cadence.NewArray(encodedBytes))

	// ===== Test Cases =====
	cases := []struct {
		Algo    runtime.HashAlgorithm
		WithTag bool
		Tag     string
		Check   func(t *testing.T, result string, scriptErr errors.CodedError, executionErr error)
	}{
		{
			Algo:    runtime.HashAlgorithmSHA2_256,
			WithTag: false,
			Check: func(t *testing.T, result string, scriptErr errors.CodedError, executionErr error) {
				require.NoError(t, scriptErr)
				require.NoError(t, executionErr)
				require.Equal(t, "68fb87dfba69b956f4ba98b748a75a604f99b38a4f2740290037957f7e830da8", result)
			},
		},
		{
			Algo:    runtime.HashAlgorithmSHA2_384,
			WithTag: false,
			Check: func(t *testing.T, result string, scriptErr errors.CodedError, executionErr error) {
				require.NoError(t, scriptErr)
				require.NoError(t, executionErr)
				require.Equal(t, "a9b3e62ab9b2a33020e015f245b82e063afd1398211326408bc8fc31c2c15859594b0aee263fbb02f6d8b5065ad49df2", result)
			},
		},
		{
			Algo:    runtime.HashAlgorithmSHA3_256,
			WithTag: false,
			Check: func(t *testing.T, result string, scriptErr errors.CodedError, executionErr error) {
				require.NoError(t, scriptErr)
				require.NoError(t, executionErr)
				require.Equal(t, "38effea5ab9082a2cb0dc9adfafaf88523e8f3ce74bfbeac85ffc719cc2c4677", result)
			},
		},
		{
			Algo:    runtime.HashAlgorithmSHA3_384,
			WithTag: false,
			Check: func(t *testing.T, result string, scriptErr errors.CodedError, executionErr error) {
				require.NoError(t, scriptErr)
				require.NoError(t, executionErr)
				require.Equal(t, "f41e8de9af0c1f46fc56d5a776f1bd500530879a85f3b904821810295927e13a54f3e936dddb84669021052eb12966c3", result)
			},
		},
		{
			Algo:    runtime.HashAlgorithmKECCAK_256,
			WithTag: false,
			Check: func(t *testing.T, result string, scriptErr errors.CodedError, executionErr error) {
				require.NoError(t, scriptErr)
				require.NoError(t, executionErr)
				require.Equal(t, "1d5ced4738dd4e0bb4628dad7a7b59b8e339a75ece97a4ad004773a49ed7b5bc", result)
			},
		},
		{
			Algo:    runtime.HashAlgorithmKECCAK_256,
			WithTag: true,
			Tag:     "some_tag",
			Check: func(t *testing.T, result string, scriptErr errors.CodedError, executionErr error) {
				require.NoError(t, scriptErr)
				require.NoError(t, executionErr)
				require.Equal(t, "8454ec77f76b229a473770c91e3ea6e7e852416d747805215d15d53bdc56ce5f", result)
			},
		},
		{
			Algo:    runtime.HashAlgorithmSHA2_256,
			WithTag: true,
			Tag:     "some_tag",
			Check: func(t *testing.T, result string, scriptErr errors.CodedError, executionErr error) {
				require.NoError(t, scriptErr)
				require.NoError(t, executionErr)
				require.Equal(t, "4e07609b9a856a5e10703d1dba73be34d9ca0f4e780859d66983f41d746ec8b2", result)
			},
		},
		{
			Algo:    runtime.HashAlgorithmSHA2_384,
			WithTag: true,
			Tag:     "some_tag",
			Check: func(t *testing.T, result string, scriptErr errors.CodedError, executionErr error) {
				require.NoError(t, scriptErr)
				require.NoError(t, executionErr)
				require.Equal(t, "f9bd89e15f341a225656944dc8b3c405e66a0f97838ad44c9803164c911e677aea7ad4e24486fba3f803d83ed1ccfce5", result)
			},
		},
		{
			Algo:    runtime.HashAlgorithmSHA3_256,
			WithTag: true,
			Tag:     "some_tag",
			Check: func(t *testing.T, result string, scriptErr errors.CodedError, executionErr error) {
				require.NoError(t, scriptErr)
				require.NoError(t, executionErr)
				require.Equal(t, "f59e2ccc9d7f008a96948a31573670d9976a4a161601ab1cd1d2da019779a0f6", result)
			},
		},
		{
			Algo:    runtime.HashAlgorithmSHA3_384,
			WithTag: true,
			Tag:     "some_tag",
			Check: func(t *testing.T, result string, scriptErr errors.CodedError, executionErr error) {
				require.NoError(t, scriptErr)
				require.NoError(t, executionErr)
				require.Equal(t, "e7875eafdb53327faeace8478d1650c6547d04fb4fb42f34509ad64bde0267bea7e1b3af8fda3ef9d9c9327dd4e97a96", result)
			},
		},
		{
			Algo:    runtime.HashAlgorithmKMAC128_BLS_BLS12_381,
			WithTag: false,
			Check: func(t *testing.T, result string, scriptErr errors.CodedError, executionErr error) {
				require.NoError(t, scriptErr)
				require.NoError(t, executionErr)
				require.Equal(t, "44dc46111abacfe2bb4a04cea4805aad03f84e4849f138cc3ed431478472b185548628e96d0c963b21ebaf17132d73fc13031eb82d5f4cbe3b6047ff54d20e8d663904373d73348b97ce18305ebc56114cb7e7394e486684007f78aa59abc5d0a8f6bae6bd186db32528af80857cd12112ce6960be29c96074df9c4aaed5b0e6", result)
			},
		},
		{
			Algo:    runtime.HashAlgorithmKMAC128_BLS_BLS12_381,
			WithTag: true,
			Tag:     "some_tag",
			Check: func(t *testing.T, result string, scriptErr errors.CodedError, executionErr error) {
				require.NoError(t, scriptErr)
				require.NoError(t, executionErr)
				require.Equal(t, "de7d9aa24274fa12c98cce5c09eea0634108ead2e91828b9a9a450e878088393e3e63eb4b19834f579ce215b00a9915919b67a71dab1112560319e6e1e5e9ad0fb670e8a09d586508c84547cee7ddbe8c9362c996846154865eb271bdc4523dbcdbdae5a77391fb54374f37534c8bb2281589cb2e3d62742596cdad7e4f9f35c", result)
			},
		},
	}
	// ======================

	for i, c := range cases {
		t.Run(fmt.Sprintf("case %d: %s with tag: %v", i, c.Algo, c.WithTag), func(t *testing.T) {
			code := hashScript(c.Algo.Name())
			if c.WithTag {
				code = hashWithTagScript(c.Algo.Name())
			}

			script := fvm.Script(code)

			if c.WithTag {
				script = script.WithArguments(
					cadenceData,
					jsoncdc.MustEncode(cadence.String(c.Tag)),
				)
			} else {
				script = script.WithArguments(
					cadenceData,
				)
			}

			_, output, err := vm.Run(ctx, script, snapshotTree)
			require.NoError(t, err)

			byteResult := make([]byte, 0)
			if err == nil && output.Err == nil {
				cadenceArray := output.Value.(cadence.Array)
				for _, value := range cadenceArray.Values {
					byteResult = append(byteResult, value.(cadence.UInt8).ToGoValue().(uint8))
				}
			}

			c.Check(t, hex.EncodeToString(byteResult), output.Err, err)
		})
	}

	hashAlgos := []runtime.HashAlgorithm{
		runtime.HashAlgorithmSHA2_256,
		runtime.HashAlgorithmSHA3_256,
		runtime.HashAlgorithmSHA2_384,
		runtime.HashAlgorithmSHA3_384,
		runtime.HashAlgorithmKMAC128_BLS_BLS12_381,
		runtime.HashAlgorithmKECCAK_256,
	}

	for i, algo := range hashAlgos {
		t.Run(fmt.Sprintf("compare hash results without tag %v: %v", i, algo), func(t *testing.T) {
			code := hashWithTagScript(algo.Name())
			script := fvm.Script(code)
			script = script.WithArguments(
				cadenceData,
				jsoncdc.MustEncode(cadence.String("")),
			)
			_, output, err := vm.Run(ctx, script, snapshotTree)
			require.NoError(t, err)
			require.NoError(t, output.Err)

			result1 := make([]byte, 0)
			cadenceArray := output.Value.(cadence.Array)
			for _, value := range cadenceArray.Values {
				result1 = append(result1, value.(cadence.UInt8).ToGoValue().(uint8))
			}

			code = hashScript(algo.Name())
			script = fvm.Script(code)
			script = script.WithArguments(
				cadenceData,
			)
			_, output, err = vm.Run(ctx, script, snapshotTree)
			require.NoError(t, err)
			require.NoError(t, output.Err)

			result2 := make([]byte, 0)
			cadenceArray = output.Value.(cadence.Array)
			for _, value := range cadenceArray.Values {
				result2 = append(result2, value.(cadence.UInt8).ToGoValue().(uint8))
			}

			result3, err := fvmCrypto.HashWithTag(fvmCrypto.RuntimeToCryptoHashingAlgorithm(algo), "", data)
			require.NoError(t, err)

			require.Equal(t, result1, result2)
			require.Equal(t, result1, result3)
		})
	}
}

func TestWithServiceAccount(t *testing.T) {

	t.Parallel()

	chain, vm := createChainAndVm(flow.Mainnet)

	ctxA := fvm.NewContext(
		fvm.WithChain(chain),
		fvm.WithAuthorizationChecksEnabled(false),
		fvm.WithSequenceNumberCheckAndIncrementEnabled(false),
	)

	snapshotTree := snapshot.NewSnapshotTree(nil)

	txBody := flow.NewTransactionBody().
		SetScript([]byte(`transaction { prepare(signer: auth(BorrowValue) &Account) { Account(payer: signer) } }`)).
		AddAuthorizer(chain.ServiceAddress())

	t.Run("With service account enabled", func(t *testing.T) {
		executionSnapshot, output, err := vm.Run(
			ctxA,
			fvm.Transaction(txBody, 0),
			snapshotTree)
		require.NoError(t, err)

		// transaction should fail on non-bootstrapped ledger
		require.Error(t, output.Err)

		snapshotTree = snapshotTree.Append(executionSnapshot)
	})

	t.Run("With service account disabled", func(t *testing.T) {
		ctxB := fvm.NewContextFromParent(
			ctxA,
			fvm.WithServiceAccount(false))

		_, output, err := vm.Run(
			ctxB,
			fvm.Transaction(txBody, 0),
			snapshotTree)
		require.NoError(t, err)

		// transaction should succeed on non-bootstrapped ledger
		require.NoError(t, output.Err)
	})
}

func TestEventLimits(t *testing.T) {
	chain, vm := createChainAndVm(flow.Mainnet)

	ctx := fvm.NewContext(
		fvm.WithChain(chain),
		fvm.WithAuthorizationChecksEnabled(false),
		fvm.WithSequenceNumberCheckAndIncrementEnabled(false),
	)

	snapshotTree := testutil.RootBootstrappedLedger(vm, ctx)

	testContract := `
	access(all) contract TestContract {
		access(all) event LargeEvent(value: Int256, str: String, list: [UInt256], dic: {String: String})
		access(all) fun EmitEvent() {
			var s: Int256 = 1024102410241024
			var i = 0

			while i < 20 {
				emit LargeEvent(value: s, str: s.toString(), list:[], dic:{s.toString():s.toString()})
				i = i + 1
			}
		}
	}
	`

	deployingContractScriptTemplate := `
		transaction {
			prepare(signer: auth(AddContract) &Account) {
				let code = "%s".decodeHex()
				signer.contracts.add(
					name: "TestContract",
					code: code
				)
		}
	}
	`

	ctx = fvm.NewContextFromParent(
		ctx,
		fvm.WithEventCollectionSizeLimit(2))

	txBody := flow.NewTransactionBody().
		SetScript([]byte(fmt.Sprintf(deployingContractScriptTemplate, hex.EncodeToString([]byte(testContract))))).
		SetPayer(chain.ServiceAddress()).
		AddAuthorizer(chain.ServiceAddress())

	executionSnapshot, output, err := vm.Run(
		ctx,
		fvm.Transaction(txBody, 0),
		snapshotTree)
	require.NoError(t, err)
	require.NoError(t, output.Err)

	snapshotTree = snapshotTree.Append(executionSnapshot)

	txBody = flow.NewTransactionBody().
		SetScript([]byte(fmt.Sprintf(`
		import TestContract from 0x%s
			transaction {
			prepare(acct: &Account) {}
			execute {
				TestContract.EmitEvent()
			}
		}`, chain.ServiceAddress()))).
		AddAuthorizer(chain.ServiceAddress())

	t.Run("With limits", func(t *testing.T) {
		txBody.Payer = unittest.RandomAddressFixture()

		executionSnapshot, output, err := vm.Run(
			ctx,
			fvm.Transaction(txBody, 0),
			snapshotTree)
		require.NoError(t, err)

		// transaction should fail due to event size limit
		require.Error(t, output.Err)

		snapshotTree = snapshotTree.Append(executionSnapshot)
	})

	t.Run("With service account as payer", func(t *testing.T) {
		txBody.Payer = chain.ServiceAddress()

		_, output, err := vm.Run(
			ctx,
			fvm.Transaction(txBody, 0),
			snapshotTree)
		require.NoError(t, err)

		unittest.EnsureEventsIndexSeq(t, output.Events, chain.ChainID())

		// transaction should not fail due to event size limit
		require.NoError(t, output.Err)
	})
}

// TestHappyPathSigning checks that a signing a transaction with `Sign` doesn't produce an error.
// Transaction verification tests are in `TestVerifySignatureFromTransaction`.
func TestHappyPathTransactionSigning(t *testing.T) {

	newVMTest().run(
		func(t *testing.T, vm fvm.VM, chain flow.Chain, ctx fvm.Context, snapshotTree snapshot.SnapshotTree) {
			// Create an account private key.
			privateKey, err := testutil.GenerateAccountPrivateKey()
			require.NoError(t, err)

			// Bootstrap a ledger, creating accounts with the provided private
			// keys and the root account.
			snapshotTree, accounts, err := testutil.CreateAccounts(
				vm,
				snapshotTree,
				[]flow.AccountPrivateKey{privateKey},
				chain)
			require.NoError(t, err)

			txBody := flow.NewTransactionBody().
				SetScript([]byte(`transaction(){}`))

			txBody.SetProposalKey(accounts[0], 0, 0)
			txBody.SetPayer(accounts[0])

			hasher, err := exeUtils.NewHasher(privateKey.HashAlgo)
			require.NoError(t, err)

			sig, err := txBody.Sign(txBody.EnvelopeMessage(), privateKey.PrivateKey, hasher)
			require.NoError(t, err)
			txBody.AddEnvelopeSignature(accounts[0], 0, sig)

			_, output, err := vm.Run(
				ctx,
				fvm.Transaction(txBody, 0),
				snapshotTree)
			require.NoError(t, err)
			require.NoError(t, output.Err)
		},
	)
}

func TestTransactionFeeDeduction(t *testing.T) {
	getBalance := func(vm fvm.VM, chain flow.Chain, ctx fvm.Context, snapshotTree snapshot.SnapshotTree, address flow.Address) uint64 {
		sc := systemcontracts.SystemContractsForChain(chain.ChainID())
		code := []byte(fmt.Sprintf(
			`
					import FungibleToken from 0x%s
					import FlowToken from 0x%s

					access(all) fun main(account: Address): UFix64 {
						let acct = getAccount(account)
						let vaultRef = acct.capabilities.borrow<&FlowToken.Vault>(/public/flowTokenBalance)
							?? panic("Could not borrow Balance reference to the Vault")

						return vaultRef.balance
					}
				`,
			sc.FungibleToken.Address.Hex(),
			sc.FlowToken.Address.Hex(),
		))
		script := fvm.Script(code).WithArguments(
			jsoncdc.MustEncode(cadence.NewAddress(address)),
		)

		_, output, err := vm.Run(ctx, script, snapshotTree)
		require.NoError(t, err)
		require.NoError(t, output.Err)
		return output.Value.ToGoValue().(uint64)
	}

	type testCase struct {
		name          string
		fundWith      uint64
		tryToTransfer uint64
		gasLimit      uint64
		checkResult   func(t *testing.T, balanceBefore uint64, balanceAfter uint64, output fvm.ProcedureOutput)
	}

	txFees := uint64(1_000)              // 0.00001
	fundingAmount := uint64(100_000_000) // 1.0
	transferAmount := uint64(123_456)
	minimumStorageReservation := fvm.DefaultMinimumStorageReservation.ToGoValue().(uint64)

	chain := flow.Testnet.Chain()
	sc := systemcontracts.SystemContractsForChain(chain.ChainID())
	depositedEvent := fmt.Sprintf("A.%s.FlowToken.TokensDeposited", sc.FlowToken.Address)
	withdrawnEvent := fmt.Sprintf("A.%s.FlowToken.TokensWithdrawn", sc.FlowToken.Address)
	feesDeductedEvent := fmt.Sprintf("A.%s.FlowFees.FeesDeducted", sc.FlowFees.Address)

	testCases := []testCase{
		{
			name:          "Transaction fees are deducted",
			fundWith:      fundingAmount,
			tryToTransfer: 0,
			checkResult: func(t *testing.T, balanceBefore uint64, balanceAfter uint64, output fvm.ProcedureOutput) {
				require.NoError(t, output.Err)
				require.Equal(t, txFees, balanceBefore-balanceAfter)
			},
		},
		{
			name:          "Transaction fee deduction emits events",
			fundWith:      fundingAmount,
			tryToTransfer: 0,
			checkResult: func(t *testing.T, balanceBefore uint64, balanceAfter uint64, output fvm.ProcedureOutput) {
				require.NoError(t, output.Err)

				var deposits []flow.Event
				var withdraws []flow.Event

				chain := flow.Testnet.Chain()
				for _, e := range output.Events {
					if string(e.Type) == depositedEvent {
						deposits = append(deposits, e)
					}
					if string(e.Type) == withdrawnEvent {
						withdraws = append(withdraws, e)
					}
				}

				unittest.EnsureEventsIndexSeq(t, output.Events, chain.ChainID())
				require.Len(t, deposits, 2)
				require.Len(t, withdraws, 2)
			},
		},
		{
			name:          "Transaction fees are deducted and tx is applied",
			fundWith:      fundingAmount,
			tryToTransfer: transferAmount,
			checkResult: func(t *testing.T, balanceBefore uint64, balanceAfter uint64, output fvm.ProcedureOutput) {
				require.NoError(t, output.Err)
				require.Equal(t, txFees+transferAmount, balanceBefore-balanceAfter)
			},
		},
		{
			name:          "Transaction fees are deducted and fee deduction is emitted",
			fundWith:      fundingAmount,
			tryToTransfer: transferAmount,
			checkResult: func(t *testing.T, balanceBefore uint64, balanceAfter uint64, output fvm.ProcedureOutput) {
				require.NoError(t, output.Err)
				chain := flow.Testnet.Chain()

				var feeDeduction flow.Event // fee deduction event
				for _, e := range output.Events {
					if string(e.Type) == feesDeductedEvent {
						feeDeduction = e
						break
					}
				}
				unittest.EnsureEventsIndexSeq(t, output.Events, chain.ChainID())
				require.NotEmpty(t, feeDeduction.Payload)

				payload, err := ccf.Decode(nil, feeDeduction.Payload)
				require.NoError(t, err)

				event := payload.(cadence.Event)

				var actualTXFees any
				var actualInclusionEffort any
				var actualExecutionEffort any
				for i, f := range event.EventType.Fields {
					switch f.Identifier {
					case "amount":
						actualTXFees = event.Fields[i].ToGoValue()
					case "executionEffort":
						actualExecutionEffort = event.Fields[i].ToGoValue()
					case "inclusionEffort":
						actualInclusionEffort = event.Fields[i].ToGoValue()
					}
				}

				require.Equal(t, txFees, actualTXFees)
				// Inclusion effort should be equivalent to 1.0 UFix64
				require.Equal(t, uint64(100_000_000), actualInclusionEffort)
				// Execution effort should be non-0
				require.Greater(t, actualExecutionEffort, uint64(0))

			},
		},
		{
			name:          "If just enough balance, fees are deducted",
			fundWith:      txFees + transferAmount,
			tryToTransfer: transferAmount,
			checkResult: func(t *testing.T, balanceBefore uint64, balanceAfter uint64, output fvm.ProcedureOutput) {
				require.NoError(t, output.Err)
				require.Equal(t, uint64(0), balanceAfter)
			},
		},
		{
			// this is an edge case that is not applicable to any network.
			// If storage limits were on this would fail due to storage limits
			name:          "If not enough balance, transaction succeeds and fees are deducted to 0",
			fundWith:      txFees,
			tryToTransfer: 1,
			checkResult: func(t *testing.T, balanceBefore uint64, balanceAfter uint64, output fvm.ProcedureOutput) {
				require.NoError(t, output.Err)
				require.Equal(t, uint64(0), balanceAfter)
			},
		},
		{
			name:          "If tx fails, fees are deducted",
			fundWith:      fundingAmount,
			tryToTransfer: 2 * fundingAmount,
			checkResult: func(t *testing.T, balanceBefore uint64, balanceAfter uint64, output fvm.ProcedureOutput) {
				require.Error(t, output.Err)
				require.Equal(t, fundingAmount-txFees, balanceAfter)
			},
		},
		{
			name:          "If tx fails, fee deduction events are emitted",
			fundWith:      fundingAmount,
			tryToTransfer: 2 * fundingAmount,
			checkResult: func(t *testing.T, balanceBefore uint64, balanceAfter uint64, output fvm.ProcedureOutput) {
				require.Error(t, output.Err)

				var deposits []flow.Event
				var withdraws []flow.Event

				chain := flow.Testnet.Chain()

				for _, e := range output.Events {
					if string(e.Type) == depositedEvent {
						deposits = append(deposits, e)
					}
					if string(e.Type) == withdrawnEvent {
						withdraws = append(withdraws, e)
					}
				}

				unittest.EnsureEventsIndexSeq(t, output.Events, chain.ChainID())
				require.Len(t, deposits, 1)
				require.Len(t, withdraws, 1)
			},
		},
		{
			name:          "If tx fails because of gas limit reached, fee deduction events are emitted",
			fundWith:      txFees + transferAmount,
			tryToTransfer: transferAmount,
			gasLimit:      uint64(2),
			checkResult: func(t *testing.T, balanceBefore uint64, balanceAfter uint64, output fvm.ProcedureOutput) {
				require.ErrorContains(t, output.Err, "computation exceeds limit (2)")

				var deposits []flow.Event
				var withdraws []flow.Event

				chain := flow.Testnet.Chain()

				for _, e := range output.Events {
					if string(e.Type) == depositedEvent {
						deposits = append(deposits, e)
					}
					if string(e.Type) == withdrawnEvent {
						withdraws = append(withdraws, e)
					}
				}

				unittest.EnsureEventsIndexSeq(t, output.Events, chain.ChainID())
				require.Len(t, deposits, 1)
				require.Len(t, withdraws, 1)
			},
		},
	}

	testCasesWithStorageEnabled := []testCase{
		{
			name:          "Transaction fees are deducted",
			fundWith:      fundingAmount,
			tryToTransfer: 0,
			checkResult: func(t *testing.T, balanceBefore uint64, balanceAfter uint64, output fvm.ProcedureOutput) {
				require.NoError(t, output.Err)
				require.Equal(t, txFees, balanceBefore-balanceAfter)
			},
		},
		{
			name:          "Transaction fee deduction emits events",
			fundWith:      fundingAmount,
			tryToTransfer: 0,
			checkResult: func(t *testing.T, balanceBefore uint64, balanceAfter uint64, output fvm.ProcedureOutput) {
				require.NoError(t, output.Err)

				var deposits []flow.Event
				var withdraws []flow.Event

				chain := flow.Testnet.Chain()

				for _, e := range output.Events {
					if string(e.Type) == depositedEvent {
						deposits = append(deposits, e)
					}
					if string(e.Type) == withdrawnEvent {
						withdraws = append(withdraws, e)
					}
				}

				unittest.EnsureEventsIndexSeq(t, output.Events, chain.ChainID())
				require.Len(t, deposits, 2)
				require.Len(t, withdraws, 2)
			},
		},
		{
			name:          "Transaction fees are deducted and tx is applied",
			fundWith:      fundingAmount,
			tryToTransfer: transferAmount,
			checkResult: func(t *testing.T, balanceBefore uint64, balanceAfter uint64, output fvm.ProcedureOutput) {
				require.NoError(t, output.Err)
				require.Equal(t, txFees+transferAmount, balanceBefore-balanceAfter)
			},
		},
		{
			name:          "If just enough balance, fees are deducted",
			fundWith:      txFees + transferAmount,
			tryToTransfer: transferAmount,
			checkResult: func(t *testing.T, balanceBefore uint64, balanceAfter uint64, output fvm.ProcedureOutput) {
				require.NoError(t, output.Err)
				require.Equal(t, minimumStorageReservation, balanceAfter)
			},
		},
		{
			name:          "If tx fails, fees are deducted",
			fundWith:      fundingAmount,
			tryToTransfer: 2 * fundingAmount,
			checkResult: func(t *testing.T, balanceBefore uint64, balanceAfter uint64, output fvm.ProcedureOutput) {
				require.Error(t, output.Err)
				require.Equal(t, fundingAmount-txFees+minimumStorageReservation, balanceAfter)
			},
		},
		{
			name:          "If tx fails, fee deduction events are emitted",
			fundWith:      fundingAmount,
			tryToTransfer: 2 * fundingAmount,
			checkResult: func(t *testing.T, balanceBefore uint64, balanceAfter uint64, output fvm.ProcedureOutput) {
				require.Error(t, output.Err)

				var deposits []flow.Event
				var withdraws []flow.Event

				chain := flow.Testnet.Chain()

				for _, e := range output.Events {
					if string(e.Type) == depositedEvent {
						deposits = append(deposits, e)
					}
					if string(e.Type) == withdrawnEvent {
						withdraws = append(withdraws, e)
					}
				}

				unittest.EnsureEventsIndexSeq(t, output.Events, chain.ChainID())
				require.Len(t, deposits, 1)
				require.Len(t, withdraws, 1)
			},
		},
		{
			name:          "If balance at minimum, transaction fails, fees are deducted and fee deduction events are emitted",
			fundWith:      0,
			tryToTransfer: 0,
			checkResult: func(t *testing.T, balanceBefore uint64, balanceAfter uint64, output fvm.ProcedureOutput) {
				require.Error(t, output.Err)
				require.Equal(t, minimumStorageReservation-txFees, balanceAfter)

				var deposits []flow.Event
				var withdraws []flow.Event

				chain := flow.Testnet.Chain()

				for _, e := range output.Events {
					if string(e.Type) == depositedEvent {
						deposits = append(deposits, e)
					}
					if string(e.Type) == withdrawnEvent {
						withdraws = append(withdraws, e)
					}
				}

				unittest.EnsureEventsIndexSeq(t, output.Events, chain.ChainID())
				require.Len(t, deposits, 1)
				require.Len(t, withdraws, 1)
			},
		},
	}

	runTx := func(tc testCase) func(t *testing.T, vm fvm.VM, chain flow.Chain, ctx fvm.Context, snapshotTree snapshot.SnapshotTree) {
		return func(t *testing.T, vm fvm.VM, chain flow.Chain, ctx fvm.Context, snapshotTree snapshot.SnapshotTree) {
			// ==== Create an account ====
			privateKey, txBody := testutil.CreateAccountCreationTransaction(t, chain)

			err := testutil.SignTransactionAsServiceAccount(txBody, 0, chain)
			require.NoError(t, err)

			executionSnapshot, output, err := vm.Run(
				ctx,
				fvm.Transaction(txBody, 0),
				snapshotTree)
			require.NoError(t, err)
			require.NoError(t, output.Err)

			snapshotTree = snapshotTree.Append(executionSnapshot)

			require.Len(t, output.Events, 16)
			unittest.EnsureEventsIndexSeq(t, output.Events, chain.ChainID())

			accountCreatedEvents := filterAccountCreatedEvents(output.Events)

			require.Len(t, accountCreatedEvents, 1)

			// read the address of the account created (e.g. "0x01" and convert it to flow.address)
			data, err := ccf.Decode(nil, accountCreatedEvents[0].Payload)
			require.NoError(t, err)
			address := flow.ConvertAddress(
				data.(cadence.Event).Fields[0].(cadence.Address))

			// ==== Transfer tokens to new account ====
			txBody = transferTokensTx(chain).
				AddAuthorizer(chain.ServiceAddress()).
				AddArgument(jsoncdc.MustEncode(cadence.UFix64(tc.fundWith))).
				AddArgument(jsoncdc.MustEncode(cadence.NewAddress(address)))

			txBody.SetProposalKey(chain.ServiceAddress(), 0, 1)
			txBody.SetPayer(chain.ServiceAddress())

			err = testutil.SignEnvelope(
				txBody,
				chain.ServiceAddress(),
				unittest.ServiceAccountPrivateKey,
			)
			require.NoError(t, err)

			executionSnapshot, output, err = vm.Run(
				ctx,
				fvm.Transaction(txBody, 0),
				snapshotTree)
			require.NoError(t, err)
			require.NoError(t, output.Err)

			snapshotTree = snapshotTree.Append(executionSnapshot)

			balanceBefore := getBalance(vm, chain, ctx, snapshotTree, address)

			// ==== Transfer tokens from new account ====

			txBody = transferTokensTx(chain).
				AddAuthorizer(address).
				AddArgument(jsoncdc.MustEncode(cadence.UFix64(tc.tryToTransfer))).
				AddArgument(jsoncdc.MustEncode(cadence.NewAddress(chain.ServiceAddress())))

			txBody.SetProposalKey(address, 0, 0)
			txBody.SetPayer(address)

			if tc.gasLimit == 0 {
				txBody.SetComputeLimit(fvm.DefaultComputationLimit)
			} else {
				txBody.SetComputeLimit(tc.gasLimit)
			}

			err = testutil.SignEnvelope(
				txBody,
				address,
				privateKey,
			)
			require.NoError(t, err)

			executionSnapshot, output, err = vm.Run(
				ctx,
				fvm.Transaction(txBody, 0),
				snapshotTree)
			require.NoError(t, err)

			snapshotTree = snapshotTree.Append(executionSnapshot)

			balanceAfter := getBalance(vm, chain, ctx, snapshotTree, address)

			tc.checkResult(
				t,
				balanceBefore,
				balanceAfter,
				output,
			)
		}
	}

	for i, tc := range testCases {
		t.Run(fmt.Sprintf("Transaction Fees %d: %s", i, tc.name), newVMTest().withBootstrapProcedureOptions(
			fvm.WithTransactionFee(fvm.DefaultTransactionFees),
			fvm.WithExecutionMemoryLimit(math.MaxUint64),
			fvm.WithExecutionEffortWeights(environment.MainnetExecutionEffortWeights),
			fvm.WithExecutionMemoryWeights(meter.DefaultMemoryWeights),
		).withContextOptions(
			fvm.WithTransactionFeesEnabled(true),
			fvm.WithChain(chain),
		).run(
			runTx(tc)),
		)
	}

	for i, tc := range testCasesWithStorageEnabled {
		t.Run(fmt.Sprintf("Transaction Fees with storage %d: %s", i, tc.name), newVMTest().withBootstrapProcedureOptions(
			fvm.WithTransactionFee(fvm.DefaultTransactionFees),
			fvm.WithStorageMBPerFLOW(fvm.DefaultStorageMBPerFLOW),
			fvm.WithMinimumStorageReservation(fvm.DefaultMinimumStorageReservation),
			fvm.WithAccountCreationFee(fvm.DefaultAccountCreationFee),
			fvm.WithExecutionMemoryLimit(math.MaxUint64),
			fvm.WithExecutionEffortWeights(environment.MainnetExecutionEffortWeights),
			fvm.WithExecutionMemoryWeights(meter.DefaultMemoryWeights),
		).withContextOptions(
			fvm.WithTransactionFeesEnabled(true),
			fvm.WithAccountStorageLimit(true),
			fvm.WithChain(chain),
		).run(
			runTx(tc)),
		)
	}
}

func TestSettingExecutionWeights(t *testing.T) {

	t.Run("transaction should fail with high weights", newVMTest().withBootstrapProcedureOptions(
		fvm.WithMinimumStorageReservation(fvm.DefaultMinimumStorageReservation),
		fvm.WithAccountCreationFee(fvm.DefaultAccountCreationFee),
		fvm.WithStorageMBPerFLOW(fvm.DefaultStorageMBPerFLOW),
		fvm.WithExecutionEffortWeights(
			meter.ExecutionEffortWeights{
				common.ComputationKindLoop: 100_000 << meter.MeterExecutionInternalPrecisionBytes,
			},
		),
	).run(
		func(t *testing.T, vm fvm.VM, chain flow.Chain, ctx fvm.Context, snapshotTree snapshot.SnapshotTree) {

			txBody := flow.NewTransactionBody().
				SetScript([]byte(`
				transaction {
                  prepare(signer: &Account) {
					var a = 0
					while a < 100 {
						a = a + 1
					}
                  }
                }
			`)).
				SetProposalKey(chain.ServiceAddress(), 0, 0).
				AddAuthorizer(chain.ServiceAddress()).
				SetPayer(chain.ServiceAddress())

			err := testutil.SignTransactionAsServiceAccount(txBody, 0, chain)
			require.NoError(t, err)

			_, output, err := vm.Run(
				ctx,
				fvm.Transaction(txBody, 0),
				snapshotTree)
			require.NoError(t, err)

			require.True(t, errors.IsComputationLimitExceededError(output.Err))
		},
	))

	memoryWeights := make(map[common.MemoryKind]uint64)
	for k, v := range meter.DefaultMemoryWeights {
		memoryWeights[k] = v
	}

	const highWeight = 20_000_000_000
	memoryWeights[common.MemoryKindIntegerExpression] = highWeight

	t.Run("normal transactions should fail with high memory weights", newVMTest().withBootstrapProcedureOptions(
		fvm.WithMinimumStorageReservation(fvm.DefaultMinimumStorageReservation),
		fvm.WithAccountCreationFee(fvm.DefaultAccountCreationFee),
		fvm.WithStorageMBPerFLOW(fvm.DefaultStorageMBPerFLOW),
		fvm.WithExecutionMemoryWeights(
			memoryWeights,
		),
	).withContextOptions(
		fvm.WithMemoryLimit(10_000_000_000),
	).run(
		func(t *testing.T, vm fvm.VM, chain flow.Chain, ctx fvm.Context, snapshotTree snapshot.SnapshotTree) {
			// Create an account private key.
			privateKeys, err := testutil.GenerateAccountPrivateKeys(1)
			require.NoError(t, err)

			// Bootstrap a ledger, creating accounts with the provided private
			// keys and the root account.
			snapshotTree, accounts, err := testutil.CreateAccounts(
				vm,
				snapshotTree,
				privateKeys,
				chain)
			require.NoError(t, err)

			txBody := flow.NewTransactionBody().
				SetScript([]byte(`
				transaction {
                  prepare(signer: &Account) {
					var a = 1
                  }
                }
			`)).
				SetProposalKey(accounts[0], 0, 0).
				AddAuthorizer(accounts[0]).
				SetPayer(accounts[0])

			err = testutil.SignTransaction(txBody, accounts[0], privateKeys[0], 0)
			require.NoError(t, err)

			_, output, err := vm.Run(
				ctx,
				fvm.Transaction(txBody, 0),
				snapshotTree)
			require.NoError(t, err)
			require.Greater(t, output.MemoryEstimate, uint64(highWeight))

			require.True(t, errors.IsMemoryLimitExceededError(output.Err))
		},
	))

	t.Run("service account transactions should not fail with high memory weights", newVMTest().withBootstrapProcedureOptions(
		fvm.WithMinimumStorageReservation(fvm.DefaultMinimumStorageReservation),
		fvm.WithAccountCreationFee(fvm.DefaultAccountCreationFee),
		fvm.WithStorageMBPerFLOW(fvm.DefaultStorageMBPerFLOW),
		fvm.WithExecutionMemoryWeights(
			memoryWeights,
		),
	).withContextOptions(
		fvm.WithMemoryLimit(10_000_000_000),
	).run(
		func(t *testing.T, vm fvm.VM, chain flow.Chain, ctx fvm.Context, snapshotTree snapshot.SnapshotTree) {

			txBody := flow.NewTransactionBody().
				SetScript([]byte(`
				transaction {
                  prepare(signer: &Account) {
					var a = 1
                  }
                }
			`)).
				SetProposalKey(chain.ServiceAddress(), 0, 0).
				AddAuthorizer(chain.ServiceAddress()).
				SetPayer(chain.ServiceAddress())

			err := testutil.SignTransactionAsServiceAccount(txBody, 0, chain)
			require.NoError(t, err)

			_, output, err := vm.Run(
				ctx,
				fvm.Transaction(txBody, 0),
				snapshotTree)
			require.NoError(t, err)
			require.Greater(t, output.MemoryEstimate, uint64(highWeight))

			require.NoError(t, output.Err)
		},
	))

	memoryWeights = make(map[common.MemoryKind]uint64)
	for k, v := range meter.DefaultMemoryWeights {
		memoryWeights[k] = v
	}
	memoryWeights[common.MemoryKindBreakStatement] = 1_000_000
	t.Run("transaction should fail with low memory limit (set in the state)", newVMTest().withBootstrapProcedureOptions(
		fvm.WithMinimumStorageReservation(fvm.DefaultMinimumStorageReservation),
		fvm.WithAccountCreationFee(fvm.DefaultAccountCreationFee),
		fvm.WithStorageMBPerFLOW(fvm.DefaultStorageMBPerFLOW),
		fvm.WithExecutionMemoryLimit(
			100_000_000,
		),
		fvm.WithExecutionMemoryWeights(
			memoryWeights,
		),
	).run(
		func(t *testing.T, vm fvm.VM, chain flow.Chain, ctx fvm.Context, snapshotTree snapshot.SnapshotTree) {
			privateKeys, err := testutil.GenerateAccountPrivateKeys(1)
			require.NoError(t, err)

			snapshotTree, accounts, err := testutil.CreateAccounts(
				vm,
				snapshotTree,
				privateKeys,
				chain)
			require.NoError(t, err)

			// This transaction is specially designed to use a lot of breaks
			// as the weight for breaks is much higher than usual.
			// putting a `while true {break}` in a loop does not use the same amount of memory.
			txBody := flow.NewTransactionBody().
				SetScript([]byte(`
				transaction {
					prepare(signer: &Account) {
						while true {break};while true {break};while true {break};while true {break};while true {break};
						while true {break};while true {break};while true {break};while true {break};while true {break};
						while true {break};while true {break};while true {break};while true {break};while true {break};
						while true {break};while true {break};while true {break};while true {break};while true {break};
						while true {break};while true {break};while true {break};while true {break};while true {break};
						while true {break};while true {break};while true {break};while true {break};while true {break};
						while true {break};while true {break};while true {break};while true {break};while true {break};
						while true {break};while true {break};while true {break};while true {break};while true {break};
						while true {break};while true {break};while true {break};while true {break};while true {break};
						while true {break};while true {break};while true {break};while true {break};while true {break};
						while true {break};while true {break};while true {break};while true {break};while true {break};
						while true {break};while true {break};while true {break};while true {break};while true {break};
						while true {break};while true {break};while true {break};while true {break};while true {break};
						while true {break};while true {break};while true {break};while true {break};while true {break};
						while true {break};while true {break};while true {break};while true {break};while true {break};
						while true {break};while true {break};while true {break};while true {break};while true {break};
						while true {break};while true {break};while true {break};while true {break};while true {break};
						while true {break};while true {break};while true {break};while true {break};while true {break};
						while true {break};while true {break};while true {break};while true {break};while true {break};
						while true {break};while true {break};while true {break};while true {break};while true {break};
					}
				}
			`))

			err = testutil.SignTransaction(txBody, accounts[0], privateKeys[0], 0)
			require.NoError(t, err)

			_, output, err := vm.Run(
				ctx,
				fvm.Transaction(txBody, 0),
				snapshotTree)
			require.NoError(t, err)
			// There are 100 breaks and each break uses 1_000_000 memory
			require.Greater(t, output.MemoryEstimate, uint64(100_000_000))

			require.True(t, errors.IsMemoryLimitExceededError(output.Err))
		},
	))

	t.Run("transaction should fail if create account weight is high", newVMTest().withBootstrapProcedureOptions(
		fvm.WithMinimumStorageReservation(fvm.DefaultMinimumStorageReservation),
		fvm.WithAccountCreationFee(fvm.DefaultAccountCreationFee),
		fvm.WithStorageMBPerFLOW(fvm.DefaultStorageMBPerFLOW),
		fvm.WithExecutionEffortWeights(
			meter.ExecutionEffortWeights{
				environment.ComputationKindCreateAccount: (fvm.DefaultComputationLimit + 1) << meter.MeterExecutionInternalPrecisionBytes,
			},
		),
	).run(
		func(t *testing.T, vm fvm.VM, chain flow.Chain, ctx fvm.Context, snapshotTree snapshot.SnapshotTree) {
			txBody := flow.NewTransactionBody().
				SetScript([]byte(`
				transaction {
                  prepare(signer: auth(BorrowValue) &Account) {
					Account(payer: signer)
                  }
                }
			`)).
				SetProposalKey(chain.ServiceAddress(), 0, 0).
				AddAuthorizer(chain.ServiceAddress()).
				SetPayer(chain.ServiceAddress())

			err := testutil.SignTransactionAsServiceAccount(txBody, 0, chain)
			require.NoError(t, err)

			_, output, err := vm.Run(
				ctx,
				fvm.Transaction(txBody, 0),
				snapshotTree)
			require.NoError(t, err)

			require.True(t, errors.IsComputationLimitExceededError(output.Err))
		},
	))

	t.Run("transaction should fail if create account weight is high", newVMTest().withBootstrapProcedureOptions(
		fvm.WithMinimumStorageReservation(fvm.DefaultMinimumStorageReservation),
		fvm.WithAccountCreationFee(fvm.DefaultAccountCreationFee),
		fvm.WithStorageMBPerFLOW(fvm.DefaultStorageMBPerFLOW),
		fvm.WithExecutionEffortWeights(
			meter.ExecutionEffortWeights{
				environment.ComputationKindCreateAccount: 100_000_000 << meter.MeterExecutionInternalPrecisionBytes,
			},
		),
	).run(
		func(t *testing.T, vm fvm.VM, chain flow.Chain, ctx fvm.Context, snapshotTree snapshot.SnapshotTree) {

			txBody := flow.NewTransactionBody().
				SetScript([]byte(`
				transaction {
                  prepare(signer: auth(BorrowValue) &Account) {
					Account(payer: signer)
                  }
                }
			`)).
				SetProposalKey(chain.ServiceAddress(), 0, 0).
				AddAuthorizer(chain.ServiceAddress()).
				SetPayer(chain.ServiceAddress())

			err := testutil.SignTransactionAsServiceAccount(txBody, 0, chain)
			require.NoError(t, err)

			_, output, err := vm.Run(
				ctx,
				fvm.Transaction(txBody, 0),
				snapshotTree)
			require.NoError(t, err)

			require.True(t, errors.IsComputationLimitExceededError(output.Err))
		},
	))

	t.Run("transaction should fail if create account weight is high", newVMTest().withBootstrapProcedureOptions(
		fvm.WithMinimumStorageReservation(fvm.DefaultMinimumStorageReservation),
		fvm.WithAccountCreationFee(fvm.DefaultAccountCreationFee),
		fvm.WithStorageMBPerFLOW(fvm.DefaultStorageMBPerFLOW),
		fvm.WithExecutionEffortWeights(
			meter.ExecutionEffortWeights{
				environment.ComputationKindCreateAccount: 100_000_000 << meter.MeterExecutionInternalPrecisionBytes,
			},
		),
	).run(
		func(t *testing.T, vm fvm.VM, chain flow.Chain, ctx fvm.Context, snapshotTree snapshot.SnapshotTree) {
			txBody := flow.NewTransactionBody().
				SetScript([]byte(`
				transaction {
                  prepare(signer: auth(BorrowValue) &Account) {
					Account(payer: signer)
                  }
                }
			`)).
				SetProposalKey(chain.ServiceAddress(), 0, 0).
				AddAuthorizer(chain.ServiceAddress()).
				SetPayer(chain.ServiceAddress())

			err := testutil.SignTransactionAsServiceAccount(txBody, 0, chain)
			require.NoError(t, err)

			_, output, err := vm.Run(
				ctx,
				fvm.Transaction(txBody, 0),
				snapshotTree)
			require.NoError(t, err)

			require.True(t, errors.IsComputationLimitExceededError(output.Err))
		},
	))

	t.Run("transaction should not use up more computation that the transaction body itself", newVMTest().withBootstrapProcedureOptions(
		fvm.WithMinimumStorageReservation(fvm.DefaultMinimumStorageReservation),
		fvm.WithAccountCreationFee(fvm.DefaultAccountCreationFee),
		fvm.WithStorageMBPerFLOW(fvm.DefaultStorageMBPerFLOW),
		fvm.WithTransactionFee(fvm.DefaultTransactionFees),
		fvm.WithExecutionEffortWeights(
			meter.ExecutionEffortWeights{
				common.ComputationKindStatement:          0,
				common.ComputationKindLoop:               1 << meter.MeterExecutionInternalPrecisionBytes,
				common.ComputationKindFunctionInvocation: 0,
			},
		),
	).withContextOptions(
		fvm.WithAccountStorageLimit(true),
		fvm.WithTransactionFeesEnabled(true),
		fvm.WithMemoryLimit(math.MaxUint64),
	).run(
		func(t *testing.T, vm fvm.VM, chain flow.Chain, ctx fvm.Context, snapshotTree snapshot.SnapshotTree) {
			// Use the maximum amount of computation so that the transaction still passes.
			loops := uint64(996)
			executionEffortNeededToCheckStorage := uint64(1)
			maxExecutionEffort := uint64(997)
			txBody := flow.NewTransactionBody().
				SetScript([]byte(fmt.Sprintf(`
				transaction() {prepare(signer: &Account){var i=0;  while i < %d {i = i +1 } } execute{}}
			`, loops))).
				SetProposalKey(chain.ServiceAddress(), 0, 0).
				AddAuthorizer(chain.ServiceAddress()).
				SetPayer(chain.ServiceAddress()).
				SetComputeLimit(maxExecutionEffort)

			err := testutil.SignTransactionAsServiceAccount(txBody, 0, chain)
			require.NoError(t, err)

			executionSnapshot, output, err := vm.Run(
				ctx,
				fvm.Transaction(txBody, 0),
				snapshotTree)
			require.NoError(t, err)
			require.NoError(t, output.Err)

			snapshotTree = snapshotTree.Append(executionSnapshot)

			// expected computation used is number of loops + 1 (from the storage limit check).
			require.Equal(t, loops+executionEffortNeededToCheckStorage, output.ComputationUsed)

			// increasing the number of loops should fail the transaction.
			loops = loops + 1
			txBody = flow.NewTransactionBody().
				SetScript([]byte(fmt.Sprintf(`
				transaction() {prepare(signer: &Account){var i=0;  while i < %d {i = i +1 } } execute{}}
			`, loops))).
				SetProposalKey(chain.ServiceAddress(), 0, 1).
				AddAuthorizer(chain.ServiceAddress()).
				SetPayer(chain.ServiceAddress()).
				SetComputeLimit(maxExecutionEffort)

			err = testutil.SignTransactionAsServiceAccount(txBody, 1, chain)
			require.NoError(t, err)

			_, output, err = vm.Run(
				ctx,
				fvm.Transaction(txBody, 0),
				snapshotTree)
			require.NoError(t, err)

			require.ErrorContains(t, output.Err, "computation exceeds limit (997)")
			// expected computation used is still number of loops + 1 (from the storage limit check).
			require.Equal(t, loops+executionEffortNeededToCheckStorage, output.ComputationUsed)

			for _, event := range output.Events {
				// the fee deduction event should only contain the max gas worth of execution effort.
				if strings.Contains(string(event.Type), "FlowFees.FeesDeducted") {
					v, err := ccf.Decode(nil, event.Payload)
					require.NoError(t, err)

					ev := v.(cadence.Event)
					var actualExecutionEffort any
					for i, f := range ev.Type().(*cadence.EventType).Fields {
						if f.Identifier == "executionEffort" {
							actualExecutionEffort = ev.Fields[i].ToGoValue()
						}
					}

					require.Equal(
						t,
						maxExecutionEffort,
						actualExecutionEffort)
				}
			}
			unittest.EnsureEventsIndexSeq(t, output.Events, chain.ChainID())
		},
	))

	t.Run("transaction with more accounts touched uses more computation", newVMTest().withBootstrapProcedureOptions(
		fvm.WithMinimumStorageReservation(fvm.DefaultMinimumStorageReservation),
		fvm.WithAccountCreationFee(fvm.DefaultAccountCreationFee),
		fvm.WithStorageMBPerFLOW(fvm.DefaultStorageMBPerFLOW),
		fvm.WithTransactionFee(fvm.DefaultTransactionFees),
		fvm.WithExecutionEffortWeights(
			meter.ExecutionEffortWeights{
				common.ComputationKindStatement: 0,
				// only count loops
				// the storage check has a loop
				common.ComputationKindLoop:               1 << meter.MeterExecutionInternalPrecisionBytes,
				common.ComputationKindFunctionInvocation: 0,
			},
		),
	).withContextOptions(
		fvm.WithAccountStorageLimit(true),
		fvm.WithTransactionFeesEnabled(true),
		fvm.WithMemoryLimit(math.MaxUint64),
	).run(
		func(t *testing.T, vm fvm.VM, chain flow.Chain, ctx fvm.Context, snapshotTree snapshot.SnapshotTree) {
			// Create an account private key.
			privateKeys, err := testutil.GenerateAccountPrivateKeys(5)
			require.NoError(t, err)

			// Bootstrap a ledger, creating accounts with the provided
			// private keys and the root account.
			snapshotTree, accounts, err := testutil.CreateAccounts(
				vm,
				snapshotTree,
				privateKeys,
				chain)
			require.NoError(t, err)

			sc := systemcontracts.SystemContractsForChain(chain.ChainID())

			// create a transaction without loops so only the looping in the storage check is counted.
			txBody := flow.NewTransactionBody().
				SetScript([]byte(fmt.Sprintf(`
					import FungibleToken from 0x%s
					import FlowToken from 0x%s
	
					transaction() {
						let sentVault: @{FungibleToken.Vault}
	
						prepare(signer: auth(BorrowValue) &Account) {
							let vaultRef = signer.storage.borrow<auth(FungibleToken.Withdraw) &FlowToken.Vault>(from: /storage/flowTokenVault)
								?? panic("Could not borrow reference to the owner's Vault!")
	
							self.sentVault <- vaultRef.withdraw(amount: 5.0)
						}
	
						execute {
							let recipient1 = getAccount(%s)
							let recipient2 = getAccount(%s)
							let recipient3 = getAccount(%s)
							let recipient4 = getAccount(%s)
							let recipient5 = getAccount(%s)

							let receiverRef1 = recipient1.capabilities.borrow<&{FungibleToken.Receiver}>(/public/flowTokenReceiver)
								?? panic("Could not borrow receiver reference to the recipient's Vault")
							let receiverRef2 = recipient2.capabilities.borrow<&{FungibleToken.Receiver}>(/public/flowTokenReceiver)
								?? panic("Could not borrow receiver reference to the recipient's Vault")
							let receiverRef3 = recipient3.capabilities.borrow<&{FungibleToken.Receiver}>(/public/flowTokenReceiver)
								?? panic("Could not borrow receiver reference to the recipient's Vault")
							let receiverRef4 = recipient4.capabilities.borrow<&{FungibleToken.Receiver}>(/public/flowTokenReceiver)
								?? panic("Could not borrow receiver reference to the recipient's Vault")
							let receiverRef5 = recipient5.capabilities.borrow<&{FungibleToken.Receiver}>(/public/flowTokenReceiver)
								?? panic("Could not borrow receiver reference to the recipient's Vault")
	
							receiverRef1.deposit(from: <-self.sentVault.withdraw(amount: 1.0))
							receiverRef2.deposit(from: <-self.sentVault.withdraw(amount: 1.0))
							receiverRef3.deposit(from: <-self.sentVault.withdraw(amount: 1.0))
							receiverRef4.deposit(from: <-self.sentVault.withdraw(amount: 1.0))
							receiverRef5.deposit(from: <-self.sentVault.withdraw(amount: 1.0))

							destroy self.sentVault
						}
					}`,
					sc.FungibleToken.Address,
					sc.FlowToken.Address,
					accounts[0].HexWithPrefix(),
					accounts[1].HexWithPrefix(),
					accounts[2].HexWithPrefix(),
					accounts[3].HexWithPrefix(),
					accounts[4].HexWithPrefix(),
				))).
				SetProposalKey(chain.ServiceAddress(), 0, 0).
				AddAuthorizer(chain.ServiceAddress()).
				SetPayer(chain.ServiceAddress())

			err = testutil.SignTransactionAsServiceAccount(txBody, 0, chain)
			require.NoError(t, err)

			_, output, err := vm.Run(
				ctx,
				fvm.Transaction(txBody, 0),
				snapshotTree)
			require.NoError(t, err)
			require.NoError(t, output.Err)

			// The storage check should loop once for each of the five accounts created +
			// once for the service account
			require.Equal(t, uint64(5+1), output.ComputationUsed)
		},
	))
}

func TestStorageUsed(t *testing.T) {
	t.Parallel()

	chain, vm := createChainAndVm(flow.Testnet)

	ctx := fvm.NewContext(
		fvm.WithChain(chain),
		fvm.WithCadenceLogging(true),
	)

	code := []byte(`
        access(all) fun main(): UInt64 {

            var addresses: [Address]= [
                0x2a3c4c2581cef731, 0x2a3c4c2581cef731, 0x2a3c4c2581cef731, 0x2a3c4c2581cef731, 0x2a3c4c2581cef731, 0x2a3c4c2581cef731, 0x2a3c4c2581cef731, 0x2a3c4c2581cef731, 0x2a3c4c2581cef731,
                0x2a3c4c2581cef731, 0x2a3c4c2581cef731, 0x2a3c4c2581cef731, 0x2a3c4c2581cef731, 0x2a3c4c2581cef731, 0x2a3c4c2581cef731, 0x2a3c4c2581cef731, 0x2a3c4c2581cef731, 0x2a3c4c2581cef731,
                0x2a3c4c2581cef731, 0x2a3c4c2581cef731, 0x2a3c4c2581cef731, 0x2a3c4c2581cef731, 0x2a3c4c2581cef731, 0x2a3c4c2581cef731, 0x2a3c4c2581cef731, 0x2a3c4c2581cef731, 0x2a3c4c2581cef731,
                0x2a3c4c2581cef731, 0x2a3c4c2581cef731, 0x2a3c4c2581cef731, 0x2a3c4c2581cef731, 0x2a3c4c2581cef731, 0x2a3c4c2581cef731, 0x2a3c4c2581cef731, 0x2a3c4c2581cef731, 0x2a3c4c2581cef731,
                0x2a3c4c2581cef731, 0x2a3c4c2581cef731, 0x2a3c4c2581cef731, 0x2a3c4c2581cef731, 0x2a3c4c2581cef731, 0x2a3c4c2581cef731, 0x2a3c4c2581cef731, 0x2a3c4c2581cef731, 0x2a3c4c2581cef731,
                0x2a3c4c2581cef731, 0x2a3c4c2581cef731, 0x2a3c4c2581cef731, 0x2a3c4c2581cef731, 0x2a3c4c2581cef731, 0x2a3c4c2581cef731, 0x2a3c4c2581cef731, 0x2a3c4c2581cef731, 0x2a3c4c2581cef731,
                0x2a3c4c2581cef731, 0x2a3c4c2581cef731, 0x2a3c4c2581cef731, 0x2a3c4c2581cef731, 0x2a3c4c2581cef731, 0x2a3c4c2581cef731, 0x2a3c4c2581cef731, 0x2a3c4c2581cef731, 0x2a3c4c2581cef731,
                0x2a3c4c2581cef731, 0x2a3c4c2581cef731, 0x2a3c4c2581cef731, 0x2a3c4c2581cef731, 0x2a3c4c2581cef731, 0x2a3c4c2581cef731, 0x2a3c4c2581cef731, 0x2a3c4c2581cef731, 0x2a3c4c2581cef731,
                0x2a3c4c2581cef731, 0x2a3c4c2581cef731, 0x2a3c4c2581cef731, 0x2a3c4c2581cef731, 0x2a3c4c2581cef731, 0x2a3c4c2581cef731, 0x2a3c4c2581cef731, 0x2a3c4c2581cef731, 0x2a3c4c2581cef731,
                0x2a3c4c2581cef731, 0x2a3c4c2581cef731, 0x2a3c4c2581cef731, 0x2a3c4c2581cef731, 0x2a3c4c2581cef731, 0x2a3c4c2581cef731, 0x2a3c4c2581cef731, 0x2a3c4c2581cef731, 0x2a3c4c2581cef731,
                0x2a3c4c2581cef731, 0x2a3c4c2581cef731, 0x2a3c4c2581cef731, 0x2a3c4c2581cef731, 0x2a3c4c2581cef731, 0x2a3c4c2581cef731, 0x2a3c4c2581cef731, 0x2a3c4c2581cef731, 0x2a3c4c2581cef731
            ]

            var storageUsed: UInt64 = 0
            for address in addresses {
                let account = getAccount(address)
                storageUsed = account.storage.used
            }

            return storageUsed
        }
	`)

	address, err := hex.DecodeString("2a3c4c2581cef731")
	require.NoError(t, err)

	accountStatusId := flow.AccountStatusRegisterID(
		flow.BytesToAddress(address))

	status := environment.NewAccountStatus()
	status.SetStorageUsed(5)

	_, output, err := vm.Run(
		ctx,
		fvm.Script(code),
		snapshot.MapStorageSnapshot{
			accountStatusId: status.ToBytes(),
		})
	require.NoError(t, err)

	require.Equal(t, cadence.NewUInt64(5), output.Value)
}

func TestEnforcingComputationLimit(t *testing.T) {
	t.Parallel()

	chain, vm := createChainAndVm(flow.Testnet)

	const computationLimit = 5

	type test struct {
		name           string
		code           string
		payerIsServAcc bool
		ok             bool
		expCompUsed    uint64
	}

	tests := []test{
		{
			name: "infinite while loop",
			code: `
		      while true {}
		    `,
			payerIsServAcc: false,
			ok:             false,
			expCompUsed:    computationLimit + 1,
		},
		{
			name: "limited while loop",
			code: `
              var i = 0
              while i < 5 {
                  i = i + 1
              }
            `,
			payerIsServAcc: false,
			ok:             false,
			expCompUsed:    computationLimit + 1,
		},
		{
			name: "too many for-in loop iterations",
			code: `
              for i in [1, 2, 3, 4, 5, 6, 7, 8, 9, 10] {}
            `,
			payerIsServAcc: false,
			ok:             false,
			expCompUsed:    computationLimit + 1,
		},
		{
			name: "too many for-in loop iterations",
			code: `
              for i in [1, 2, 3, 4, 5, 6, 7, 8, 9, 10] {}
            `,
			payerIsServAcc: true,
			ok:             true,
			expCompUsed:    11,
		},
		{
			name: "some for-in loop iterations",
			code: `
              for i in [1, 2, 3, 4] {}
            `,
			payerIsServAcc: false,
			ok:             true,
			expCompUsed:    5,
		},
	}

	for _, test := range tests {

		t.Run(test.name, func(t *testing.T) {
			ctx := fvm.NewContext(
				fvm.WithChain(chain),
				fvm.WithAuthorizationChecksEnabled(false),
				fvm.WithSequenceNumberCheckAndIncrementEnabled(false),
			)

			script := []byte(
				fmt.Sprintf(
					`
                      transaction {
                          prepare() {
                              %s
                          }
                      }
                    `,
					test.code,
				),
			)

			txBody := flow.NewTransactionBody().
				SetScript(script).
				SetComputeLimit(computationLimit)

			if test.payerIsServAcc {
				txBody.SetPayer(chain.ServiceAddress()).
					SetComputeLimit(0)
			}
			tx := fvm.Transaction(txBody, 0)

			_, output, err := vm.Run(ctx, tx, nil)
			require.NoError(t, err)
			require.Equal(t, test.expCompUsed, output.ComputationUsed)
			if test.ok {
				require.NoError(t, output.Err)
			} else {
				require.Error(t, output.Err)
			}

		})
	}
}

func TestStorageCapacity(t *testing.T) {
	t.Run("Storage capacity updates on FLOW transfer", newVMTest().
		withContextOptions(
			fvm.WithAuthorizationChecksEnabled(false),
			fvm.WithSequenceNumberCheckAndIncrementEnabled(false),
			fvm.WithCadenceLogging(true),
		).
		withBootstrapProcedureOptions(
			fvm.WithStorageMBPerFLOW(10_0000_0000),
			fvm.WithAccountCreationFee(fvm.DefaultAccountCreationFee),
		).
		run(func(
			t *testing.T,
			vm fvm.VM,
			chain flow.Chain,
			ctx fvm.Context,
			snapshotTree snapshot.SnapshotTree,
		) {
			service := chain.ServiceAddress()
			snapshotTree, signer := createAccount(
				t,
				vm,
				chain,
				ctx,
				snapshotTree)
			snapshotTree, target := createAccount(
				t,
				vm,
				chain,
				ctx,
				snapshotTree)

			// Transfer FLOW from service account to test accounts

			transferTxBody := transferTokensTx(chain).
				AddAuthorizer(service).
				AddArgument(jsoncdc.MustEncode(cadence.UFix64(1_000_000))).
				AddArgument(jsoncdc.MustEncode(cadence.NewAddress(signer))).
				SetProposalKey(service, 0, 0).
				SetPayer(service)

			executionSnapshot, output, err := vm.Run(
				ctx,
				fvm.Transaction(transferTxBody, 0),
				snapshotTree)
			require.NoError(t, err)
			require.NoError(t, output.Err)

			snapshotTree = snapshotTree.Append(executionSnapshot)

			transferTxBody = transferTokensTx(chain).
				AddAuthorizer(service).
				AddArgument(jsoncdc.MustEncode(cadence.UFix64(1_000_000))).
				AddArgument(jsoncdc.MustEncode(cadence.NewAddress(target))).
				SetProposalKey(service, 0, 0).
				SetPayer(service)

			executionSnapshot, output, err = vm.Run(
				ctx,
				fvm.Transaction(transferTxBody, 0),
				snapshotTree)
			require.NoError(t, err)
			require.NoError(t, output.Err)

			snapshotTree = snapshotTree.Append(executionSnapshot)

			// Perform test
			sc := systemcontracts.SystemContractsForChain(chain.ChainID())

			txBody := flow.NewTransactionBody().
				SetScript([]byte(fmt.Sprintf(
					`
					import FungibleToken from 0x%s
					import FlowToken from 0x%s

					transaction(target: Address) {
						prepare(signer: auth(BorrowValue) &Account) {
							let receiverRef = getAccount(target)
								.capabilities.borrow<&{FungibleToken.Receiver}>(/public/flowTokenReceiver)
								?? panic("Could not borrow receiver reference to the recipient''s Vault")

							let vaultRef = signer.storage
								.borrow<auth(FungibleToken.Withdraw) &FlowToken.Vault>(from: /storage/flowTokenVault)
								?? panic("Could not borrow reference to the owner''s Vault!")

							var cap0: UInt64 = signer.storage.capacity

							receiverRef.deposit(from: <- vaultRef.withdraw(amount: 0.0000001))

							var cap1: UInt64 = signer.storage.capacity

							log(cap0 - cap1)
						}
					}`,
					sc.FungibleToken.Address.Hex(),
					sc.FlowToken.Address.Hex(),
				))).
				AddArgument(jsoncdc.MustEncode(cadence.NewAddress(target))).
				AddAuthorizer(signer)

			_, output, err = vm.Run(
				ctx,
				fvm.Transaction(txBody, 0),
				snapshotTree)
			require.NoError(t, err)
			require.NoError(t, output.Err)

			require.Len(t, output.Logs, 1)
			require.Equal(t, output.Logs[0], "1")
		}),
	)
}

func TestScriptContractMutationsFailure(t *testing.T) {
	t.Parallel()

	t.Run("contract additions are not committed",
		newVMTest().run(
			func(t *testing.T, vm fvm.VM, chain flow.Chain, ctx fvm.Context, snapshotTree snapshot.SnapshotTree) {
				// Create an account private key.
				privateKeys, err := testutil.GenerateAccountPrivateKeys(1)
				require.NoError(t, err)

				// Bootstrap a ledger, creating accounts with the provided
				// private keys and the root account.
				snapshotTree, accounts, err := testutil.CreateAccounts(
					vm,
					snapshotTree,
					privateKeys,
					chain)
				require.NoError(t, err)
				account := accounts[0]
				address := cadence.NewAddress(account)

				scriptCtx := fvm.NewContextFromParent(ctx)

				contract := "access(all) contract Foo {}"

				script := fvm.Script([]byte(fmt.Sprintf(`
				access(all) fun main(account: Address) {
					let acc = getAuthAccount<auth(AddContract) &Account>(account)
					acc.contracts.add(name: "Foo", code: "%s".decodeHex())
				}`, hex.EncodeToString([]byte(contract))),
				)).WithArguments(
					jsoncdc.MustEncode(address),
				)

				_, output, err := vm.Run(scriptCtx, script, snapshotTree)
				require.NoError(t, err)
				require.Error(t, output.Err)
				require.True(t, errors.IsCadenceRuntimeError(output.Err))
				// modifications to contracts are not supported in scripts
				require.True(t, errors.IsOperationNotSupportedError(output.Err))
			},
		),
	)

	t.Run("contract removals are not committed",
		newVMTest().run(
			func(t *testing.T, vm fvm.VM, chain flow.Chain, ctx fvm.Context, snapshotTree snapshot.SnapshotTree) {
				// Create an account private key.
				privateKeys, err := testutil.GenerateAccountPrivateKeys(1)
				privateKey := privateKeys[0]
				require.NoError(t, err)

				// Bootstrap a ledger, creating accounts with the provided
				// private keys and the root account.
				snapshotTree, accounts, err := testutil.CreateAccounts(
					vm,
					snapshotTree,
					privateKeys,
					chain)
				require.NoError(t, err)
				account := accounts[0]
				address := cadence.NewAddress(account)

				subCtx := fvm.NewContextFromParent(ctx)

				contract := "access(all) contract Foo {}"

				txBody := flow.NewTransactionBody().SetScript([]byte(fmt.Sprintf(`
					transaction {
						prepare(signer: auth(AddContract) &Account, service: &Account) {
							signer.contracts.add(name: "Foo", code: "%s".decodeHex())
						}
					}
				`, hex.EncodeToString([]byte(contract))))).
					AddAuthorizer(account).
					AddAuthorizer(chain.ServiceAddress()).
					SetPayer(chain.ServiceAddress()).
					SetProposalKey(chain.ServiceAddress(), 0, 0)

				_ = testutil.SignPayload(txBody, account, privateKey)
				_ = testutil.SignEnvelope(
					txBody,
					chain.ServiceAddress(),
					unittest.ServiceAccountPrivateKey)

				executionSnapshot, output, err := vm.Run(
					subCtx,
					fvm.Transaction(txBody, 0),
					snapshotTree)
				require.NoError(t, err)
				require.NoError(t, output.Err)

				snapshotTree = snapshotTree.Append(executionSnapshot)

				script := fvm.Script([]byte(`
				access(all) fun main(account: Address) {
					let acc = getAuthAccount<auth(RemoveContract) &Account>(account)
					let n = acc.contracts.names[0]
					acc.contracts.remove(name: n)
				}`,
				)).WithArguments(
					jsoncdc.MustEncode(address),
				)

				_, output, err = vm.Run(subCtx, script, snapshotTree)
				require.NoError(t, err)
				require.Error(t, output.Err)
				require.True(t, errors.IsCadenceRuntimeError(output.Err))
				// modifications to contracts are not supported in scripts
				require.True(t, errors.IsOperationNotSupportedError(output.Err))
			},
		),
	)

	t.Run("contract updates are not committed",
		newVMTest().run(
			func(t *testing.T, vm fvm.VM, chain flow.Chain, ctx fvm.Context, snapshotTree snapshot.SnapshotTree) {
				// Create an account private key.
				privateKeys, err := testutil.GenerateAccountPrivateKeys(1)
				privateKey := privateKeys[0]
				require.NoError(t, err)

				// Bootstrap a ledger, creating accounts with the provided
				// private keys and the root account.
				snapshotTree, accounts, err := testutil.CreateAccounts(
					vm,
					snapshotTree,
					privateKeys,
					chain)
				require.NoError(t, err)
				account := accounts[0]
				address := cadence.NewAddress(account)

				subCtx := fvm.NewContextFromParent(ctx)

				contract := "access(all) contract Foo {}"

				txBody := flow.NewTransactionBody().SetScript([]byte(fmt.Sprintf(`
					transaction {
						prepare(signer: auth(AddContract) &Account, service: &Account) {
							signer.contracts.add(name: "Foo", code: "%s".decodeHex())
						}
					}
				`, hex.EncodeToString([]byte(contract))))).
					AddAuthorizer(account).
					AddAuthorizer(chain.ServiceAddress()).
					SetPayer(chain.ServiceAddress()).
					SetProposalKey(chain.ServiceAddress(), 0, 0)

				_ = testutil.SignPayload(txBody, account, privateKey)
				_ = testutil.SignEnvelope(
					txBody,
					chain.ServiceAddress(),
					unittest.ServiceAccountPrivateKey)

				executionSnapshot, output, err := vm.Run(
					subCtx,
					fvm.Transaction(txBody, 0),
					snapshotTree)
				require.NoError(t, err)
				require.NoError(t, output.Err)

				snapshotTree = snapshotTree.Append(executionSnapshot)

				script := fvm.Script([]byte(fmt.Sprintf(`
				access(all) fun main(account: Address) {
					let acc = getAuthAccount<auth(UpdateContract) &Account>(account)
					let n = acc.contracts.names[0]
					acc.contracts.update(name: n, code: "%s".decodeHex())
				}`, hex.EncodeToString([]byte(contract))))).WithArguments(
					jsoncdc.MustEncode(address),
				)

				_, output, err = vm.Run(subCtx, script, snapshotTree)
				require.NoError(t, err)
				require.Error(t, output.Err)
				require.True(t, errors.IsCadenceRuntimeError(output.Err))
				// modifications to contracts are not supported in scripts
				require.True(t, errors.IsOperationNotSupportedError(output.Err))
			},
		),
	)
}

func TestScriptAccountKeyMutationsFailure(t *testing.T) {
	t.Parallel()

	t.Run("Account key additions are not committed",
		newVMTest().run(
			func(t *testing.T, vm fvm.VM, chain flow.Chain, ctx fvm.Context, snapshotTree snapshot.SnapshotTree) {
				// Create an account private key.
				privateKeys, err := testutil.GenerateAccountPrivateKeys(1)
				require.NoError(t, err)

				// Bootstrap a ledger, creating accounts with the provided
				// private keys and the root account.
				snapshotTree, accounts, err := testutil.CreateAccounts(
					vm,
					snapshotTree,
					privateKeys,
					chain)
				require.NoError(t, err)
				account := accounts[0]
				address := cadence.NewAddress(account)

				scriptCtx := fvm.NewContextFromParent(ctx)

				seed := make([]byte, crypto.KeyGenSeedMinLen)
				_, _ = rand.Read(seed)

				privateKey, _ := crypto.GeneratePrivateKey(crypto.ECDSAP256, seed)

				script := fvm.Script([]byte(`
					access(all) fun main(account: Address, k: [UInt8]) {
						let acc = getAuthAccount<auth(AddKey) &Account>(account)
						acc.keys.add(
							publicKey: PublicKey(
                                publicKey: k,
                                signatureAlgorithm: SignatureAlgorithm.ECDSA_P256
                            ),
                            hashAlgorithm: HashAlgorithm.SHA3_256,
                            weight: 100.0
						)
					}`,
				)).WithArguments(
					jsoncdc.MustEncode(address),
					jsoncdc.MustEncode(testutil.BytesToCadenceArray(
						privateKey.PublicKey().Encode(),
					)),
				)

				_, output, err := vm.Run(scriptCtx, script, snapshotTree)
				require.NoError(t, err)
				require.Error(t, output.Err)
				require.True(t, errors.IsCadenceRuntimeError(output.Err))
				// modifications to public keys are not supported in scripts
				require.True(t, errors.IsOperationNotSupportedError(output.Err))
			},
		),
	)

	t.Run("Account key removals are not committed",
		newVMTest().run(
			func(t *testing.T, vm fvm.VM, chain flow.Chain, ctx fvm.Context, snapshotTree snapshot.SnapshotTree) {
				// Create an account private key.
				privateKeys, err := testutil.GenerateAccountPrivateKeys(1)
				require.NoError(t, err)

				// Bootstrap a ledger, creating accounts with the provided
				// private keys and the root account.
				snapshotTree, accounts, err := testutil.CreateAccounts(
					vm,
					snapshotTree,
					privateKeys,
					chain)
				require.NoError(t, err)
				account := accounts[0]
				address := cadence.NewAddress(account)

				scriptCtx := fvm.NewContextFromParent(ctx)

				script := fvm.Script([]byte(`
				access(all) fun main(account: Address) {
					let acc = getAuthAccount<auth(RevokeKey) &Account>(account)
					acc.keys.revoke(keyIndex: 0)
				}`,
				)).WithArguments(
					jsoncdc.MustEncode(address),
				)

				_, output, err := vm.Run(scriptCtx, script, snapshotTree)
				require.NoError(t, err)
				require.Error(t, output.Err)
				require.True(t, errors.IsCadenceRuntimeError(output.Err))
				// modifications to public keys are not supported in scripts
				require.True(t, errors.IsOperationNotSupportedError(output.Err))
			},
		),
	)
}

func TestScriptExecutionLimit(t *testing.T) {

	t.Parallel()

	script := fvm.Script([]byte(`
		access(all) fun main() {
			var s: Int256 = 1024102410241024
			var i: Int256 = 0
			var a: Int256 = 7
			var b: Int256 = 5
			var c: Int256 = 2

			while i < 150000 {
				s = s * a
				s = s / b
				s = s / c
				i = i + 1
			}
		}
	`))

	bootstrapProcedureOptions := []fvm.BootstrapProcedureOption{
		fvm.WithTransactionFee(fvm.DefaultTransactionFees),
		fvm.WithExecutionMemoryLimit(math.MaxUint32),
		fvm.WithExecutionEffortWeights(map[common.ComputationKind]uint64{
			common.ComputationKindStatement:          1569,
			common.ComputationKindLoop:               1569,
			common.ComputationKindFunctionInvocation: 1569,
			environment.ComputationKindGetValue:      808,
			environment.ComputationKindCreateAccount: 2837670,
			environment.ComputationKindSetValue:      765,
		}),
		fvm.WithExecutionMemoryWeights(meter.DefaultMemoryWeights),
		fvm.WithMinimumStorageReservation(fvm.DefaultMinimumStorageReservation),
		fvm.WithAccountCreationFee(fvm.DefaultAccountCreationFee),
		fvm.WithStorageMBPerFLOW(fvm.DefaultStorageMBPerFLOW),
	}

	t.Run("Exceeding computation limit",
		newVMTest().withBootstrapProcedureOptions(
			bootstrapProcedureOptions...,
		).withContextOptions(
			fvm.WithTransactionFeesEnabled(true),
			fvm.WithAccountStorageLimit(true),
			fvm.WithComputationLimit(10000),
		).run(
			func(t *testing.T, vm fvm.VM, chain flow.Chain, ctx fvm.Context, snapshotTree snapshot.SnapshotTree) {
				scriptCtx := fvm.NewContextFromParent(ctx)

				_, output, err := vm.Run(scriptCtx, script, snapshotTree)
				require.NoError(t, err)
				require.Error(t, output.Err)
				require.True(t, errors.IsComputationLimitExceededError(output.Err))
				require.ErrorContains(t, output.Err, "computation exceeds limit (10000)")
				require.GreaterOrEqual(t, output.ComputationUsed, uint64(10000))
				require.GreaterOrEqual(t, output.MemoryEstimate, uint64(548020260))
			},
		),
	)

	t.Run("Sufficient computation limit",
		newVMTest().withBootstrapProcedureOptions(
			bootstrapProcedureOptions...,
		).withContextOptions(
			fvm.WithTransactionFeesEnabled(true),
			fvm.WithAccountStorageLimit(true),
			fvm.WithComputationLimit(20000),
		).run(
			func(t *testing.T, vm fvm.VM, chain flow.Chain, ctx fvm.Context, snapshotTree snapshot.SnapshotTree) {
				scriptCtx := fvm.NewContextFromParent(ctx)

				_, output, err := vm.Run(scriptCtx, script, snapshotTree)
				require.NoError(t, err)
				require.NoError(t, output.Err)
				require.GreaterOrEqual(t, output.ComputationUsed, uint64(17955))
				require.GreaterOrEqual(t, output.MemoryEstimate, uint64(984017413))
			},
		),
	)
}

func TestInteractionLimit(t *testing.T) {
	type testCase struct {
		name             string
		interactionLimit uint64
		require          func(t *testing.T, output fvm.ProcedureOutput)
	}

	testCases := []testCase{
		{
			name:             "high limit succeeds",
			interactionLimit: math.MaxUint64,
			require: func(t *testing.T, output fvm.ProcedureOutput) {
				require.NoError(t, output.Err)
				require.Len(t, output.Events, 9)
			},
		},
		{
			name:             "default limit succeeds",
			interactionLimit: fvm.DefaultMaxInteractionSize,
			require: func(t *testing.T, output fvm.ProcedureOutput) {
				require.NoError(t, output.Err)
				require.Len(t, output.Events, 9)
				unittest.EnsureEventsIndexSeq(t, output.Events, flow.Testnet.Chain().ChainID())
			},
		},
		{
			name:             "low limit succeeds",
			interactionLimit: 170000,
			require: func(t *testing.T, output fvm.ProcedureOutput) {
				require.NoError(t, output.Err)
				require.Len(t, output.Events, 9)
				unittest.EnsureEventsIndexSeq(t, output.Events, flow.Testnet.Chain().ChainID())
			},
		},
		{
			name:             "even lower low limit fails, and has only 5 events",
			interactionLimit: 5000,
			require: func(t *testing.T, output fvm.ProcedureOutput) {
				require.Error(t, output.Err)
				require.Len(t, output.Events, 5)
				unittest.EnsureEventsIndexSeq(t, output.Events, flow.Testnet.Chain().ChainID())
			},
		},
	}

	// === setup ===
	// setup an address with some funds
	var privateKey flow.AccountPrivateKey
	var address flow.Address
	vmt, err := newVMTest().withBootstrapProcedureOptions(
		fvm.WithTransactionFee(fvm.DefaultTransactionFees),
		fvm.WithStorageMBPerFLOW(fvm.DefaultStorageMBPerFLOW),
		fvm.WithMinimumStorageReservation(fvm.DefaultMinimumStorageReservation),
		fvm.WithAccountCreationFee(fvm.DefaultAccountCreationFee),
		fvm.WithExecutionMemoryLimit(math.MaxUint64),
	).withContextOptions(
		fvm.WithTransactionFeesEnabled(true),
		fvm.WithAccountStorageLimit(true),
	).bootstrapWith(
		func(vm fvm.VM, chain flow.Chain, ctx fvm.Context, snapshotTree snapshot.SnapshotTree) (snapshot.SnapshotTree, error) {
			// ==== Create an account ====
			var txBody *flow.TransactionBody
			privateKey, txBody = testutil.CreateAccountCreationTransaction(t, chain)

			err := testutil.SignTransactionAsServiceAccount(txBody, 0, chain)
			if err != nil {
				return snapshotTree, err
			}

			executionSnapshot, output, err := vm.Run(
				ctx,
				fvm.Transaction(txBody, 0),
				snapshotTree)
			if err != nil {
				return snapshotTree, err
			}

			snapshotTree = snapshotTree.Append(executionSnapshot)

			if output.Err != nil {
				return snapshotTree, output.Err
			}

			accountCreatedEvents := filterAccountCreatedEvents(output.Events)

			// read the address of the account created (e.g. "0x01" and convert it to flow.address)
			data, err := ccf.Decode(nil, accountCreatedEvents[0].Payload)
			if err != nil {
				return snapshotTree, err
			}
			address = flow.ConvertAddress(
				data.(cadence.Event).Fields[0].(cadence.Address))

			// ==== Transfer tokens to new account ====
			txBody = transferTokensTx(chain).
				AddAuthorizer(chain.ServiceAddress()).
				AddArgument(jsoncdc.MustEncode(cadence.UFix64(1_000_000))).
				AddArgument(jsoncdc.MustEncode(cadence.NewAddress(address)))

			txBody.SetProposalKey(chain.ServiceAddress(), 0, 1)
			txBody.SetPayer(chain.ServiceAddress())

			err = testutil.SignEnvelope(
				txBody,
				chain.ServiceAddress(),
				unittest.ServiceAccountPrivateKey,
			)
			if err != nil {
				return snapshotTree, err
			}

			executionSnapshot, output, err = vm.Run(
				ctx,
				fvm.Transaction(txBody, 0),
				snapshotTree)
			if err != nil {
				return snapshotTree, err
			}

			return snapshotTree.Append(executionSnapshot), output.Err
		},
	)
	require.NoError(t, err)

	for _, tc := range testCases {
		t.Run(tc.name, vmt.run(
			func(t *testing.T, vm fvm.VM, chain flow.Chain, ctx fvm.Context, snapshotTree snapshot.SnapshotTree) {
				// ==== Transfer funds with lowe interaction limit ====
				txBody := transferTokensTx(chain).
					AddAuthorizer(address).
					AddArgument(jsoncdc.MustEncode(cadence.UFix64(1))).
					AddArgument(jsoncdc.MustEncode(cadence.NewAddress(chain.ServiceAddress())))

				txBody.SetProposalKey(address, 0, 0)
				txBody.SetPayer(address)

				hasher, err := exeUtils.NewHasher(privateKey.HashAlgo)
				require.NoError(t, err)

				sig, err := txBody.Sign(txBody.EnvelopeMessage(), privateKey.PrivateKey, hasher)
				require.NoError(t, err)
				txBody.AddEnvelopeSignature(address, 0, sig)

				// ==== IMPORTANT LINE ====
				ctx.MaxStateInteractionSize = tc.interactionLimit

				_, output, err := vm.Run(
					ctx,
					fvm.Transaction(txBody, 0),
					snapshotTree)
				require.NoError(t, err)
				tc.require(t, output)
			}),
		)
	}
}

func TestAttachments(t *testing.T) {
	test := func(t *testing.T, attachmentsEnabled bool) {
		newVMTest().
			withBootstrapProcedureOptions().
			withContextOptions(
				fvm.WithReusableCadenceRuntimePool(
					reusableRuntime.NewReusableCadenceRuntimePool(
						1,
						runtime.Config{
							AttachmentsEnabled: attachmentsEnabled,
						},
					),
				),
			).
			run(
				func(
					t *testing.T,
					vm fvm.VM,
					chain flow.Chain,
					ctx fvm.Context,
					snapshotTree snapshot.SnapshotTree,
				) {
					script := fvm.Script([]byte(`

						access(all) resource R {}

						access(all) attachment A for R {}

						access(all) fun main() {
							let r <- create R()
							r[A]
							destroy r
						}
					`))

					_, output, err := vm.Run(ctx, script, snapshotTree)
					require.NoError(t, err)

					if attachmentsEnabled {
						require.NoError(t, output.Err)
					} else {
						require.Error(t, output.Err)
						require.ErrorContains(
							t,
							output.Err,
							"attachments are not enabled")
					}
				},
			)(t)
	}

	t.Run("attachments enabled", func(t *testing.T) {
		test(t, true)
	})

	t.Run("attachments disabled", func(t *testing.T) {
		test(t, false)
	})
}

func TestCapabilityControllers(t *testing.T) {
	test := func(t *testing.T) {
		newVMTest().
			withBootstrapProcedureOptions().
			withContextOptions(
				fvm.WithReusableCadenceRuntimePool(
					reusableRuntime.NewReusableCadenceRuntimePool(
						1,
						runtime.Config{},
					),
				),
			).
			run(func(
				t *testing.T,
				vm fvm.VM,
				chain flow.Chain,
				ctx fvm.Context,
				snapshotTree snapshot.SnapshotTree,
			) {
				txBody := flow.NewTransactionBody().
					SetScript([]byte(`
						transaction {
						  prepare(signer: auth(Capabilities) &Account) {
							let cap = signer.capabilities.storage.issue<&Int>(/storage/foo)
							assert(cap.id == 6)

							let cap2 = signer.capabilities.storage.issue<&String>(/storage/bar)
							assert(cap2.id == 7)
						  }
						}
					`)).
					SetProposalKey(chain.ServiceAddress(), 0, 0).
					AddAuthorizer(chain.ServiceAddress()).
					SetPayer(chain.ServiceAddress())

				err := testutil.SignTransactionAsServiceAccount(txBody, 0, chain)
				require.NoError(t, err)

				_, output, err := vm.Run(
					ctx,
					fvm.Transaction(txBody, 0),
					snapshotTree)
				require.NoError(t, err)
				require.NoError(t, output.Err)
			},
			)(t)
	}

	test(t)

}

func TestStorageIterationWithBrokenValues(t *testing.T) {

	t.Parallel()

	newVMTest().
		withBootstrapProcedureOptions().
		withContextOptions(
			fvm.WithReusableCadenceRuntimePool(
				reusableRuntime.NewReusableCadenceRuntimePool(
					1,
					runtime.Config{},
				),
			),
			fvm.WithContractDeploymentRestricted(false),
		).
		run(
			func(
				t *testing.T,
				vm fvm.VM,
				chain flow.Chain,
				ctx fvm.Context,
				snapshotTree snapshot.SnapshotTree,
			) {
				// Create a private key
				privateKeys, err := testutil.GenerateAccountPrivateKeys(1)
				require.NoError(t, err)

				// Bootstrap a ledger, creating an account with the provided private key and the root account.
				snapshotTree, accounts, err := testutil.CreateAccounts(
					vm,
					snapshotTree,
					privateKeys,
					chain,
				)
				require.NoError(t, err)

				contractA := `
				    access(all) contract A {
						access(all) struct interface Foo{}
					}
				`

				updatedContractA := `
				    access(all) contract A {
						access(all) struct interface Foo{
							access(all) fun hello()
						}
					}
				`

				contractB := fmt.Sprintf(`
				    import A from %s

				    access(all) contract B {
						access(all) struct Bar : A.Foo {}

						access(all) struct interface Foo2{}
					}`,
					accounts[0].HexWithPrefix(),
				)

				contractC := fmt.Sprintf(`
				    import B from %s
				    import A from %s

				    access(all) contract C {
						access(all) struct Bar : A.Foo, B.Foo2 {}

						access(all) struct interface Foo3{}
					}`,
					accounts[0].HexWithPrefix(),
					accounts[0].HexWithPrefix(),
				)

				contractD := fmt.Sprintf(`
				    import C from %s
				    import B from %s
				    import A from %s

				    access(all) contract D {
						access(all) struct Bar : A.Foo, B.Foo2, C.Foo3 {}
					}`,
					accounts[0].HexWithPrefix(),
					accounts[0].HexWithPrefix(),
					accounts[0].HexWithPrefix(),
				)

				var sequenceNumber uint64 = 0

				runTransaction := func(code []byte) {
					txBody := flow.NewTransactionBody().
						SetScript(code).
						SetPayer(chain.ServiceAddress()).
						SetProposalKey(chain.ServiceAddress(), 0, sequenceNumber).
						AddAuthorizer(accounts[0])

					_ = testutil.SignPayload(txBody, accounts[0], privateKeys[0])
					_ = testutil.SignEnvelope(txBody, chain.ServiceAddress(), unittest.ServiceAccountPrivateKey)

					executionSnapshot, output, err := vm.Run(
						ctx,
						fvm.Transaction(txBody, 0),
						snapshotTree,
					)
					require.NoError(t, err)
					require.NoError(t, output.Err)

					snapshotTree = snapshotTree.Append(executionSnapshot)

					// increment sequence number
					sequenceNumber++
				}

				// Deploy `A`
				runTransaction(utils.DeploymentTransaction(
					"A",
					[]byte(contractA),
				))

				// Deploy `B`
				runTransaction(utils.DeploymentTransaction(
					"B",
					[]byte(contractB),
				))

				// Deploy `C`
				runTransaction(utils.DeploymentTransaction(
					"C",
					[]byte(contractC),
				))

				// Deploy `D`
				runTransaction(utils.DeploymentTransaction(
					"D",
					[]byte(contractD),
				))

				// Store values
				runTransaction([]byte(fmt.Sprintf(
					`
					import D from %s
					import C from %s
					import B from %s

					transaction {
						prepare(signer: auth(Capabilities, Storage) &Account) {
							signer.storage.save("Hello, World!", to: /storage/a)
							signer.storage.save(["one", "two", "three"], to: /storage/b)
							signer.storage.save(D.Bar(), to: /storage/c)
							signer.storage.save(C.Bar(), to: /storage/d)
							signer.storage.save(B.Bar(), to: /storage/e)

							let aCap = signer.capabilities.storage.issue<&String>(/storage/a)
							signer.capabilities.publish(aCap, at: /public/a)

							let bCap = signer.capabilities.storage.issue<&[String]>(/storage/b)
							signer.capabilities.publish(bCap, at: /public/b)

							let cCap = signer.capabilities.storage.issue<&D.Bar>(/storage/c)
							signer.capabilities.publish(cCap, at: /public/c)

							let dCap = signer.capabilities.storage.issue<&C.Bar>(/storage/d)
							signer.capabilities.publish(dCap, at: /public/d)

							let eCap = signer.capabilities.storage.issue<&B.Bar>(/storage/e)
							signer.capabilities.publish(eCap, at: /public/e)
						}
					}`,
					accounts[0].HexWithPrefix(),
					accounts[0].HexWithPrefix(),
					accounts[0].HexWithPrefix(),
				)))

				// Update `A`, such that `B`, `C` and `D` are now broken.
				runTransaction(utils.UpdateTransaction(
					"A",
					[]byte(updatedContractA),
				))

				// Iterate stored values
				runTransaction([]byte(
					`
					transaction {
						prepare(account: auth(Storage) &Account) {
							var total = 0
							account.storage.forEachPublic(fun (path: PublicPath, type: Type): Bool {
								let cap = account.capabilities.get<&AnyStruct>(path)
								if cap.check() {
									total = total + 1
								}
                                return true
							})
							assert(total == 2, message:"found ".concat(total.toString()))

							total = 0
							account.storage.forEachStored(fun (path: StoragePath, type: Type): Bool {
								if account.storage.check<AnyStruct>(from: path) {
								    account.storage.copy<AnyStruct>(from: path)
								    total = total + 1
								}
                                return true
							})

							assert(total == 2, message:"found ".concat(total.toString()))
						}
					}`,
				))
			},
		)(t)
}

func TestEntropyCallOnlyOkIfAllowed(t *testing.T) {
	source := testutil.EntropyProviderFixture(nil)

	test := func(t *testing.T, allowed bool) {
		newVMTest().
			withBootstrapProcedureOptions().
			withContextOptions(
				fvm.WithRandomSourceHistoryCallAllowed(allowed),
				fvm.WithEntropyProvider(source),
			).
			run(func(
				t *testing.T,
				vm fvm.VM,
				chain flow.Chain,
				ctx fvm.Context,
				snapshotTree snapshot.SnapshotTree,
			) {
				txBody := flow.NewTransactionBody().
					SetScript([]byte(`
						transaction {
						  prepare() {
							randomSourceHistory()
						  }
						}
					`)).
					SetProposalKey(chain.ServiceAddress(), 0, 0).
					SetPayer(chain.ServiceAddress())

				err := testutil.SignTransactionAsServiceAccount(txBody, 0, chain)
				require.NoError(t, err)

				_, output, err := vm.Run(
					ctx,
					fvm.Transaction(txBody, 0),
					snapshotTree)
				require.NoError(t, err)

				if allowed {
					require.NoError(t, output.Err)
				} else {
					require.Error(t, output.Err)
					require.True(t, errors.HasErrorCode(output.Err, errors.ErrCodeOperationNotSupportedError))
				}
			},
			)(t)
	}

	t.Run("enabled", func(t *testing.T) {
		test(t, true)
	})

	t.Run("disabled", func(t *testing.T) {
		test(t, false)
	})
}

func TestEntropyCallExpectsNoParameters(t *testing.T) {
	source := testutil.EntropyProviderFixture(nil)
	newVMTest().
		withBootstrapProcedureOptions().
		withContextOptions(
			fvm.WithRandomSourceHistoryCallAllowed(true),
			fvm.WithEntropyProvider(source),
		).
		run(func(
			t *testing.T,
			vm fvm.VM,
			chain flow.Chain,
			ctx fvm.Context,
			snapshotTree snapshot.SnapshotTree,
		) {
			txBody := flow.NewTransactionBody().
				SetScript([]byte(`
						transaction {
						  prepare() {
							randomSourceHistory("foo")
						  }
						}
					`)).
				SetProposalKey(chain.ServiceAddress(), 0, 0).
				SetPayer(chain.ServiceAddress())

			err := testutil.SignTransactionAsServiceAccount(txBody, 0, chain)
			require.NoError(t, err)

			_, output, err := vm.Run(
				ctx,
				fvm.Transaction(txBody, 0),
				snapshotTree)
			require.NoError(t, err)

			require.ErrorContains(t, output.Err, "too many arguments")
		},
		)(t)
}

func TestTransientNetworkCoreContractAddresses(t *testing.T) {

	// This test ensures that the transient networks have the correct core contract addresses.
	newVMTest().
		run(
			func(
				t *testing.T,
				vm fvm.VM,
				chain flow.Chain,
				ctx fvm.Context,
				snapshotTree snapshot.SnapshotTree,
			) {
				sc := systemcontracts.SystemContractsForChain(chain.ChainID())

				for _, contract := range sc.All() {
					txnState := testutils.NewSimpleTransaction(snapshotTree)
					accounts := environment.NewAccounts(txnState)

					yes, err := accounts.ContractExists(contract.Name, contract.Address)
					require.NoError(t, err)
					require.True(t, yes, "contract %s does not exist", contract.Name)
				}
			})
}

func TestEVM(t *testing.T) {
	blocks := new(envMock.Blocks)
	block1 := unittest.BlockFixture()
	blocks.On("ByHeightFrom",
		block1.Header.Height,
		block1.Header,
	).Return(block1.Header, nil)

	ctxOpts := []fvm.Option{
		// default is testnet, but testnet has a special EVM storage contract location
		// so we have to use emulator here so that the EVM storage contract is deployed
		// to the 5th address
		fvm.WithChain(flow.Emulator.Chain()),
		fvm.WithEVMEnabled(true),
		fvm.WithBlocks(blocks),
		fvm.WithBlockHeader(block1.Header),
		fvm.WithCadenceLogging(true),
	}

	t.Run("successful transaction", newVMTest().
		withBootstrapProcedureOptions(fvm.WithSetupEVMEnabled(true)).
		withContextOptions(ctxOpts...).
		run(func(
			t *testing.T,
			vm fvm.VM,
			chain flow.Chain,
			ctx fvm.Context,
			snapshotTree snapshot.SnapshotTree,
		) {
			// generate test address
			genArr := make([]cadence.Value, 20)
			for i := range genArr {
				genArr[i] = cadence.UInt8(i)
			}
			addrBytes := cadence.NewArray(genArr).WithType(stdlib.EVMAddressBytesCadenceType)
			encodedArg, err := jsoncdc.Encode(addrBytes)
			require.NoError(t, err)

			sc := systemcontracts.SystemContractsForChain(chain.ChainID())

			txBody := flow.NewTransactionBody().
				SetScript([]byte(fmt.Sprintf(`
						import EVM from %s

						transaction(bytes: [UInt8; 20]) {
							execute {
								let addr = EVM.EVMAddress(bytes: bytes)
								log(addr)
							}
						}
					`, sc.EVMContract.Address.HexWithPrefix()))).
				SetProposalKey(chain.ServiceAddress(), 0, 0).
				SetPayer(chain.ServiceAddress()).
				AddArgument(encodedArg)

			err = testutil.SignTransactionAsServiceAccount(txBody, 0, chain)
			require.NoError(t, err)

			_, output, err := vm.Run(
				ctx,
				fvm.Transaction(txBody, 0),
				snapshotTree)

			require.NoError(t, err)
			require.NoError(t, output.Err)
			require.Len(t, output.Logs, 1)
			require.Equal(t, output.Logs[0], fmt.Sprintf(
				"A.%s.EVM.EVMAddress(bytes: %s)",
				sc.EVMContract.Address,
				addrBytes.String(),
			))
		}),
	)

	// this test makes sure the execution error is correctly handled and returned as a correct type
	t.Run("execution reverted", newVMTest().
		withBootstrapProcedureOptions(fvm.WithSetupEVMEnabled(true)).
		withContextOptions(ctxOpts...).
		run(func(
			t *testing.T,
			vm fvm.VM,
			chain flow.Chain,
			ctx fvm.Context,
			snapshotTree snapshot.SnapshotTree,
		) {
			sc := systemcontracts.SystemContractsForChain(chain.ChainID())
			script := fvm.Script([]byte(fmt.Sprintf(`
				import EVM from %s
				
				access(all) fun main() {
					let bal = EVM.Balance(attoflow: 1000000000000000000)
					let acc <- EVM.createCadenceOwnedAccount()

					// withdraw insufficient balance
					destroy acc.withdraw(balance: bal)
					destroy acc
				}
			`, sc.EVMContract.Address.HexWithPrefix())))

			_, output, err := vm.Run(ctx, script, snapshotTree)

			require.NoError(t, err)
			require.Error(t, output.Err)
			require.True(t, errors.IsEVMError(output.Err))

			// make sure error is not treated as internal error by Cadence
			var internal cadenceErrors.InternalError
			require.False(t, errors.As(output.Err, &internal))
		}),
	)

	// this test makes sure the EVM error is correctly returned as an error and has a correct type
	// we have implemented a snapshot wrapper to return an error from the EVM
	t.Run("internal evm error handling", newVMTest().
		withBootstrapProcedureOptions(fvm.WithSetupEVMEnabled(true)).
		withContextOptions(ctxOpts...).
		run(func(
			t *testing.T,
			vm fvm.VM,
			chain flow.Chain,
			ctx fvm.Context,
			snapshotTree snapshot.SnapshotTree,
		) {
			sc := systemcontracts.SystemContractsForChain(chain.ChainID())

			tests := []struct {
				err        error
				errChecker func(error) bool
			}{{
				types.ErrNotImplemented,
				types.IsAFatalError,
			}, {
				types.NewStateError(fmt.Errorf("test state error")),
				types.IsAStateError,
			}}

			for _, e := range tests {
				// this mock will return an error we provide with the test once it starts to access address allocator registers
				// that is done to make sure the error is coming out of EVM execution
				errStorage := &mock.StorageSnapshot{}
				errStorage.
					On("Get", mockery.AnythingOfType("flow.RegisterID")).
					Return(func(id flow.RegisterID) (flow.RegisterValue, error) {
						if id.Key == "LatestBlock" {
							return nil, e.err
						}
						return snapshotTree.Get(id)
					})

				script := fvm.Script([]byte(fmt.Sprintf(`
					import EVM from %s
					
					access(all)
                    fun main() {
						destroy <- EVM.createCadenceOwnedAccount()
					}
				`, sc.EVMContract.Address.HexWithPrefix())))

				_, output, err := vm.Run(ctx, script, errStorage)

				require.NoError(t, output.Err)
				require.Error(t, err)
				// make sure error it's the right type of error
				require.True(t, e.errChecker(err), "error is not of the right type")
			}
		}),
	)

	t.Run("deploy contract code", newVMTest().
		withBootstrapProcedureOptions(fvm.WithSetupEVMEnabled(true)).
		withContextOptions(ctxOpts...).
		run(func(
			t *testing.T,
			vm fvm.VM,
			chain flow.Chain,
			ctx fvm.Context,
			snapshotTree snapshot.SnapshotTree,
		) {
			sc := systemcontracts.SystemContractsForChain(chain.ChainID())

			txBody := flow.NewTransactionBody().
				SetScript([]byte(fmt.Sprintf(`
					import FungibleToken from %s
					import FlowToken from %s						
					import EVM from %s

					transaction() {
						prepare(acc: auth(Storage) &Account) {
							let vaultRef = acc.storage
                                .borrow<auth(FungibleToken.Withdraw) &FlowToken.Vault>(from: /storage/flowTokenVault)
							    ?? panic("Could not borrow reference to the owner's Vault!")

							let acc <- EVM.createCadenceOwnedAccount()
							let amount <- vaultRef.withdraw(amount: 0.0000001) as! @FlowToken.Vault
							acc.deposit(from: <- amount)
							destroy acc
						}
					}`,
					sc.FungibleToken.Address.HexWithPrefix(),
					sc.FlowToken.Address.HexWithPrefix(),
					sc.FlowServiceAccount.Address.HexWithPrefix(), // TODO this should be sc.EVM.Address not found there???
				))).
				SetProposalKey(chain.ServiceAddress(), 0, 0).
				AddAuthorizer(chain.ServiceAddress()).
				SetPayer(chain.ServiceAddress())

			err := testutil.SignTransactionAsServiceAccount(txBody, 0, chain)
			require.NoError(t, err)

			ctx = fvm.NewContextFromParent(ctx, fvm.WithEVMEnabled(true))
			_, output, err := vm.Run(
				ctx,
				fvm.Transaction(txBody, 0),
				snapshotTree)

			require.NoError(t, err)
			require.NoError(t, output.Err)
			require.Len(t, output.Events, 7)

<<<<<<< HEAD
			evmLocation := flowSdk.EVMLocation{}

			// convert events to type ids
			eventTypeIDs := make([]common.TypeID, 0, len(output.Events))

			for _, event := range output.Events {
				eventTypeIDs = append(eventTypeIDs, common.TypeID(event.Type))
			}

			assert.ElementsMatch(
				t,
				[]common.TypeID{
					evmLocation.TypeID(nil, string(types.EventTypeTransactionExecuted)),
					evmLocation.TypeID(nil, string(types.EventTypeBlockExecuted)),
					"A.f8d6e0586b0a20c7.EVM.CadenceOwnedAccountCreated",
					"A.ee82856bf20e2aa6.FungibleToken.Withdrawn",
					evmLocation.TypeID(nil, string(types.EventTypeTransactionExecuted)),
					evmLocation.TypeID(nil, string(types.EventTypeBlockExecuted)),
					"A.f8d6e0586b0a20c7.EVM.FLOWTokensDeposited",
				},
				eventTypeIDs,
			)
=======
			txExe, blockExe := output.Events[4], output.Events[5]
			assert.Equal(t, fmt.Sprintf("A.%s.%s", sc.EVMContract.Address, types.EventTypeTransactionExecuted), string(txExe.Type))
			assert.Equal(t, fmt.Sprintf("A.%s.%s", sc.EVMContract.Address, types.EventTypeBlockExecuted), string(blockExe.Type))
>>>>>>> 28cd4848
		}),
	)
}<|MERGE_RESOLUTION|>--- conflicted
+++ resolved
@@ -3052,8 +3052,11 @@
 			require.NoError(t, output.Err)
 			require.Len(t, output.Events, 7)
 
-<<<<<<< HEAD
-			evmLocation := flowSdk.EVMLocation{}
+			txExe, blockExe := output.Events[4], output.Events[5]
+			txExecutedID := fmt.Sprintf("A.%s.%s", sc.EVMContract.Address, types.EventTypeTransactionExecuted)
+			blockExecutedID := fmt.Sprintf("A.%s.%s", sc.EVMContract.Address, types.EventTypeBlockExecuted)
+			assert.Equal(t, txExecutedID, string(txExe.Type))
+			assert.Equal(t, blockExecutedID, string(blockExe.Type))
 
 			// convert events to type ids
 			eventTypeIDs := make([]common.TypeID, 0, len(output.Events))
@@ -3065,21 +3068,16 @@
 			assert.ElementsMatch(
 				t,
 				[]common.TypeID{
-					evmLocation.TypeID(nil, string(types.EventTypeTransactionExecuted)),
-					evmLocation.TypeID(nil, string(types.EventTypeBlockExecuted)),
+					common.TypeID(txExecutedID),
+					common.TypeID(blockExecutedID),
 					"A.f8d6e0586b0a20c7.EVM.CadenceOwnedAccountCreated",
 					"A.ee82856bf20e2aa6.FungibleToken.Withdrawn",
-					evmLocation.TypeID(nil, string(types.EventTypeTransactionExecuted)),
-					evmLocation.TypeID(nil, string(types.EventTypeBlockExecuted)),
+					common.TypeID(txExecutedID),
+					common.TypeID(blockExecutedID),
 					"A.f8d6e0586b0a20c7.EVM.FLOWTokensDeposited",
 				},
 				eventTypeIDs,
 			)
-=======
-			txExe, blockExe := output.Events[4], output.Events[5]
-			assert.Equal(t, fmt.Sprintf("A.%s.%s", sc.EVMContract.Address, types.EventTypeTransactionExecuted), string(txExe.Type))
-			assert.Equal(t, fmt.Sprintf("A.%s.%s", sc.EVMContract.Address, types.EventTypeBlockExecuted), string(blockExe.Type))
->>>>>>> 28cd4848
 		}),
 	)
 }