--- conflicted
+++ resolved
@@ -11,10 +11,7 @@
 
 	"github.com/onflow/flow-go/fvm/programs"
 
-<<<<<<< HEAD
-=======
 	"github.com/onflow/flow-go/fvm/environment"
->>>>>>> 138e1c32
 	"github.com/onflow/flow-go/fvm/handler"
 	stateMock "github.com/onflow/flow-go/fvm/mock/state"
 	"github.com/onflow/flow-go/fvm/state"
@@ -88,42 +85,21 @@
 	require.NoError(t, err)
 	require.Equal(t, cont, []byte("ABC"))
 
-<<<<<<< HEAD
-	// remove
-	err = contractHandler.RemoveContract(rAdd, "testContract", nil)
-	require.NoError(t, err)
-
-	// contract still there because no commit yet
-	cont, err = contractHandler.GetContract(rAdd, "testContract")
-	require.NoError(t, err)
-	require.Equal(t, cont, []byte("ABC"))
-
-=======
->>>>>>> 138e1c32
 	// commit removal
 	_, err = contractHandler.Commit()
 	require.NoError(t, err)
 
 	// contract should no longer be there
-<<<<<<< HEAD
-	cont, err = contractHandler.GetContract(rAdd, "testContract")
-=======
 	cont, err = accounts.GetContract("testContract", address)
->>>>>>> 138e1c32
 	require.NoError(t, err)
 	require.Equal(t, []byte(nil), cont)
 }
 
 func TestContract_AuthorizationFunctionality(t *testing.T) {
-<<<<<<< HEAD
-	sth := state.NewStateHolder(state.NewState(utils.NewSimpleView()))
-	accounts := state.NewAccounts(sth)
-=======
 	stTxn := state.NewStateTransaction(
 		utils.NewSimpleView(),
 		state.DefaultParameters())
 	accounts := environment.NewAccounts(stTxn)
->>>>>>> 138e1c32
 
 	authAdd := flow.HexToAddress("01")
 	rAdd := runtime.Address(authAdd)
@@ -241,15 +217,10 @@
 
 func TestContract_DeploymentVouchers(t *testing.T) {
 
-<<<<<<< HEAD
-	sth := state.NewStateHolder(state.NewState(utils.NewSimpleView()))
-	accounts := state.NewAccounts(sth)
-=======
 	stTxn := state.NewStateTransaction(
 		utils.NewSimpleView(),
 		state.DefaultParameters())
 	accounts := environment.NewAccounts(stTxn)
->>>>>>> 138e1c32
 
 	addressWithVoucher := flow.HexToAddress("01")
 	addressWithVoucherRuntime := runtime.Address(addressWithVoucher)
@@ -305,15 +276,10 @@
 
 func TestContract_ContractUpdate(t *testing.T) {
 
-<<<<<<< HEAD
-	sth := state.NewStateHolder(state.NewState(utils.NewSimpleView()))
-	accounts := state.NewAccounts(sth)
-=======
 	stTxn := state.NewStateTransaction(
 		utils.NewSimpleView(),
 		state.DefaultParameters())
 	accounts := environment.NewAccounts(stTxn)
->>>>>>> 138e1c32
 
 	flowAddress := flow.HexToAddress("01")
 	runtimeAddress := runtime.Address(flowAddress)
@@ -385,33 +351,19 @@
 
 	mockAccounts.On("ContractExists", mock.Anything, mock.Anything).
 		Return(false, nil)
-<<<<<<< HEAD
 
 	mockAccounts.On("SetContract", mock.Anything, mock.Anything, mock.Anything).
 		Return(func(contractName string, address flow.Address, contract []byte) error {
 			return fmt.Errorf("%s %s", contractName, address.Hex())
 		})
 
-=======
-
-	mockAccounts.On("SetContract", mock.Anything, mock.Anything, mock.Anything).
-		Return(func(contractName string, address flow.Address, contract []byte) error {
-			return fmt.Errorf("%s %s", contractName, address.Hex())
-		})
-
->>>>>>> 138e1c32
 	contractHandler := handler.NewContractHandler(
 		mockAccounts,
 		func() bool { return false },
 		func() bool { return false },
 		nil,
-<<<<<<< HEAD
 		nil,
 		nil,
-=======
-		nil,
-		nil,
->>>>>>> 138e1c32
 	)
 
 	address1 := runtime.Address(flow.HexToAddress("0000000000000001"))
@@ -432,15 +384,10 @@
 
 func TestContract_ContractRemoval(t *testing.T) {
 
-<<<<<<< HEAD
-	sth := state.NewStateHolder(state.NewState(utils.NewSimpleView()))
-	accounts := state.NewAccounts(sth)
-=======
 	stTxn := state.NewStateTransaction(
 		utils.NewSimpleView(),
 		state.DefaultParameters())
 	accounts := environment.NewAccounts(stTxn)
->>>>>>> 138e1c32
 
 	flowAddress := flow.HexToAddress("01")
 	runtimeAddress := runtime.Address(flowAddress)
