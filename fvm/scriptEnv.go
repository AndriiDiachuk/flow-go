--- conflicted
+++ resolved
@@ -7,13 +7,10 @@
 	"math/rand"
 	"time"
 
-<<<<<<< HEAD
 	"github.com/onflow/atree"
-=======
 	"github.com/opentracing/opentracing-go"
 	traceLog "github.com/opentracing/opentracing-go/log"
 
->>>>>>> 7da2a47a
 	"github.com/onflow/cadence"
 	jsoncdc "github.com/onflow/cadence/encoding/json"
 	"github.com/onflow/cadence/runtime"
@@ -194,24 +191,8 @@
 		defer sp.Finish()
 	}
 
-<<<<<<< HEAD
-	script := Script(blueprints.GetStorageCapacityScript(flow.BytesToAddress(address.Bytes()), e.ctx.Chain.ServiceAddress()))
-
-	// TODO (ramtin) this shouldn't be this way, it should call the invokeMeta
-	// and we handle the errors and still compute the state interactions
-	err = e.vm.Run(
-		e.ctx,
-		script,
-		e.sth.State().View(),
-		e.programs.Programs,
-	)
-	if err != nil {
-		return 0, err
-	}
-=======
 	accountStorageCapacity := AccountStorageCapacityInvocation(e, e.traceSpan)
 	result, invokeErr := accountStorageCapacity(address)
->>>>>>> 7da2a47a
 
 	// TODO: Figure out how to handle this error. Currently if a runtime error occurs, storage capacity will be 0.
 	// 1. An error will occur if user has removed their FlowToken.Vault -- should this be allowed?
@@ -233,12 +214,8 @@
 		defer sp.Finish()
 	}
 
-<<<<<<< HEAD
-	script := Script(blueprints.GetFlowTokenBalanceScript(flow.BytesToAddress(address.Bytes()), e.ctx.Chain.ServiceAddress()))
-=======
 	accountBalance := AccountBalanceInvocation(e, e.traceSpan)
 	result, invokeErr := accountBalance(address)
->>>>>>> 7da2a47a
 
 	// TODO: Figure out how to handle this error. Currently if a runtime error occurs, balance will be 0.
 	if invokeErr != nil {
@@ -253,12 +230,8 @@
 		defer sp.Finish()
 	}
 
-<<<<<<< HEAD
-	script := Script(blueprints.GetFlowTokenAvailableBalanceScript(flow.BytesToAddress(address.Bytes()), e.ctx.Chain.ServiceAddress()))
-=======
 	accountAvailableBalance := AccountAvailableBalanceInvocation(e, e.traceSpan)
 	result, invokeErr := accountAvailableBalance(address)
->>>>>>> 7da2a47a
 
 	// TODO: Figure out how to handle this error. Currently if a runtime error occurs, available balance will be 0.
 	// 1. An error will occur if user has removed their FlowToken.Vault -- should this be allowed?
