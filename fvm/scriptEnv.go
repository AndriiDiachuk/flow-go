--- conflicted
+++ resolved
@@ -21,6 +21,7 @@
 	"github.com/onflow/flow-go/fvm/crypto"
 	"github.com/onflow/flow-go/fvm/errors"
 	"github.com/onflow/flow-go/fvm/handler"
+	"github.com/onflow/flow-go/fvm/meter"
 	"github.com/onflow/flow-go/fvm/programs"
 	"github.com/onflow/flow-go/fvm/state"
 	"github.com/onflow/flow-go/model/flow"
@@ -33,21 +34,6 @@
 
 // ScriptEnv is a read-only mostly used for executing scripts.
 type ScriptEnv struct {
-<<<<<<< HEAD
-	ctx                Context
-	sth                *state.StateHolder
-	vm                 *VirtualMachine
-	accounts           state.Accounts
-	contracts          *handler.ContractHandler
-	programs           *handler.ProgramsHandler
-	accountKeys        *handler.AccountKeyHandler
-	metrics            *handler.MetricsHandler
-	computationHandler *handler.ComputationMeteringHandler
-	uuidGenerator      *state.UUIDGenerator
-	logs               []string
-	rng                *rand.Rand
-	traceSpan          opentracing.Span
-=======
 	ctx           Context
 	sth           *state.StateHolder
 	vm            *VirtualMachine
@@ -60,7 +46,6 @@
 	logs          []string
 	rng           *rand.Rand
 	traceSpan     opentracing.Span
->>>>>>> e544a7b7
 }
 
 func (e *ScriptEnv) Context() *Context {
@@ -71,8 +56,8 @@
 	return e.vm
 }
 
-func (e *ScriptEnv) ComputationHandler() *handler.ComputationMeteringHandler {
-	return e.computationHandler
+func (e *ScriptEnv) StateHolder() *state.StateHolder {
+	return e.sth
 }
 
 func NewScriptEnvironment(
@@ -80,7 +65,6 @@
 	vm *VirtualMachine,
 	sth *state.StateHolder,
 	programs *programs.Programs,
-	computationHandler *handler.ComputationMeteringHandler,
 ) *ScriptEnv {
 
 	accounts := state.NewAccounts(sth)
@@ -151,7 +135,7 @@
 	}
 	valueByteSize = len(v)
 
-	err = e.computationHandler.AddUsed(handler.MeteredOperationGetValue, uint(valueByteSize))
+	err = e.meterComputation(meter.MeteredOperationGetValue, uint(valueByteSize))
 	if err != nil {
 		return nil, fmt.Errorf("get value failed: %w", err)
 	}
@@ -168,7 +152,7 @@
 		)
 		defer sp.Finish()
 	}
-	err := e.computationHandler.AddUsed(handler.MeteredOperationSetValue, uint(len(value)))
+	err := e.meterComputation(meter.MeteredOperationSetValue, uint(len(value)))
 	if err != nil {
 		return fmt.Errorf("set value failed: %w", err)
 	}
@@ -190,7 +174,7 @@
 		defer sp.Finish()
 	}
 
-	err = e.computationHandler.AddUsed(handler.MeteredOperationValueExists, 1)
+	err = e.meterComputation(meter.MeteredOperationValueExists, 1)
 	if err != nil {
 		return false, fmt.Errorf("check value existence failed: %w", err)
 	}
@@ -209,7 +193,7 @@
 		defer sp.Finish()
 	}
 
-	err = e.computationHandler.AddUsed(handler.MeteredOperationGetStorageUsed, 1)
+	err = e.meterComputation(meter.MeteredOperationGetStorageUsed, 1)
 	if err != nil {
 		return value, fmt.Errorf("get storage used failed: %w", err)
 	}
@@ -228,7 +212,7 @@
 		defer sp.Finish()
 	}
 
-	err = e.computationHandler.AddUsed(handler.MeteredOperationGetStorageCapacity, 1)
+	err = e.meterComputation(meter.MeteredOperationGetStorageCapacity, 1)
 	if err != nil {
 		return 0, fmt.Errorf("get storage capacity failed: %w", err)
 	}
@@ -256,7 +240,7 @@
 		defer sp.Finish()
 	}
 
-	err = e.computationHandler.AddUsed(handler.MeteredOperationGetAccountBalance, 1)
+	err = e.meterComputation(meter.MeteredOperationGetAccountBalance, 1)
 	if err != nil {
 		return 0, fmt.Errorf("get account balance failed: %w", err)
 	}
@@ -277,7 +261,7 @@
 		defer sp.Finish()
 	}
 
-	err = e.computationHandler.AddUsed(handler.MeteredOperationGetAccountAvailableBalance, 1)
+	err = e.meterComputation(meter.MeteredOperationGetAccountAvailableBalance, 1)
 	if err != nil {
 		return 0, fmt.Errorf("get account available balance failed: %w", err)
 	}
@@ -303,7 +287,7 @@
 		defer sp.Finish()
 	}
 
-	err := e.computationHandler.AddUsed(handler.MeteredOperationResolveLocation, 1)
+	err := e.meterComputation(meter.MeteredOperationResolveLocation, 1)
 	if err != nil {
 		return nil, fmt.Errorf("resolve location failed: %w", err)
 	}
@@ -375,7 +359,7 @@
 		defer sp.Finish()
 	}
 
-	err := e.computationHandler.AddUsed(handler.MeteredOperationGetAccountContractNames, 1)
+	err := e.meterComputation(meter.MeteredOperationGetAccountContractNames, 1)
 	if err != nil {
 		return nil, fmt.Errorf("get account contract names failed: %w", err)
 	}
@@ -396,7 +380,7 @@
 		defer sp.Finish()
 	}
 
-	err := e.computationHandler.AddUsed(handler.MeteredOperationGetCode, 1)
+	err := e.meterComputation(meter.MeteredOperationGetCode, 1)
 	if err != nil {
 		return nil, fmt.Errorf("get code failed: %w", err)
 	}
@@ -427,7 +411,7 @@
 		defer sp.Finish()
 	}
 
-	err := e.computationHandler.AddUsed(handler.MeteredOperationGetProgram, 1)
+	err := e.meterComputation(meter.MeteredOperationGetProgram, 1)
 	if err != nil {
 		return nil, fmt.Errorf("get program failed: %w", err)
 	}
@@ -455,7 +439,7 @@
 		defer sp.Finish()
 	}
 
-	err := e.computationHandler.AddUsed(handler.MeteredOperationSetProgram, 1)
+	err := e.meterComputation(meter.MeteredOperationSetProgram, 1)
 	if err != nil {
 		return fmt.Errorf("set program failed: %w", err)
 	}
@@ -501,7 +485,7 @@
 		return 0, errors.NewOperationNotSupportedError("GenerateUUID")
 	}
 
-	err := e.computationHandler.AddUsed(handler.MeteredOperationGenerateUUID, 1)
+	err := e.meterComputation(meter.MeteredOperationGenerateUUID, 1)
 	if err != nil {
 		return 0, fmt.Errorf("generate uuid failed: %w", err)
 	}
@@ -520,13 +504,8 @@
 	return nil
 }
 
-<<<<<<< HEAD
-func (e *ScriptEnv) SetComputationUsed(used uint64) error {
-	return e.computationHandler.AddUsed(handler.MeteredOperationfunction_or_loop_call, uint(used))
-=======
 func (e *ScriptEnv) MeterComputation(kind common.ComputationKind, intensity uint) error {
 	return e.meterComputation(uint(kind), intensity)
->>>>>>> e544a7b7
 }
 
 func (e *ScriptEnv) ComputationUsed() uint64 {
@@ -554,7 +533,7 @@
 		defer sp.Finish()
 	}
 
-	err := e.computationHandler.AddUsed(handler.MeteredOperationHash, 1)
+	err := e.meterComputation(meter.MeteredOperationHash, 1)
 	if err != nil {
 		return nil, fmt.Errorf("hash failed: %w", err)
 	}
@@ -576,7 +555,7 @@
 		defer sp.Finish()
 	}
 
-	err := e.computationHandler.AddUsed(handler.MeteredOperationVerifySignature, 1)
+	err := e.meterComputation(meter.MeteredOperationVerifySignature, 1)
 	if err != nil {
 		return false, fmt.Errorf("verify signature failed: %w", err)
 	}
@@ -599,7 +578,7 @@
 }
 
 func (e *ScriptEnv) ValidatePublicKey(pk *runtime.PublicKey) error {
-	err := e.computationHandler.AddUsed(handler.MeteredOperationValidatePublicKey, 1)
+	err := e.meterComputation(meter.MeteredOperationValidatePublicKey, 1)
 	if err != nil {
 		return fmt.Errorf("validate public key failed: %w", err)
 	}
@@ -616,7 +595,7 @@
 		defer sp.Finish()
 	}
 
-	err := e.computationHandler.AddUsed(handler.MeteredOperationGetCurrentBlockHeight, 1)
+	err := e.meterComputation(meter.MeteredOperationGetCurrentBlockHeight, 1)
 	if err != nil {
 		return 0, fmt.Errorf("get current block height failed: %w", err)
 	}
@@ -652,7 +631,7 @@
 		defer sp.Finish()
 	}
 
-	err := e.computationHandler.AddUsed(handler.MeteredOperationGetBlockAtHeight, 1)
+	err := e.meterComputation(meter.MeteredOperationGetBlockAtHeight, 1)
 	if err != nil {
 		return runtime.Block{}, false, fmt.Errorf("get block at height failed: %w", err)
 	}
@@ -698,7 +677,7 @@
 		defer sp.Finish()
 	}
 
-	err := e.computationHandler.AddUsed(handler.MeteredOperationGetAccountKey, 1)
+	err := e.meterComputation(meter.MeteredOperationGetAccountKey, 1)
 	if err != nil {
 		return nil, fmt.Errorf("get account key failed: %w", err)
 	}
@@ -728,7 +707,7 @@
 		defer sp.Finish()
 	}
 
-	err = e.computationHandler.AddUsed(handler.MeteredOperationGetAccountContractCode, 1)
+	err = e.meterComputation(meter.MeteredOperationGetAccountContractCode, 1)
 	if err != nil {
 		return nil, fmt.Errorf("get account contract code failed: %w", err)
 	}
@@ -810,7 +789,7 @@
 
 // AllocateStorageIndex allocates new storage index under the owner accounts to store a new register
 func (e *ScriptEnv) AllocateStorageIndex(owner []byte) (atree.StorageIndex, error) {
-	err := e.computationHandler.AddUsed(handler.MeteredOperationAllocateStorageIndex, 1)
+	err := e.meterComputation(meter.MeteredOperationAllocateStorageIndex, 1)
 	if err != nil {
 		return atree.StorageIndex{}, fmt.Errorf("storage address allocation failed: %w", err)
 	}
