package fvm_test

import (
	"bytes"
	"testing"

	"github.com/onflow/cadence"
	"github.com/onflow/cadence/runtime"
	"github.com/onflow/cadence/runtime/common"
	"github.com/onflow/cadence/runtime/interpreter"
	"github.com/onflow/cadence/runtime/sema"
	"github.com/rs/zerolog"
	"github.com/stretchr/testify/require"

	"github.com/onflow/flow-go/fvm"
	"github.com/onflow/flow-go/fvm/programs"
	"github.com/onflow/flow-go/fvm/state"
	"github.com/onflow/flow-go/fvm/utils"
	"github.com/onflow/flow-go/model/flow"
)

func TestSafetyCheck(t *testing.T) {

<<<<<<< HEAD
	t.Run("parsing error in imported contract", func(t *testing.T) {

		// temporary solution
		dumpPath := extralog.ExtraLogDumpPath

		unittest.RunWithTempDir(t, func(tmpDir string) {

			extralog.ExtraLogDumpPath = tmpDir

			rt := fvm.NewInterpreterRuntime()

			buffer := &bytes.Buffer{}
			log := zerolog.New(buffer)
			txInvoker := fvm.NewTransactionInvoker(log)

			vm := fvm.NewVirtualMachine(rt)

			code := `
				import 0x0b2a3299cc857e29

				transaction {}
			`

			proc := fvm.Transaction(&flow.TransactionBody{Script: []byte(code)}, 0)

			contractAddress := flow.HexToAddress("0b2a3299cc857e29")

			view := utils.NewSimpleView()

			contractCode := `X`

			// TODO: refactor this manual deployment by setting ledger keys
			//   into a proper deployment of the contract

			encodedName, err := encodeContractNames([]string{"TestContract"})
			require.NoError(t, err)

			err = view.Set(
				string(contractAddress.Bytes()),
				state.KeyAccountStatus,
				[]byte{1},
			)
			require.NoError(t, err)

			err = view.Set(
				string(contractAddress.Bytes()),
				"contract_names",
				encodedName,
			)
			require.NoError(t, err)

			err = view.Set(
				string(contractAddress.Bytes()),
				"code.TestContract",
				[]byte(contractCode),
			)
			require.NoError(t, err)

			context := fvm.NewContext(log)

			sth := state.NewStateHolder(state.NewState(
				view,
				state.WithMaxKeySizeAllowed(context.MaxStateKeySize),
				state.WithMaxValueSizeAllowed(context.MaxStateValueSize),
				state.WithMaxInteractionSizeAllowed(context.MaxStateInteractionSize),
			))

			err = txInvoker.Process(vm, &context, proc, sth, programs.NewEmptyPrograms())
			require.Error(t, err)

			require.Contains(t, buffer.String(), "programs")
			require.Contains(t, buffer.String(), "codes")
			require.Equal(t, int(context.MaxNumOfTxRetries), proc.Retried)

			dumpFiles := listFilesInDir(t, tmpDir)

			// one for codes, one for programs, per retry
			require.Len(t, dumpFiles, 2*proc.Retried)
		})

		extralog.ExtraLogDumpPath = dumpPath
	})

	t.Run("checking error in imported contract", func(t *testing.T) {

		rt := fvm.NewInterpreterRuntime()

		buffer := &bytes.Buffer{}
		log := zerolog.New(buffer)
		txInvoker := fvm.NewTransactionInvoker(log)

		vm := fvm.NewVirtualMachine(rt)

		code := `
			import 0x0b2a3299cc857e29

			transaction {}
		`

		proc := fvm.Transaction(&flow.TransactionBody{Script: []byte(code)}, 0)

		contractAddress := flow.HexToAddress("0b2a3299cc857e29")

		view := utils.NewSimpleView()

		contractCode := `pub contract TestContract: X {}`

		// TODO: refactor this manual deployment by setting ledger keys
		//   into a proper deployment of the contract

		encodedName, err := encodeContractNames([]string{"TestContract"})
		require.NoError(t, err)

		err = view.Set(
			string(contractAddress.Bytes()),
			state.KeyAccountStatus,
			[]byte{1},
		)
		require.NoError(t, err)
		err = view.Set(
			string(contractAddress.Bytes()),
			"contract_names",
			encodedName,
		)
		require.NoError(t, err)
		err = view.Set(
			string(contractAddress.Bytes()),
			"code.TestContract",
			[]byte(contractCode),
		)
		require.NoError(t, err)

		context := fvm.NewContext(log)

		sth := state.NewStateHolder(state.NewState(
			view,
			state.WithMaxKeySizeAllowed(context.MaxStateKeySize),
			state.WithMaxValueSizeAllowed(context.MaxStateValueSize),
			state.WithMaxInteractionSizeAllowed(context.MaxStateInteractionSize),
		))

		err = txInvoker.Process(vm, &context, proc, sth, programs.NewEmptyPrograms())
		require.Error(t, err)

		require.Contains(t, buffer.String(), "programs")
		require.Contains(t, buffer.String(), "codes")
		require.Equal(t, int(context.MaxNumOfTxRetries), proc.Retried)
	})

=======
>>>>>>> 138e1c32
	t.Run("parsing error in transaction", func(t *testing.T) {

		rt := fvm.NewInterpreterRuntime(runtime.Config{})

		buffer := &bytes.Buffer{}
		log := zerolog.New(buffer)
		txInvoker := fvm.NewTransactionInvoker()

		vm := fvm.NewVirtualMachine(rt)

		code := `X`

		proc := fvm.Transaction(&flow.TransactionBody{Script: []byte(code)}, 0)

		view := utils.NewSimpleView()
		context := fvm.NewContext(fvm.WithLogger(log))

		stTxn := state.NewStateTransaction(
			view,
			state.DefaultParameters().
				WithMaxKeySizeAllowed(context.MaxStateKeySize).
				WithMaxValueSizeAllowed(context.MaxStateValueSize).
				WithMaxInteractionSizeAllowed(context.MaxStateInteractionSize),
		)

		err := txInvoker.Process(vm, &context, proc, stTxn, programs.NewEmptyPrograms())
		require.Error(t, err)

		require.NotContains(t, buffer.String(), "programs")
		require.NotContains(t, buffer.String(), "codes")

	})

	t.Run("checking error in transaction", func(t *testing.T) {

		rt := fvm.NewInterpreterRuntime(runtime.Config{})

		buffer := &bytes.Buffer{}
		log := zerolog.New(buffer)
		txInvoker := fvm.NewTransactionInvoker()

		vm := fvm.NewVirtualMachine(rt)

		code := `transaction(arg: X) { }`

		proc := fvm.Transaction(&flow.TransactionBody{Script: []byte(code)}, 0)

		view := utils.NewSimpleView()
		context := fvm.NewContext(fvm.WithLogger(log))

		stTxn := state.NewStateTransaction(
			view,
			state.DefaultParameters().
				WithMaxKeySizeAllowed(context.MaxStateKeySize).
				WithMaxValueSizeAllowed(context.MaxStateValueSize).
				WithMaxInteractionSizeAllowed(context.MaxStateInteractionSize),
		)

		err := txInvoker.Process(vm, &context, proc, stTxn, programs.NewEmptyPrograms())
		require.Error(t, err)

		require.NotContains(t, buffer.String(), "programs")
		require.NotContains(t, buffer.String(), "codes")
	})
}

<<<<<<< HEAD
	t.Run("retriable errors causes retry", func(t *testing.T) {

		rt := &ErrorReturningRuntime{TxErrors: []error{
			runtime.Error{ // first error
				Err: &runtime.ParsingCheckingError{
					Err: &sema.CheckerError{
						Errors: []error{
							&sema.AlwaysFailingNonResourceCastingTypeError{
								ValueType:  sema.AnyType,
								TargetType: sema.AnyType,
							}, // some dummy error
							&sema.ImportedProgramError{
								Err: &sema.CheckerError{},
								Location: common.AddressLocation{
									Address: common.MustBytesToAddress([]byte{1, 2, 3, 4}),
								},
							},
						},
					},
				},
				Location: common.TransactionLocation{'t', 'x'},
				Codes:    nil,
				Programs: nil,
			},
			nil, // second error, second call to runtime should be successful
		}}

		log := zerolog.Nop()
		txInvoker := fvm.NewTransactionInvoker(log)

		vm := fvm.NewVirtualMachine(rt)
		code := `doesn't matter`

		proc := fvm.Transaction(&flow.TransactionBody{Script: []byte(code)}, 0)

		view := utils.NewSimpleView()
		header := unittest.BlockHeaderFixture()
		context := fvm.NewContext(log, fvm.WithBlockHeader(header))
=======
type ErrorReturningRuntime struct {
	TxErrors []error
}
>>>>>>> 138e1c32

func (e *ErrorReturningRuntime) NewScriptExecutor(script runtime.Script, context runtime.Context) runtime.Executor {
	panic("NewScriptExecutor not expected")
}

func (e *ErrorReturningRuntime) NewTransactionExecutor(script runtime.Script, context runtime.Context) runtime.Executor {
	panic("NewTransactionExecutor not expected")
}

func (e *ErrorReturningRuntime) NewContractFunctionExecutor(contractLocation common.AddressLocation, functionName string, arguments []cadence.Value, argumentTypes []sema.Type, context runtime.Context) runtime.Executor {
	panic("NewContractFunctionExecutor not expected")
}

func (e *ErrorReturningRuntime) SetInvalidatedResourceValidationEnabled(_ bool) {
	panic("SetInvalidatedResourceValidationEnabled not expected")
}

func (e *ErrorReturningRuntime) SetInvalidatedResourceValidationEnabled(_ bool) {
	panic("SetInvalidatedResourceValidationEnabled not expected")
}

func (e *ErrorReturningRuntime) SetResourceOwnerChangeHandlerEnabled(_ bool) {
	panic("SetResourceOwnerChangeHandlerEnabled not expected")
}

var _ runtime.Runtime = &ErrorReturningRuntime{}

func (e *ErrorReturningRuntime) ExecuteTransaction(_ runtime.Script, _ runtime.Context) error {
	if len(e.TxErrors) == 0 {
		panic("no tx errors left")
	}

	errToReturn := e.TxErrors[0]
	e.TxErrors = e.TxErrors[1:]
	return errToReturn
}

func (*ErrorReturningRuntime) ExecuteScript(_ runtime.Script, _ runtime.Context) (cadence.Value, error) {
	panic("ExecuteScript not expected")
}

func (*ErrorReturningRuntime) ParseAndCheckProgram(_ []byte, _ runtime.Context) (*interpreter.Program, error) {
	panic("ParseAndCheckProgram not expected")
}

func (*ErrorReturningRuntime) SetCoverageReport(_ *runtime.CoverageReport) {
	panic("not used coverage")
}

func (*ErrorReturningRuntime) SetContractUpdateValidationEnabled(_ bool) {
	panic("SetContractUpdateValidationEnabled not expected")
}

func (*ErrorReturningRuntime) SetAtreeValidationEnabled(_ bool) {
	panic("SetAtreeValidationEnabled not expected")
}

func (e *ErrorReturningRuntime) ReadStored(_ common.Address, _ cadence.Path, _ runtime.Context) (cadence.Value, error) {
	return nil, nil
}

func (e *ErrorReturningRuntime) ReadLinked(_ common.Address, _ cadence.Path, _ runtime.Context) (cadence.Value, error) {
	panic("ReadLinked not expected")
}

func (e *ErrorReturningRuntime) InvokeContractFunction(_ common.AddressLocation, _ string, _ []cadence.Value, _ []sema.Type, _ runtime.Context) (cadence.Value, error) {
	panic("InvokeContractFunction not expected")
}

func (e *ErrorReturningRuntime) SetTracingEnabled(_ bool) {
	panic("SetTracingEnabled not expected")
}

func (*ErrorReturningRuntime) SetDebugger(_ *interpreter.Debugger) {
	panic("SetDebugger not expected")
<<<<<<< HEAD
}

func encodeContractNames(contractNames []string) ([]byte, error) {
	sort.Strings(contractNames)
	var buf bytes.Buffer
	cborEncoder := cbor.NewEncoder(&buf)
	err := cborEncoder.Encode(contractNames)
	if err != nil {
		return nil, fmt.Errorf("cannot encode contract names")
	}
	return buf.Bytes(), nil
=======
>>>>>>> 138e1c32
}

func (ErrorReturningRuntime) Storage(runtime.Context) (*runtime.Storage, *interpreter.Interpreter, error) {
	panic("Storage not expected")
}<|MERGE_RESOLUTION|>--- conflicted
+++ resolved
@@ -21,158 +21,6 @@
 
 func TestSafetyCheck(t *testing.T) {
 
-<<<<<<< HEAD
-	t.Run("parsing error in imported contract", func(t *testing.T) {
-
-		// temporary solution
-		dumpPath := extralog.ExtraLogDumpPath
-
-		unittest.RunWithTempDir(t, func(tmpDir string) {
-
-			extralog.ExtraLogDumpPath = tmpDir
-
-			rt := fvm.NewInterpreterRuntime()
-
-			buffer := &bytes.Buffer{}
-			log := zerolog.New(buffer)
-			txInvoker := fvm.NewTransactionInvoker(log)
-
-			vm := fvm.NewVirtualMachine(rt)
-
-			code := `
-				import 0x0b2a3299cc857e29
-
-				transaction {}
-			`
-
-			proc := fvm.Transaction(&flow.TransactionBody{Script: []byte(code)}, 0)
-
-			contractAddress := flow.HexToAddress("0b2a3299cc857e29")
-
-			view := utils.NewSimpleView()
-
-			contractCode := `X`
-
-			// TODO: refactor this manual deployment by setting ledger keys
-			//   into a proper deployment of the contract
-
-			encodedName, err := encodeContractNames([]string{"TestContract"})
-			require.NoError(t, err)
-
-			err = view.Set(
-				string(contractAddress.Bytes()),
-				state.KeyAccountStatus,
-				[]byte{1},
-			)
-			require.NoError(t, err)
-
-			err = view.Set(
-				string(contractAddress.Bytes()),
-				"contract_names",
-				encodedName,
-			)
-			require.NoError(t, err)
-
-			err = view.Set(
-				string(contractAddress.Bytes()),
-				"code.TestContract",
-				[]byte(contractCode),
-			)
-			require.NoError(t, err)
-
-			context := fvm.NewContext(log)
-
-			sth := state.NewStateHolder(state.NewState(
-				view,
-				state.WithMaxKeySizeAllowed(context.MaxStateKeySize),
-				state.WithMaxValueSizeAllowed(context.MaxStateValueSize),
-				state.WithMaxInteractionSizeAllowed(context.MaxStateInteractionSize),
-			))
-
-			err = txInvoker.Process(vm, &context, proc, sth, programs.NewEmptyPrograms())
-			require.Error(t, err)
-
-			require.Contains(t, buffer.String(), "programs")
-			require.Contains(t, buffer.String(), "codes")
-			require.Equal(t, int(context.MaxNumOfTxRetries), proc.Retried)
-
-			dumpFiles := listFilesInDir(t, tmpDir)
-
-			// one for codes, one for programs, per retry
-			require.Len(t, dumpFiles, 2*proc.Retried)
-		})
-
-		extralog.ExtraLogDumpPath = dumpPath
-	})
-
-	t.Run("checking error in imported contract", func(t *testing.T) {
-
-		rt := fvm.NewInterpreterRuntime()
-
-		buffer := &bytes.Buffer{}
-		log := zerolog.New(buffer)
-		txInvoker := fvm.NewTransactionInvoker(log)
-
-		vm := fvm.NewVirtualMachine(rt)
-
-		code := `
-			import 0x0b2a3299cc857e29
-
-			transaction {}
-		`
-
-		proc := fvm.Transaction(&flow.TransactionBody{Script: []byte(code)}, 0)
-
-		contractAddress := flow.HexToAddress("0b2a3299cc857e29")
-
-		view := utils.NewSimpleView()
-
-		contractCode := `pub contract TestContract: X {}`
-
-		// TODO: refactor this manual deployment by setting ledger keys
-		//   into a proper deployment of the contract
-
-		encodedName, err := encodeContractNames([]string{"TestContract"})
-		require.NoError(t, err)
-
-		err = view.Set(
-			string(contractAddress.Bytes()),
-			state.KeyAccountStatus,
-			[]byte{1},
-		)
-		require.NoError(t, err)
-		err = view.Set(
-			string(contractAddress.Bytes()),
-			"contract_names",
-			encodedName,
-		)
-		require.NoError(t, err)
-		err = view.Set(
-			string(contractAddress.Bytes()),
-			"code.TestContract",
-			[]byte(contractCode),
-		)
-		require.NoError(t, err)
-
-		context := fvm.NewContext(log)
-
-		sth := state.NewStateHolder(state.NewState(
-			view,
-			state.WithMaxKeySizeAllowed(context.MaxStateKeySize),
-			state.WithMaxValueSizeAllowed(context.MaxStateValueSize),
-			state.WithMaxInteractionSizeAllowed(context.MaxStateInteractionSize),
-		))
-
-		err = txInvoker.Process(vm, &context, proc, sth, programs.NewEmptyPrograms())
-		require.Error(t, err)
-
-		require.Contains(t, buffer.String(), "programs")
-		require.Contains(t, buffer.String(), "codes")
-		require.Equal(t, int(context.MaxNumOfTxRetries), proc.Retried)
-	})
-
-=======
->>>>>>> 138e1c32
 	t.Run("parsing error in transaction", func(t *testing.T) {
 
 		rt := fvm.NewInterpreterRuntime(runtime.Config{})
@@ -239,50 +87,9 @@
 	})
 }
 
-<<<<<<< HEAD
-	t.Run("retriable errors causes retry", func(t *testing.T) {
-
-		rt := &ErrorReturningRuntime{TxErrors: []error{
-			runtime.Error{ // first error
-				Err: &runtime.ParsingCheckingError{
-					Err: &sema.CheckerError{
-						Errors: []error{
-							&sema.AlwaysFailingNonResourceCastingTypeError{
-								ValueType:  sema.AnyType,
-								TargetType: sema.AnyType,
-							}, // some dummy error
-							&sema.ImportedProgramError{
-								Err: &sema.CheckerError{},
-								Location: common.AddressLocation{
-									Address: common.MustBytesToAddress([]byte{1, 2, 3, 4}),
-								},
-							},
-						},
-					},
-				},
-				Location: common.TransactionLocation{'t', 'x'},
-				Codes:    nil,
-				Programs: nil,
-			},
-			nil, // second error, second call to runtime should be successful
-		}}
-
-		log := zerolog.Nop()
-		txInvoker := fvm.NewTransactionInvoker(log)
-
-		vm := fvm.NewVirtualMachine(rt)
-		code := `doesn't matter`
-
-		proc := fvm.Transaction(&flow.TransactionBody{Script: []byte(code)}, 0)
-
-		view := utils.NewSimpleView()
-		header := unittest.BlockHeaderFixture()
-		context := fvm.NewContext(log, fvm.WithBlockHeader(header))
-=======
 type ErrorReturningRuntime struct {
 	TxErrors []error
 }
->>>>>>> 138e1c32
 
 func (e *ErrorReturningRuntime) NewScriptExecutor(script runtime.Script, context runtime.Context) runtime.Executor {
 	panic("NewScriptExecutor not expected")
@@ -294,10 +101,6 @@
 
 func (e *ErrorReturningRuntime) NewContractFunctionExecutor(contractLocation common.AddressLocation, functionName string, arguments []cadence.Value, argumentTypes []sema.Type, context runtime.Context) runtime.Executor {
 	panic("NewContractFunctionExecutor not expected")
-}
-
-func (e *ErrorReturningRuntime) SetInvalidatedResourceValidationEnabled(_ bool) {
-	panic("SetInvalidatedResourceValidationEnabled not expected")
 }
 
 func (e *ErrorReturningRuntime) SetInvalidatedResourceValidationEnabled(_ bool) {
@@ -358,20 +161,6 @@
 
 func (*ErrorReturningRuntime) SetDebugger(_ *interpreter.Debugger) {
 	panic("SetDebugger not expected")
-<<<<<<< HEAD
-}
-
-func encodeContractNames(contractNames []string) ([]byte, error) {
-	sort.Strings(contractNames)
-	var buf bytes.Buffer
-	cborEncoder := cbor.NewEncoder(&buf)
-	err := cborEncoder.Encode(contractNames)
-	if err != nil {
-		return nil, fmt.Errorf("cannot encode contract names")
-	}
-	return buf.Bytes(), nil
-=======
->>>>>>> 138e1c32
 }
 
 func (ErrorReturningRuntime) Storage(runtime.Context) (*runtime.Storage, *interpreter.Interpreter, error) {
