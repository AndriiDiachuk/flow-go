package fvm

import (
	"bytes"
	"fmt"
	"io/ioutil"
	"sort"
	"testing"

	"github.com/fxamacker/cbor/v2"
	"github.com/onflow/cadence"
	"github.com/onflow/cadence/runtime"
	"github.com/onflow/cadence/runtime/common"
	"github.com/onflow/cadence/runtime/interpreter"
	"github.com/onflow/cadence/runtime/sema"
	"github.com/rs/zerolog"
	"github.com/stretchr/testify/assert"
	"github.com/stretchr/testify/require"

	"github.com/onflow/flow-go/fvm/extralog"
	"github.com/onflow/flow-go/fvm/state"
	"github.com/onflow/flow-go/model/flow"
	"github.com/onflow/flow-go/utils/unittest"
)

func TestSafetyCheck(t *testing.T) {

	t.Run("parsing error in imported contract", func(t *testing.T) {

		// temporary solution
		dumpPath := extralog.ExtraLogDumpPath

		unittest.RunWithTempDir(t, func(tmpDir string) {

			extralog.ExtraLogDumpPath = tmpDir

			rt := runtime.NewInterpreterRuntime()

			buffer := &bytes.Buffer{}
			log := zerolog.New(buffer)
			txInvocator := NewTransactionInvocator(log)

			vm := New(rt)

			code := `
				import 0x0b2a3299cc857e29

				transaction {}
			`

			proc := Transaction(&flow.TransactionBody{Script: []byte(code)}, 0)

			contractAddress := flow.HexToAddress("0b2a3299cc857e29")

			ledger := state.NewMapLedger()

			contractCode := `X`

			// TODO: refactor this manual deployment by setting ledger keys
			//   into a proper deployment of the contract

			encodedName, err := encodeContractNames([]string{"TestContract"})
			require.NoError(t, err)

			err = ledger.Set(
				string(contractAddress.Bytes()),
				string(contractAddress.Bytes()),
				"contract_names",
				encodedName,
			)
			require.NoError(t, err)
			err = ledger.Set(
				string(contractAddress.Bytes()),
				string(contractAddress.Bytes()),
				"code.TestContract",
				[]byte(contractCode),
			)
			require.NoError(t, err)

			context := NewContext(log)

			st := state.NewState(
				ledger,
				state.WithMaxKeySizeAllowed(context.MaxStateKeySize),
				state.WithMaxValueSizeAllowed(context.MaxStateValueSize),
				state.WithMaxInteractionSizeAllowed(context.MaxStateInteractionSize),
			)

<<<<<<< HEAD
			err = txInvocator.Process(vm, &context, proc, st)
=======
			err = txInvocator.Process(vm, context, proc, st, NewEmptyPrograms())
>>>>>>> 99457884
			require.Error(t, err)

			require.Contains(t, buffer.String(), "programs")
			require.Contains(t, buffer.String(), "codes")
			require.Equal(t, int(context.MaxNumOfTxRetries), proc.Retried)

			dumpFiles := listFilesInDir(t, tmpDir)

			// one for codes, one for programs, per retry
			require.Len(t, dumpFiles, 2*proc.Retried)
		})

		extralog.ExtraLogDumpPath = dumpPath
	})

	t.Run("checking error in imported contract", func(t *testing.T) {

		rt := runtime.NewInterpreterRuntime()

		buffer := &bytes.Buffer{}
		log := zerolog.New(buffer)
		txInvocator := NewTransactionInvocator(log)

		vm := New(rt)

		code := `
			import 0x0b2a3299cc857e29

			transaction {}
		`

		proc := Transaction(&flow.TransactionBody{Script: []byte(code)}, 0)

		contractAddress := flow.HexToAddress("0b2a3299cc857e29")

		ledger := state.NewMapLedger()

		contractCode := `pub contract TestContract: X {}`

		// TODO: refactor this manual deployment by setting ledger keys
		//   into a proper deployment of the contract

		encodedName, err := encodeContractNames([]string{"TestContract"})
		require.NoError(t, err)

		err = ledger.Set(
			string(contractAddress.Bytes()),
			string(contractAddress.Bytes()),
			"contract_names",
			encodedName,
		)
		require.NoError(t, err)
		err = ledger.Set(
			string(contractAddress.Bytes()),
			string(contractAddress.Bytes()),
			"code.TestContract",
			[]byte(contractCode),
		)
		require.NoError(t, err)

		context := NewContext(log)

		st := state.NewState(
			ledger,
			state.WithMaxKeySizeAllowed(context.MaxStateKeySize),
			state.WithMaxValueSizeAllowed(context.MaxStateValueSize),
			state.WithMaxInteractionSizeAllowed(context.MaxStateInteractionSize),
		)

<<<<<<< HEAD
		err = txInvocator.Process(vm, &context, proc, st)
=======
		err = txInvocator.Process(vm, context, proc, st, NewEmptyPrograms())
>>>>>>> 99457884
		require.Error(t, err)

		require.Contains(t, buffer.String(), "programs")
		require.Contains(t, buffer.String(), "codes")
		require.Equal(t, int(context.MaxNumOfTxRetries), proc.Retried)
	})

	t.Run("parsing error in transaction", func(t *testing.T) {

		rt := runtime.NewInterpreterRuntime()

		buffer := &bytes.Buffer{}
		log := zerolog.New(buffer)
		txInvocator := NewTransactionInvocator(log)

		vm := New(rt)

		code := `X`

		proc := Transaction(&flow.TransactionBody{Script: []byte(code)}, 0)

		ledger := state.NewMapLedger()
		context := NewContext(log)

		st := state.NewState(
			ledger,
			state.WithMaxKeySizeAllowed(context.MaxStateKeySize),
			state.WithMaxValueSizeAllowed(context.MaxStateValueSize),
			state.WithMaxInteractionSizeAllowed(context.MaxStateInteractionSize),
		)

<<<<<<< HEAD
		err := txInvocator.Process(vm, &context, proc, st)
=======
		err := txInvocator.Process(vm, context, proc, st, NewEmptyPrograms())
>>>>>>> 99457884
		require.Error(t, err)

		require.NotContains(t, buffer.String(), "programs")
		require.NotContains(t, buffer.String(), "codes")
		require.Equal(t, 0, proc.Retried)

	})

	t.Run("checking error in transaction", func(t *testing.T) {

		rt := runtime.NewInterpreterRuntime()

		buffer := &bytes.Buffer{}
		log := zerolog.New(buffer)
		txInvocator := NewTransactionInvocator(log)

		vm := New(rt)

		code := `transaction(arg: X) { }`

		proc := Transaction(&flow.TransactionBody{Script: []byte(code)}, 0)

		ledger := state.NewMapLedger()
		context := NewContext(log)

		st := state.NewState(
			ledger,
			state.WithMaxKeySizeAllowed(context.MaxStateKeySize),
			state.WithMaxValueSizeAllowed(context.MaxStateValueSize),
			state.WithMaxInteractionSizeAllowed(context.MaxStateInteractionSize),
		)

<<<<<<< HEAD
		err := txInvocator.Process(vm, &context, proc, st)
=======
		err := txInvocator.Process(vm, context, proc, st, NewEmptyPrograms())
>>>>>>> 99457884
		require.Error(t, err)

		require.NotContains(t, buffer.String(), "programs")
		require.NotContains(t, buffer.String(), "codes")
		require.Equal(t, 0, proc.Retried)
	})

	t.Run("retriable errors causes retry", func(t *testing.T) {

		rt := &ErrorReturningRuntime{TxErrors: []error{
			runtime.Error{ // first error
				Err: &runtime.ParsingCheckingError{
					Err: &sema.CheckerError{
						Errors: []error{
							&sema.AlwaysFailingNonResourceCastingTypeError{
								ValueType:  &sema.AnyType{},
								TargetType: &sema.AnyType{},
							}, // some dummy error
							&sema.ImportedProgramError{
								Err:      &sema.CheckerError{},
								Location: common.AddressLocation{Address: common.BytesToAddress([]byte{1, 2, 3, 4})},
							},
						},
					},
				},
				Location: common.TransactionLocation{'t', 'x'},
				Codes:    nil,
				Programs: nil,
			},
			nil, // second error, second call to runtime should be successful
		}}

		log := zerolog.Nop()
		txInvocator := NewTransactionInvocator(log)

		vm := New(rt)
		code := `doesn't matter`

		proc := Transaction(&flow.TransactionBody{Script: []byte(code)}, 0)

		ledger := state.NewMapLedger()
		header := unittest.BlockHeaderFixture()
		context := NewContext(log, WithBlockHeader(&header))

		st := state.NewState(ledger)

<<<<<<< HEAD
		err := txInvocator.Process(vm, &context, proc, st)
=======
		err := txInvocator.Process(vm, context, proc, st, NewEmptyPrograms())
>>>>>>> 99457884
		assert.NoError(t, err)

		require.Equal(t, 1, proc.Retried)
	})
}

type ErrorReturningRuntime struct {
	TxErrors []error
}

func (e *ErrorReturningRuntime) ExecuteTransaction(script runtime.Script, context runtime.Context) error {
	if len(e.TxErrors) == 0 {
		panic("no tx errors left")
	}

	errToReturn := e.TxErrors[0]
	e.TxErrors = e.TxErrors[1:]
	return errToReturn
}

func (e *ErrorReturningRuntime) ExecuteScript(script runtime.Script, context runtime.Context) (cadence.Value, error) {
	panic("not used script")
}
func (e *ErrorReturningRuntime) ParseAndCheckProgram(source []byte, context runtime.Context) (*interpreter.Program, error) {
	panic("not used parse")
}
func (e *ErrorReturningRuntime) SetCoverageReport(coverageReport *runtime.CoverageReport) {
	panic("not used coverage")
}

func encodeContractNames(contractNames []string) ([]byte, error) {
	sort.Strings(contractNames)
	var buf bytes.Buffer
	cborEncoder := cbor.NewEncoder(&buf)
	err := cborEncoder.Encode(contractNames)
	if err != nil {
		return nil, fmt.Errorf("cannot encode contract names")
	}
	return buf.Bytes(), nil
}

func listFilesInDir(t *testing.T, dir string) []string {

	fileInfos, err := ioutil.ReadDir(dir)
	require.NoError(t, err)

	names := make([]string, len(fileInfos))

	for i, info := range fileInfos {
		names[i] = info.Name()
	}

	return names
}<|MERGE_RESOLUTION|>--- conflicted
+++ resolved
@@ -86,11 +86,7 @@
 				state.WithMaxInteractionSizeAllowed(context.MaxStateInteractionSize),
 			)
 
-<<<<<<< HEAD
-			err = txInvocator.Process(vm, &context, proc, st)
-=======
-			err = txInvocator.Process(vm, context, proc, st, NewEmptyPrograms())
->>>>>>> 99457884
+			err = txInvocator.Process(vm, &context, proc, st, NewEmptyPrograms())
 			require.Error(t, err)
 
 			require.Contains(t, buffer.String(), "programs")
@@ -160,11 +156,7 @@
 			state.WithMaxInteractionSizeAllowed(context.MaxStateInteractionSize),
 		)
 
-<<<<<<< HEAD
-		err = txInvocator.Process(vm, &context, proc, st)
-=======
-		err = txInvocator.Process(vm, context, proc, st, NewEmptyPrograms())
->>>>>>> 99457884
+		err = txInvocator.Process(vm, &context, proc, st, NewEmptyPrograms())
 		require.Error(t, err)
 
 		require.Contains(t, buffer.String(), "programs")
@@ -196,11 +188,7 @@
 			state.WithMaxInteractionSizeAllowed(context.MaxStateInteractionSize),
 		)
 
-<<<<<<< HEAD
-		err := txInvocator.Process(vm, &context, proc, st)
-=======
-		err := txInvocator.Process(vm, context, proc, st, NewEmptyPrograms())
->>>>>>> 99457884
+		err := txInvocator.Process(vm, &context, proc, st, NewEmptyPrograms())
 		require.Error(t, err)
 
 		require.NotContains(t, buffer.String(), "programs")
@@ -233,11 +221,7 @@
 			state.WithMaxInteractionSizeAllowed(context.MaxStateInteractionSize),
 		)
 
-<<<<<<< HEAD
-		err := txInvocator.Process(vm, &context, proc, st)
-=======
-		err := txInvocator.Process(vm, context, proc, st, NewEmptyPrograms())
->>>>>>> 99457884
+		err := txInvocator.Process(vm, &context, proc, st, NewEmptyPrograms())
 		require.Error(t, err)
 
 		require.NotContains(t, buffer.String(), "programs")
@@ -284,11 +268,7 @@
 
 		st := state.NewState(ledger)
 
-<<<<<<< HEAD
-		err := txInvocator.Process(vm, &context, proc, st)
-=======
-		err := txInvocator.Process(vm, context, proc, st, NewEmptyPrograms())
->>>>>>> 99457884
+		err := txInvocator.Process(vm, &context, proc, st, NewEmptyPrograms())
 		assert.NoError(t, err)
 
 		require.Equal(t, 1, proc.Retried)
