package cmd

import (
	"fmt"
	"net"

	"github.com/spf13/pflag"

	"github.com/onflow/flow-go/cmd"
	"github.com/onflow/flow-go/insecure/corruptlibp2p"
	"github.com/onflow/flow-go/insecure/corruptnet"
	"github.com/onflow/flow-go/model/flow"
	"github.com/onflow/flow-go/module"
	"github.com/onflow/flow-go/module/metrics"
	"github.com/onflow/flow-go/network"
	"github.com/onflow/flow-go/network/p2p"
	p2pconfig "github.com/onflow/flow-go/network/p2p/p2pbuilder/config"
	"github.com/onflow/flow-go/network/p2p/unicast/ratelimit"
	"github.com/onflow/flow-go/utils/logging"
)

// CorruptNetworkPort is the port number that gRPC server of the corrupt networking layer of the corrupted nodes is listening on.
const CorruptNetworkPort = "4300"

// CorruptedNodeBuilder creates a general flow node builder with corrupt network.
type CorruptedNodeBuilder struct {
	*cmd.FlowNodeBuilder
	TopicValidatorDisabled                bool
	WithPubSubMessageSigning              bool // libp2p option that enables message signing on the node
	WithPubSubStrictSignatureVerification bool // libp2p option that enforces message signature verification
}

func NewCorruptedNodeBuilder(role string) *CorruptedNodeBuilder {
	return &CorruptedNodeBuilder{
		FlowNodeBuilder:                       cmd.FlowNode(role),
		TopicValidatorDisabled:                true,
		WithPubSubMessageSigning:              true,
		WithPubSubStrictSignatureVerification: true,
	}
}

// LoadCorruptFlags load additional flags for corrupt nodes.
func (cnb *CorruptedNodeBuilder) LoadCorruptFlags() {
	cnb.FlowNodeBuilder.ExtraFlags(func(flags *pflag.FlagSet) {
		flags.BoolVar(&cnb.TopicValidatorDisabled, "topic-validator-disabled", true, "enable the libp2p topic validator for corrupt nodes")
		flags.BoolVar(&cnb.WithPubSubMessageSigning, "pubsub-message-signing", true, "enable pubsub message signing for corrupt nodes")
		flags.BoolVar(&cnb.WithPubSubStrictSignatureVerification, "pubsub-strict-sig-verification", true, "enable pubsub strict signature verification for corrupt nodes")
	})
}

func (cnb *CorruptedNodeBuilder) Initialize() error {

	// skip FlowNodeBuilder initialization if node role is access. This is because the AN builder uses
	// a slightly different build flow than the other node roles. Flags and components are initialized
	// in calls to anBuilder.ParseFlags & anBuilder.Initialize . Another call to FlowNodeBuilder.Initialize will
	// end up calling BaseFlags() and causing a flags redefined error.
	if cnb.NodeRole != flow.RoleAccess.String() {
		if err := cnb.FlowNodeBuilder.Initialize(); err != nil {
			return fmt.Errorf("could not initilized flow node builder: %w", err)
		}
	}

	cnb.enqueueNetworkingLayer() // initializes corrupted networking layer.

	return nil
}

func (cnb *CorruptedNodeBuilder) enqueueNetworkingLayer() {
	cnb.FlowNodeBuilder.OverrideComponent(cmd.LibP2PNodeComponent, func(node *cmd.NodeConfig) (module.ReadyDoneAware, error) {
		myAddr := cnb.FlowNodeBuilder.NodeConfig.Me.Address()
		if cnb.FlowNodeBuilder.BaseConfig.BindAddr != cmd.NotSet {
			myAddr = cnb.FlowNodeBuilder.BaseConfig.BindAddr
		}

		uniCfg := &p2pconfig.UnicastConfig{
			StreamRetryInterval:    cnb.FlowConfig.NetworkConfig.UnicastCreateStreamRetryDelay,
			RateLimiterDistributor: cnb.UnicastRateLimiterDistributor,
		}

		connGaterCfg := &p2pconfig.ConnectionGaterConfig{
			InterceptPeerDialFilters: []p2p.PeerFilter{}, // disable connection gater onInterceptPeerDialFilters
			InterceptSecuredFilters:  []p2p.PeerFilter{}, // disable connection gater onInterceptSecuredFilters
		}

		peerManagerCfg := &p2pconfig.PeerManagerConfig{
			ConnectionPruning: cnb.FlowConfig.NetworkConfig.NetworkConnectionPruning,
			UpdateInterval:    cnb.FlowConfig.NetworkConfig.PeerUpdateInterval,
		}

		// create default libp2p factory if corrupt node should enable the topic validator
		corruptLibp2pNode, err := corruptlibp2p.InitCorruptLibp2pNode(
			cnb.Logger,
			cnb.RootChainID,
			myAddr,
			cnb.NetworkKey,
			cnb.SporkID,
			cnb.IdentityProvider,
			cnb.Metrics.Network,
			cnb.Resolver,
			cnb.BaseConfig.NodeRole,
			connGaterCfg,
			// run peer manager with the specified interval and let it also prune connections
			peerManagerCfg,
			uniCfg,
<<<<<<< HEAD
			cnb.GossipSubConfig,
			&p2p.DisallowListCacheConfig{
				MaxSize: cnb.BaseConfig.NetworkConfig.DisallowListCacheSize,
=======
			cnb.FlowConfig.NetworkConfig,
			&p2p.DisallowListCacheConfig{
				MaxSize: cnb.FlowConfig.NetworkConfig.DisallowListNotificationCacheSize,
>>>>>>> 37ece4cd
				Metrics: metrics.DisallowListCacheMetricsFactory(cnb.HeroCacheMetricsFactory(), network.PrivateNetwork),
			},
			cnb.TopicValidatorDisabled,
			cnb.WithPubSubMessageSigning,
			cnb.WithPubSubStrictSignatureVerification,
		)
		if err != nil {
			return nil, fmt.Errorf("failed to create libp2p node: %w", err)
		}
		cnb.LibP2PNode = corruptLibp2pNode
		cnb.Logger.Info().
			Hex("node_id", logging.ID(cnb.NodeID)).
			Str("address", myAddr).
			Bool("topic_validator_disabled", cnb.TopicValidatorDisabled).
			Msg("corrupted libp2p node initialized")

		return corruptLibp2pNode, nil
	})
	cnb.FlowNodeBuilder.OverrideComponent(cmd.NetworkComponent, func(node *cmd.NodeConfig) (module.ReadyDoneAware, error) {
		myAddr := cnb.FlowNodeBuilder.NodeConfig.Me.Address()
		if cnb.FlowNodeBuilder.BaseConfig.BindAddr != cmd.NotSet {
			myAddr = cnb.FlowNodeBuilder.BaseConfig.BindAddr
		}

		host, _, err := net.SplitHostPort(myAddr)
		if err != nil {
			return nil, fmt.Errorf("could not extract host address: %w", err)
		}

		address := net.JoinHostPort(host, CorruptNetworkPort)
		ccf := corruptnet.NewCorruptConduitFactory(cnb.FlowNodeBuilder.Logger, cnb.FlowNodeBuilder.RootChainID)

		cnb.Logger.Info().Hex("node_id", logging.ID(cnb.NodeID)).Msg("corrupted conduit factory initiated")

		flowNetwork, err := cnb.FlowNodeBuilder.InitFlowNetworkWithConduitFactory(node, ccf, ratelimit.NoopRateLimiters(), []p2p.PeerFilter{})
		if err != nil {
			return nil, fmt.Errorf("could not initiate flow network: %w", err)
		}

		// initializes corruptible network that acts as a wrapper around the original flow network of the node, hence
		// allowing a remote attacker to control the ingress and egress traffic of the node.
		corruptibleNetwork, err := corruptnet.NewCorruptNetwork(
			cnb.Logger,
			cnb.RootChainID,
			address,
			cnb.Me,
			cnb.CodecFactory(),
			flowNetwork,
			ccf)
		if err != nil {
			return nil, fmt.Errorf("could not create corruptible network: %w", err)
		}
		cnb.Logger.Info().Hex("node_id", logging.ID(cnb.NodeID)).Str("address", address).Msg("corruptible network initiated")

		// override the original flow network with the corruptible network.
		cnb.Network = corruptibleNetwork

		return corruptibleNetwork, nil
	})
}<|MERGE_RESOLUTION|>--- conflicted
+++ resolved
@@ -102,15 +102,9 @@
 			// run peer manager with the specified interval and let it also prune connections
 			peerManagerCfg,
 			uniCfg,
-<<<<<<< HEAD
-			cnb.GossipSubConfig,
-			&p2p.DisallowListCacheConfig{
-				MaxSize: cnb.BaseConfig.NetworkConfig.DisallowListCacheSize,
-=======
 			cnb.FlowConfig.NetworkConfig,
 			&p2p.DisallowListCacheConfig{
 				MaxSize: cnb.FlowConfig.NetworkConfig.DisallowListNotificationCacheSize,
->>>>>>> 37ece4cd
 				Metrics: metrics.DisallowListCacheMetricsFactory(cnb.HeroCacheMetricsFactory(), network.PrivateNetwork),
 			},
 			cnb.TopicValidatorDisabled,
