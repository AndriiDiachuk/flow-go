package corruptlibp2p

import (
	pubsub "github.com/libp2p/go-libp2p-pubsub"
	pubsubpb "github.com/libp2p/go-libp2p-pubsub/pb"
	"github.com/libp2p/go-libp2p/core/peer"
	corrupt "github.com/yhassanzadeh13/go-libp2p-pubsub"

	"github.com/onflow/flow-go/network/p2p"
)

<<<<<<< HEAD
const (
	// topicIDFixtureLen is the length of the topic ID fixture for testing.
	topicIDFixtureLen = 10
	// messageIDFixtureLen is the length of the message ID fixture for testing.
	messageIDFixtureLen = 10
)

type GossipSubCtrlOption func(*pubsubpb.ControlMessage)

// GossipSubCtrlFixture returns a ControlMessage with the given options.
func GossipSubCtrlFixture(opts ...GossipSubCtrlOption) *pubsubpb.ControlMessage {
	msg := &pubsubpb.ControlMessage{}
	for _, opt := range opts {
		opt(msg)
	}
	return msg
}

// WithIHave adds iHave control messages of the given size and number to the control message.
// The message IDs are generated randomly.
// Args:
//
//	msgCount: number of iWant messages to add.
//	msgIDCount: number of message IDs to add to each iWant message.
//
// Returns:
// A GossipSubCtrlOption that adds iWant messages to the control message.
// Example: WithIHave(2, 3, channels.Pushblocks) will add 2 iHave messages, each with 3 message IDs on the push-blocks topic.
func WithIHave(msgCount, msgIDCount int, topicId string) GossipSubCtrlOption {
	return func(msg *pubsubpb.ControlMessage) {
		iHaves := make([]*pubsubpb.ControlIHave, msgCount)
		for i := 0; i < msgCount; i++ {
			iHaves[i] = &pubsubpb.ControlIHave{
				TopicID:    &topicId,
				MessageIDs: GossipSubMessageIdsFixture(msgIDCount),
			}
		}
		msg.Ihave = iHaves
	}
}

// WithIHaves adds an iHave control message for each topic ID.
// The message IDs are generated randomly.
// Args:
//
//	msgIDCount: number of message IDs to add to each iHave message.
//	topicIds: list of topic ids to make an iHave message for.
//
// Returns:
// A GossipSubCtrlOption that adds iHave messages to the control message.
// Example: WithIHaves(3, channels.Pushblocks, channels.TestNetwork, channels.Topic("some channel")) will add an iHave message for each topic, each with 3 message IDs.
func WithIHaves(msgIDCount int, topicIds ...string) GossipSubCtrlOption {
	return func(msg *pubsubpb.ControlMessage) {
		iHaves := make([]*pubsubpb.ControlIHave, len(topicIds))
		for i, topicId := range topicIds {
			topicId := topicId
			iHaves[i] = &pubsubpb.ControlIHave{
				TopicID:    &topicId,
				MessageIDs: GossipSubMessageIdsFixture(msgIDCount),
			}
		}
		msg.Ihave = iHaves
	}
}

// WithIWant adds an iWant control message for with the provided message IDs.
// Args:
//
//	msgIds: list of message ids.
//
// Returns:
// A GossipSubCtrlOption that adds iWant messages to the control message.
// Example: WithIWant("message_id_1", "message_id_2", "message_id_3", "message_id_4) will add an iWant message for each topic, each with 3 message IDs.
func WithIWant(msgIds ...string) GossipSubCtrlOption {
	return func(msg *pubsubpb.ControlMessage) {
		msg.Iwant = []*pubsubpb.ControlIWant{{
			MessageIDs: msgIds,
		}}
	}
}

// WithIWants adds iWant control messages of the given size and number to the control message.
// The message IDs are generated randomly.
// Args:
//
//	msgCount: number of iWant messages to add.
//	msgIdsPerIWant: number of message IDs to add to each iWant message.
//
// Returns:
// A GossipSubCtrlOption that adds iWant messages to the control message.
// Example: WithIWants(2, 3) will add 2 iWant messages, each with 3 message IDs.
func WithIWants(iWantCount int, msgIdsPerIWant int) GossipSubCtrlOption {
	return func(msg *pubsubpb.ControlMessage) {
		iWants := make([]*pubsubpb.ControlIWant, iWantCount)
		for i := 0; i < iWantCount; i++ {
			iWants[i] = &pubsubpb.ControlIWant{
				MessageIDs: GossipSubMessageIdsFixture(msgIdsPerIWant),
			}
		}
		msg.Iwant = iWants
	}
}

// WithGrafts adds GRAFT control messages with each given topicID to the control message.
func WithGrafts(topicIds ...string) GossipSubCtrlOption {
	return func(msg *pubsubpb.ControlMessage) {
		grafts := make([]*pubsubpb.ControlGraft, len(topicIds))
		for i, topicId := range topicIds {
			topicId := topicId
			grafts[i] = &pubsubpb.ControlGraft{
				TopicID: &topicId,
			}
		}
		msg.Graft = grafts
	}
}

// WithGraft adds GRAFT control messages with given topicID to the control message.
func WithGraft(msgCount int, topicId string) GossipSubCtrlOption {
	return func(msg *pubsubpb.ControlMessage) {
		grafts := make([]*pubsubpb.ControlGraft, msgCount)
		for i := 0; i < msgCount; i++ {
			grafts[i] = &pubsubpb.ControlGraft{
				TopicID: &topicId,
			}
		}
		msg.Graft = grafts
	}
}

// WithPrunes adds PRUNE control messages with each given topicID to the control message.
func WithPrunes(topicIds ...string) GossipSubCtrlOption {
	return func(msg *pubsubpb.ControlMessage) {
		prunes := make([]*pubsubpb.ControlPrune, len(topicIds))
		for i, topicId := range topicIds {
			topicId := topicId
			prunes[i] = &pubsubpb.ControlPrune{
				TopicID: &topicId,
			}
		}
		msg.Prune = prunes
	}
}

// WithPrune adds PRUNE control messages with given topicID to the control message.
func WithPrune(msgCount int, topicId string) GossipSubCtrlOption {
	return func(msg *pubsubpb.ControlMessage) {
		prunes := make([]*pubsubpb.ControlPrune, msgCount)
		for i := 0; i < msgCount; i++ {
			prunes[i] = &pubsubpb.ControlPrune{
				TopicID: &topicId,
			}
		}
		msg.Prune = prunes
	}
}

// gossipSubMessageIdFixture returns a random gossipSub message ID.
func gossipSubMessageIdFixture() string {
	// TODO: messageID length should be a parameter.
	return unittest.GenerateRandomStringWithLen(messageIDFixtureLen)
}

// GossipSubTopicIdFixture returns a random gossipSub topic ID.
func GossipSubTopicIdFixture() string {
	// TODO: topicID length should be a parameter.
	return unittest.GenerateRandomStringWithLen(topicIDFixtureLen)
}

// GossipSubMessageIdsFixture returns a slice of random gossipSub message IDs of the given size.
func GossipSubMessageIdsFixture(count int) []string {
	msgIds := make([]string, count)
	for i := 0; i < count; i++ {
		msgIds[i] = gossipSubMessageIdFixture()
	}
	return msgIds
}

=======
>>>>>>> 9577079f
// CorruptInspectorFunc wraps a normal RPC inspector with a corrupt inspector func by translating corrupt.RPC -> pubsubpb.RPC
// before calling Inspect func.
func CorruptInspectorFunc(inspector p2p.GossipSubRPCInspector) func(id peer.ID, rpc *corrupt.RPC) error {
	return func(id peer.ID, rpc *corrupt.RPC) error {
		return inspector.Inspect(id, CorruptRPCToPubSubRPC(rpc))
	}
}

// CorruptRPCToPubSubRPC translates a corrupt.RPC -> pubsub.RPC
func CorruptRPCToPubSubRPC(rpc *corrupt.RPC) *pubsub.RPC {
	return &pubsub.RPC{
		RPC: pubsubpb.RPC{
			Subscriptions:        rpc.Subscriptions,
			Publish:              rpc.Publish,
			Control:              rpc.Control,
			XXX_NoUnkeyedLiteral: rpc.XXX_NoUnkeyedLiteral,
			XXX_unrecognized:     rpc.XXX_unrecognized,
			XXX_sizecache:        rpc.XXX_sizecache,
		},
	}
}<|MERGE_RESOLUTION|>--- conflicted
+++ resolved
@@ -9,7 +9,6 @@
 	"github.com/onflow/flow-go/network/p2p"
 )
 
-<<<<<<< HEAD
 const (
 	// topicIDFixtureLen is the length of the topic ID fixture for testing.
 	topicIDFixtureLen = 10
@@ -188,8 +187,6 @@
 	return msgIds
 }
 
-=======
->>>>>>> 9577079f
 // CorruptInspectorFunc wraps a normal RPC inspector with a corrupt inspector func by translating corrupt.RPC -> pubsubpb.RPC
 // before calling Inspect func.
 func CorruptInspectorFunc(inspector p2p.GossipSubRPCInspector) func(id peer.ID, rpc *corrupt.RPC) error {
