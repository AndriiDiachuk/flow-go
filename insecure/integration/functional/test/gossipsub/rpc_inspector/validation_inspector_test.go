--- conflicted
+++ resolved
@@ -492,11 +492,6 @@
 	inspectorConfig.GraftPrune.InvalidTopicIdThreshold = 0
 	inspectorConfig.ClusterPrefixedMessage.HardThreshold = 5
 	inspectorConfig.InspectionQueue.NumberOfWorkers = 1
-<<<<<<< HEAD
-=======
-	// set invalid topic id threshold to 0 so that inspector returns error early
-	inspectorConfig.GraftPrune.InvalidTopicIdThreshold = 0
->>>>>>> 0766584d
 
 	count := atomic.NewInt64(0)
 	done := make(chan struct{})
@@ -514,10 +509,6 @@
 		require.Equal(t, spammer.SpammerNode.ID(), notification.PeerID)
 		require.True(t, validation.IsInvalidTopicIDThresholdExceeded(notification.Error))
 		require.Equal(t, notification.MsgType, p2pmsg.CtrlMsgGraft)
-<<<<<<< HEAD
-
-=======
->>>>>>> 0766584d
 		if count.Load() == 1 {
 			close(done)
 		}
@@ -550,12 +541,7 @@
 		internal.WithCorruptGossipSub(corruptlibp2p.CorruptGossipSubFactory(), corruptlibp2p.CorruptGossipSubConfigFactoryWithInspector(corruptInspectorFunc)))
 	idProvider.On("ByPeerID", victimNode.ID()).Return(&victimIdentity, true).Maybe()
 	idProvider.On("ByPeerID", spammer.SpammerNode.ID()).Return(&spammer.SpammerId, true)
-<<<<<<< HEAD
-	clusterPrefixedTopic := randomClusterPrefixedTopic()
-
-=======
 	topics := randomClusterPrefixedTopics(int(inspectorConfig.ClusterPrefixedMessage.HardThreshold) + 1)
->>>>>>> 0766584d
 	// set topic oracle to return list with all topics to avoid hasSubscription failures and force topic validation
 	topicProvider.UpdateTopics(topics)
 
@@ -566,18 +552,9 @@
 	startNodesAndEnsureConnected(t, signalerCtx, nodes, sporkID)
 	spammer.Start(t)
 	defer stopComponents(t, cancel, nodes, validationInspector)
-<<<<<<< HEAD
-	// override the topic ID for each GRAFT to avoid duplicate topic ID errors
-	ctlMsgs := spammer.GenerateCtlMessages(1, p2ptest.WithGraft(10, clusterPrefixedTopic.String()))
-	for _, g := range ctlMsgs[0].GetGraft() {
-		s := randomClusterPrefixedTopic().String()
-		g.TopicID = &s
-	}
-=======
 	// generate multiple control messages with GRAFT's for randomly generated
 	// cluster prefixed channels, this ensures we do not encounter duplicate topic ID errors
 	ctlMsgs := spammer.GenerateCtlMessages(1, p2ptest.WithGrafts(topics...))
->>>>>>> 0766584d
 	// start spamming the victim peer
 	spammer.SpamControlMessage(t, victimNode, ctlMsgs)
 
@@ -596,11 +573,6 @@
 	inspectorConfig.GraftPrune.InvalidTopicIdThreshold = 0
 	inspectorConfig.ClusterPrefixedMessage.HardThreshold = 5
 	inspectorConfig.InspectionQueue.NumberOfWorkers = 1
-<<<<<<< HEAD
-=======
-	// set invalid topic id threshold to 0 so that inspector returns error early
-	inspectorConfig.GraftPrune.InvalidTopicIdThreshold = 0
->>>>>>> 0766584d
 
 	count := atomic.NewInt64(0)
 	done := make(chan struct{})
@@ -618,21 +590,12 @@
 		require.Equal(t, spammer.SpammerNode.ID(), notification.PeerID)
 		require.True(t, validation.IsInvalidTopicIDThresholdExceeded(notification.Error))
 		require.Equal(t, notification.MsgType, p2pmsg.CtrlMsgPrune)
-<<<<<<< HEAD
-
-=======
->>>>>>> 0766584d
 		if count.Load() == 1 {
 			close(done)
 		}
 	}).Return().Once()
 	meshTracer := meshTracerFixture(flowConfig, idProvider)
-<<<<<<< HEAD
 	topicProvider := p2ptest.NewUpdatableTopicProviderFixture()
-=======
-
-	topicProvider := newMockUpdatableTopicProvider()
->>>>>>> 0766584d
 	validationInspector, err := validation.NewControlMsgValidationInspector(&validation.InspectorParams{
 		Logger:                  unittest.Logger(),
 		SporkID:                 sporkID,
@@ -658,12 +621,7 @@
 		internal.WithCorruptGossipSub(corruptlibp2p.CorruptGossipSubFactory(), corruptlibp2p.CorruptGossipSubConfigFactoryWithInspector(corruptInspectorFunc)))
 	idProvider.On("ByPeerID", victimNode.ID()).Return(&victimIdentity, true).Maybe()
 	idProvider.On("ByPeerID", spammer.SpammerNode.ID()).Return(&spammer.SpammerId, true)
-<<<<<<< HEAD
-
-	clusterPrefixedTopic := randomClusterPrefixedTopic()
-=======
 	topics := randomClusterPrefixedTopics(int(inspectorConfig.ClusterPrefixedMessage.HardThreshold) + 1)
->>>>>>> 0766584d
 	// set topic oracle to return list with all topics to avoid hasSubscription failures and force topic validation
 	topicProvider.UpdateTopics(topics)
 
@@ -674,18 +632,9 @@
 	startNodesAndEnsureConnected(t, signalerCtx, nodes, sporkID)
 	spammer.Start(t)
 	defer stopComponents(t, cancel, nodes, validationInspector)
-<<<<<<< HEAD
-	// override the topic ID for each PRUNE to avoid duplicate topic ID errors
-	ctlMsgs := spammer.GenerateCtlMessages(1, p2ptest.WithPrune(10, clusterPrefixedTopic.String()))
-	for _, g := range ctlMsgs[0].GetPrune() {
-		s := randomClusterPrefixedTopic().String()
-		g.TopicID = &s
-	}
-=======
 	// generate multiple control messages with prunes for randomly generated
 	// cluster prefixed channels, this ensures we do not encounter duplicate topic ID errors
 	ctlMsgs := spammer.GenerateCtlMessages(1, p2ptest.WithPrunes(topics...))
->>>>>>> 0766584d
 	// start spamming the victim peer
 	spammer.SpamControlMessage(t, victimNode, ctlMsgs)
 
