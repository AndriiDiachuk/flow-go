--- conflicted
+++ resolved
@@ -38,12 +38,8 @@
 
 .PHONY: epochs-tests
 epochs-tests:
-<<<<<<< HEAD
 	# Use a higher timeout of 20m for the suite of tests which span full epochs
-	go test $(if $(VERBOSE),-v,) $(RACE_FLAG) $(if $(JSON_OUTPUT),-json,) $(if $(NUM_RUNS),-count $(NUM_RUNS),) -tags relic -timeout 20m ./tests/epochs/...
-=======
-	go test -v $(RACE_FLAG) $(if $(JSON_OUTPUT),-json,) $(if $(NUM_RUNS),-count $(NUM_RUNS),) -tags relic ./tests/epochs/...
->>>>>>> 5aa247bf
+	go test -v $(RACE_FLAG) $(if $(JSON_OUTPUT),-json,) $(if $(NUM_RUNS),-count $(NUM_RUNS),) -tags relic -timeout 20m ./tests/epochs/...
 
 .PHONY: ghost-tests
 ghost-tests:
