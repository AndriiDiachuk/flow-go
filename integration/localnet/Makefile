--- conflicted
+++ resolved
@@ -89,27 +89,17 @@
 
 .PHONY: tps-ci-smoke
 tps-ci-smoke:
-<<<<<<< HEAD
-	go run --tags relic ../benchmark/cmd/ci -log-level info -tps 10 -tps-durations 2m -slice-size 10s -local-dev
-=======
-	go run --tags relic ../benchmark/cmd/ci -log-level info -initial-tps 10 -max-tps 20 -duration 2m -slice-size 10s
->>>>>>> 379e79e3
+	go run --tags relic ../benchmark/cmd/ci -log-level info -initial-tps 10 -max-tps 20 -duration 2m -slice-size 10s -local-dev
 
 .PHONY: tps-test-ci
 tps-test-ci:
 	make init
-<<<<<<< HEAD
 	make start-thin
-	go run --tags relic ../benchmark/cmd/ci -tps 1
+	go run --tags relic ../benchmark/cmd/ci -log-level info -initial-tps 25 -max-tps 300 -duration 30m
 	make stop
 
 .PHONY: clean-data
 clean-data:
 	docker build -t environment-clean ../../cmd
 	docker run --mount=type=bind,source"$(pwd)"/data,target=/data environment-clean chmod -R 777 /data
-	rm -rf ./data
-=======
-	make start
-	go run --tags relic ../benchmark/cmd/ci -log-level info -initial-tps 25 -max-tps 300 -duration 30m
-	make stop
->>>>>>> 379e79e3
+	rm -rf ./data