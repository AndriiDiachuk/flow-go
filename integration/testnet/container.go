package testnet

import (
	"context"
	"fmt"
	"path/filepath"
	"time"

	"github.com/dapperlabs/testingdock"
	"github.com/dgraph-io/badger/v2"
	"github.com/docker/docker/api/types"
	"github.com/docker/go-connections/nat"
	"github.com/rs/zerolog"

	"github.com/dapperlabs/flow-go/model/bootstrap"
)

var (
	checkContainerTimeout = time.Second * 10
	checkContainerPeriod  = time.Millisecond * 50
)

// ContainerConfig represents configuration for a node container in the network.
type ContainerConfig struct {
	bootstrap.NodeInfo
	ContainerName string
<<<<<<< HEAD
	LogLevel      zerolog.Level
=======
	LogLevel      string
	Ghost         bool
>>>>>>> af3be319
}

// ImageName returns the Docker image name for the given config.
func (c *ContainerConfig) ImageName() string {
	if c.Ghost {
		return "gcr.io/dl-flow/ghost:latest"
	}
	return fmt.Sprintf("gcr.io/dl-flow/%s:latest", c.Role.String())
}

// Container represents a test Docker container for a generic Flow node.
type Container struct {
	*testingdock.Container
	Config  ContainerConfig
	Ports   map[string]string // port mapping
	datadir string            // host directory bound to container's database
	net     *FlowNetwork      // reference to the network we are a part of
	opts    *testingdock.ContainerOpts
}

// Addr returns the host-accessible listening address of the container for the
// given port name. Panics if the port does not exist.
func (c *Container) Addr(portName string) string {
	port, ok := c.Ports[portName]
	if !ok {
		panic("could not find port " + portName)
	}
	return fmt.Sprintf(":%s", port)
}

// bindPort exposes the given container port and binds it to the given host port.
// If no protocol is specified, assumes TCP.
func (c *Container) bindPort(hostPort, containerPort string) {

	// use TCP protocol if none specified
	containerNATPort := nat.Port(containerPort)
	if containerNATPort.Proto() == "" {
		containerNATPort = nat.Port(fmt.Sprintf("%s/tcp", containerPort))
	}

	c.opts.Config.ExposedPorts = nat.PortSet{
		containerNATPort: {},
	}
	c.opts.HostConfig.PortBindings = nat.PortMap{
		containerNATPort: []nat.PortBinding{
			{
				HostIP:   "0.0.0.0",
				HostPort: hostPort,
			},
		},
	}
}

// addFlag adds a command line flag to the container's startup command.
func (c *Container) addFlag(flag, val string) {
	c.opts.Config.Cmd = append(
		c.opts.Config.Cmd,
		fmt.Sprintf("--%s=%s", flag, val),
	)
}

// Name returns the container name. This is the name that appears in logs as
// well as the hostname that container can be reached at over the Docker network.
func (c *Container) Name() string {
	return c.opts.Name
}

// DB returns the node's database.
func (c *Container) DB() (*badger.DB, error) {
	dbPath := filepath.Join(c.datadir, DefaultFlowDBDir)
	db, err := badger.Open(badger.DefaultOptions(dbPath).WithLogger(nil))
	return db, err
}

// Pause stops this container temporarily, preserving its state. It can be
// re-started with Start.
func (c *Container) Pause() error {

	//TODO
	// update testingdock to remove autoremove option
	// ref https://github.com/dapperlabs/testingdock/blob/master/container.go#L132
	panic("not supported")

	ctx, cancel := context.WithTimeout(context.Background(), checkContainerTimeout)
	defer cancel()

	err := c.net.cli.ContainerStop(ctx, c.ID, &checkContainerTimeout)
	if err != nil {
		return fmt.Errorf("could not stop container: %w", err)
	}

	err = c.waitForCondition(ctx, containerStopped)
	if err != nil {
		return fmt.Errorf("error waiting for container to stop: %w", err)
	}

	return nil
}

// Start starts this container that has been stopped temporarily with Pause,
// preserving existing state.
func (c *Container) Start() error {

	//TODO
	// update testingdock to remove autoremove option
	// ref https://github.com/dapperlabs/testingdock/blob/master/container.go#L132
	panic("not supported")

	ctx, cancel := context.WithTimeout(context.Background(), checkContainerTimeout)
	defer cancel()

	err := c.net.cli.ContainerStart(ctx, c.ID, types.ContainerStartOptions{})
	if err != nil {
		return fmt.Errorf("could not stop container: %w", err)
	}

	err = c.waitForCondition(ctx, containerRunning)
	if err != nil {
		return fmt.Errorf("error waiting for container to stop: %w", err)
	}

	return nil
}

// Disconnect disconnects this container from the network.
func (c *Container) Disconnect() error {
	// TODO
	panic("not implemented")
}

// Connect connects this container to the network.
func (net *FlowNetwork) Connect() error {
	// TODO
	panic("not implemented")
}

// containerStopped returns true if the container is not running.
func containerStopped(state *types.ContainerJSON) bool {
	return !state.State.Running
}

// containerRunning returns true if the container is running.
func containerRunning(state *types.ContainerJSON) bool {
	return state.State.Running
}

// waitForCondition waits for the given condition to be true, checking the
// condition with an exponential backoff. Returns an error if inspecting fails
// or when the context expires. Returns nil when the condition is true.
func (c *Container) waitForCondition(ctx context.Context, condition func(*types.ContainerJSON) bool) error {

	retryAfter := checkContainerPeriod
	for {
		res, err := c.net.cli.ContainerInspect(ctx, c.ID)
		if err != nil {
			return fmt.Errorf("could not inspect container: %w", err)
		}
		if condition(&res) {
			return nil
		}

		select {
		case <-ctx.Done():
			return fmt.Errorf("condition not met after timeout (%s)", checkContainerTimeout.String())
		case <-time.After(retryAfter):
			retryAfter *= 2
			continue
		}
	}
}<|MERGE_RESOLUTION|>--- conflicted
+++ resolved
@@ -24,12 +24,8 @@
 type ContainerConfig struct {
 	bootstrap.NodeInfo
 	ContainerName string
-<<<<<<< HEAD
 	LogLevel      zerolog.Level
-=======
-	LogLevel      string
 	Ghost         bool
->>>>>>> af3be319
 }
 
 // ImageName returns the Docker image name for the given config.
