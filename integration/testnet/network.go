--- conflicted
+++ resolved
@@ -522,22 +522,6 @@
 	require.Nil(t, err)
 
 	flowNetwork := &FlowNetwork{
-<<<<<<< HEAD
-		t:                          t,
-		cli:                        dockerClient,
-		config:                     networkConf,
-		suite:                      suite,
-		network:                    network,
-		Containers:                 make(map[string]*Container, nNodes),
-		ConsensusFollowers:         make(map[flow.Identifier]consensus_follower.ConsensusFollower, len(networkConf.ConsensusFollowers)),
-		AccessPorts:                make(map[string]string),
-		AccessPortsByContainerName: make(map[string]string),
-		root:                       root,
-		seal:                       seal,
-		result:                     result,
-		BootstrapDir:               bootstrapDir,
-		BootstrapSnapshot:          bootstrapSnapshot,
-=======
 		t:                           t,
 		cli:                         dockerClient,
 		config:                      networkConf,
@@ -553,7 +537,6 @@
 		result:                      result,
 		BootstrapDir:                bootstrapDir,
 		BootstrapSnapshot:           bootstrapSnapshot,
->>>>>>> cfda6bc3
 	}
 
 	// check that at-least 2 full access nodes must be configure in your test suite
