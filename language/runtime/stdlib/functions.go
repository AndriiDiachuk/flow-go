package stdlib

import (
	"fmt"

	"github.com/dapperlabs/flow-go/language/runtime/ast"
	"github.com/dapperlabs/flow-go/language/runtime/common"
	"github.com/dapperlabs/flow-go/language/runtime/interpreter"
	"github.com/dapperlabs/flow-go/language/runtime/sema"
)

type StandardLibraryFunction struct {
	Name           string
	Type           *sema.FunctionType
	Function       interpreter.HostFunctionValue
	ArgumentLabels []string
}

func (f StandardLibraryFunction) ValueDeclarationType() sema.Type {
	return f.Type
}

func (StandardLibraryFunction) ValueDeclarationKind() common.DeclarationKind {
	return common.DeclarationKindFunction
}

func (StandardLibraryFunction) ValueDeclarationPosition() ast.Position {
	return ast.Position{}
}

func (StandardLibraryFunction) ValueDeclarationIsConstant() bool {
	return true
}

func (f StandardLibraryFunction) ValueDeclarationArgumentLabels() []string {
	return f.ArgumentLabels
}

func NewStandardLibraryFunction(
	name string,
	functionType *sema.FunctionType,
	function interpreter.HostFunction,
	argumentLabels []string,
) StandardLibraryFunction {
	functionValue := interpreter.NewHostFunctionValue(function)
	return StandardLibraryFunction{
		Name:           name,
		Type:           functionType,
		Function:       functionValue,
		ArgumentLabels: argumentLabels,
	}
}

// StandardLibraryFunctions

type StandardLibraryFunctions []StandardLibraryFunction

func (functions StandardLibraryFunctions) ToValueDeclarations() map[string]sema.ValueDeclaration {
	valueDeclarations := make(map[string]sema.ValueDeclaration, len(functions))
	for _, function := range functions {
		valueDeclarations[function.Name] = function
	}
	return valueDeclarations
}

func (functions StandardLibraryFunctions) ToValues() map[string]interpreter.Value {
	values := make(map[string]interpreter.Value, len(functions))
	for _, function := range functions {
		values[function.Name] = function.Function
	}
	return values
}

// AssertionError

type AssertionError struct {
	Message  string
	Location interpreter.LocationPosition
}

func (e AssertionError) StartPosition() ast.Position {
	return e.Location.Position
}

func (e AssertionError) EndPosition() ast.Position {
	return e.Location.Position
}

func (e AssertionError) Error() string {
	const message = "assertion failed"
	if e.Message == "" {
		return message
	}
	return fmt.Sprintf("%s: %s", message, e.Message)
}

func (e AssertionError) ImportLocation() ast.Location {
	return e.Location.Location
<<<<<<< HEAD
}

// AssertFunction

var assertRequiredArgumentCount = 1

var AssertFunction = NewStandardLibraryFunction(
	"assert",
	&sema.FunctionType{
		ParameterTypeAnnotations: sema.NewTypeAnnotations(
			&sema.BoolType{},
			&sema.StringType{},
		),
		ReturnTypeAnnotation: sema.NewTypeAnnotation(
			&sema.VoidType{},
		),
		RequiredArgumentCount: &assertRequiredArgumentCount,
	},
	func(arguments []interpreter.Value, location interpreter.LocationPosition) trampoline.Trampoline {
		result := arguments[0].(interpreter.BoolValue)
		if !result {
			var message string
			if len(arguments) > 1 {
				message = arguments[1].(*interpreter.StringValue).Str
			}
			panic(AssertionError{
				Message:  message,
				Location: location,
			})
		}
		return trampoline.Done{}
	},
	[]string{
		sema.ArgumentLabelNotRequired,
		"message",
	},
)

// PanicError

type PanicError struct {
	Message  string
	Location interpreter.LocationPosition
}

func (e PanicError) StartPosition() ast.Position {
	return e.Location.Position
}

func (e PanicError) EndPosition() ast.Position {
	return e.Location.Position
}

func (e PanicError) Error() string {
	return fmt.Sprintf("panic: %s", e.Message)
}

func (e PanicError) ImportLocation() ast.Location {
	return e.Location.Location
}

// PanicFunction

var PanicFunction = NewStandardLibraryFunction(
	"panic",
	&sema.FunctionType{
		ParameterTypeAnnotations: sema.NewTypeAnnotations(
			&sema.StringType{},
		),
		ReturnTypeAnnotation: sema.NewTypeAnnotation(
			&sema.NeverType{},
		),
	},
	func(arguments []interpreter.Value, location interpreter.LocationPosition) trampoline.Trampoline {
		message := arguments[0].(*interpreter.StringValue)
		panic(PanicError{
			Message:  message.Str,
			Location: location,
		})
		return trampoline.Done{}
	},
	nil,
)

// BuiltinFunctions

var BuiltinFunctions = StandardLibraryFunctions{
	AssertFunction,
	PanicFunction,
}

// LogFunction

var LogFunction = NewStandardLibraryFunction(
	"log",
	&sema.FunctionType{
		ParameterTypeAnnotations: sema.NewTypeAnnotations(
			&sema.AnyType{},
		),
		ReturnTypeAnnotation: sema.NewTypeAnnotation(
			&sema.VoidType{},
		),
	},
	func(arguments []interpreter.Value, _ interpreter.LocationPosition) trampoline.Trampoline {
		fmt.Printf("%v\n", arguments[0])
		return trampoline.Done{Result: &interpreter.VoidValue{}}
	},
	nil,
)

// HelperFunctions

var HelperFunctions = StandardLibraryFunctions{
	LogFunction,
=======
>>>>>>> c74f3e0c
}<|MERGE_RESOLUTION|>--- conflicted
+++ resolved
@@ -96,121 +96,4 @@
 
 func (e AssertionError) ImportLocation() ast.Location {
 	return e.Location.Location
-<<<<<<< HEAD
-}
-
-// AssertFunction
-
-var assertRequiredArgumentCount = 1
-
-var AssertFunction = NewStandardLibraryFunction(
-	"assert",
-	&sema.FunctionType{
-		ParameterTypeAnnotations: sema.NewTypeAnnotations(
-			&sema.BoolType{},
-			&sema.StringType{},
-		),
-		ReturnTypeAnnotation: sema.NewTypeAnnotation(
-			&sema.VoidType{},
-		),
-		RequiredArgumentCount: &assertRequiredArgumentCount,
-	},
-	func(arguments []interpreter.Value, location interpreter.LocationPosition) trampoline.Trampoline {
-		result := arguments[0].(interpreter.BoolValue)
-		if !result {
-			var message string
-			if len(arguments) > 1 {
-				message = arguments[1].(*interpreter.StringValue).Str
-			}
-			panic(AssertionError{
-				Message:  message,
-				Location: location,
-			})
-		}
-		return trampoline.Done{}
-	},
-	[]string{
-		sema.ArgumentLabelNotRequired,
-		"message",
-	},
-)
-
-// PanicError
-
-type PanicError struct {
-	Message  string
-	Location interpreter.LocationPosition
-}
-
-func (e PanicError) StartPosition() ast.Position {
-	return e.Location.Position
-}
-
-func (e PanicError) EndPosition() ast.Position {
-	return e.Location.Position
-}
-
-func (e PanicError) Error() string {
-	return fmt.Sprintf("panic: %s", e.Message)
-}
-
-func (e PanicError) ImportLocation() ast.Location {
-	return e.Location.Location
-}
-
-// PanicFunction
-
-var PanicFunction = NewStandardLibraryFunction(
-	"panic",
-	&sema.FunctionType{
-		ParameterTypeAnnotations: sema.NewTypeAnnotations(
-			&sema.StringType{},
-		),
-		ReturnTypeAnnotation: sema.NewTypeAnnotation(
-			&sema.NeverType{},
-		),
-	},
-	func(arguments []interpreter.Value, location interpreter.LocationPosition) trampoline.Trampoline {
-		message := arguments[0].(*interpreter.StringValue)
-		panic(PanicError{
-			Message:  message.Str,
-			Location: location,
-		})
-		return trampoline.Done{}
-	},
-	nil,
-)
-
-// BuiltinFunctions
-
-var BuiltinFunctions = StandardLibraryFunctions{
-	AssertFunction,
-	PanicFunction,
-}
-
-// LogFunction
-
-var LogFunction = NewStandardLibraryFunction(
-	"log",
-	&sema.FunctionType{
-		ParameterTypeAnnotations: sema.NewTypeAnnotations(
-			&sema.AnyType{},
-		),
-		ReturnTypeAnnotation: sema.NewTypeAnnotation(
-			&sema.VoidType{},
-		),
-	},
-	func(arguments []interpreter.Value, _ interpreter.LocationPosition) trampoline.Trampoline {
-		fmt.Printf("%v\n", arguments[0])
-		return trampoline.Done{Result: &interpreter.VoidValue{}}
-	},
-	nil,
-)
-
-// HelperFunctions
-
-var HelperFunctions = StandardLibraryFunctions{
-	LogFunction,
-=======
->>>>>>> c74f3e0c
 }