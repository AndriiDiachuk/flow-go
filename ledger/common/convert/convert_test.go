--- conflicted
+++ resolved
@@ -107,8 +107,6 @@
 
 	key := convert.RegisterIDToLedgerKey(registerID)
 	require.Equal(t, expectedKey, key)
-<<<<<<< HEAD
-=======
 }
 
 func TestPayloadToRegister(t *testing.T) {
@@ -154,5 +152,4 @@
 		_, _, err := convert.PayloadToRegister(p)
 		require.Error(t, err)
 	})
->>>>>>> fef6b067
 }