package complete_test

import (
	"bytes"
	"encoding/hex"
	"errors"
	"fmt"
	"math/rand"
	"sync"
	"testing"
	"time"

	"github.com/rs/zerolog"
	"github.com/stretchr/testify/assert"
	"github.com/stretchr/testify/require"

	"github.com/onflow/flow-go/ledger"
	"github.com/onflow/flow-go/ledger/common/encoding"
<<<<<<< HEAD
	"github.com/onflow/flow-go/ledger/common/hash"
	"github.com/onflow/flow-go/ledger/common/proof"
=======
	"github.com/onflow/flow-go/ledger/common/pathfinder"
	"github.com/onflow/flow-go/ledger/common/utils"
>>>>>>> e01a7f68
	"github.com/onflow/flow-go/ledger/complete"
	"github.com/onflow/flow-go/ledger/complete/wal"
	"github.com/onflow/flow-go/ledger/complete/wal/fixtures"
	"github.com/onflow/flow-go/ledger/partial/ptrie"
	"github.com/onflow/flow-go/module/metrics"
	"github.com/onflow/flow-go/utils/unittest"
)

func TestNewLedger(t *testing.T) {
	metricsCollector := &metrics.NoopCollector{}
	wal := &fixtures.NoopWAL{}
	_, err := complete.NewLedger(wal, 100, metricsCollector, zerolog.Logger{}, complete.DefaultPathFinderVersion)
	assert.NoError(t, err)

}

func TestLedger_Update(t *testing.T) {
	t.Run("empty update", func(t *testing.T) {

		wal := &fixtures.NoopWAL{}

		l, err := complete.NewLedger(wal, 100, &metrics.NoopCollector{}, zerolog.Logger{}, complete.DefaultPathFinderVersion)
		require.NoError(t, err)

		// create empty update
		currentState := l.InitialState()
		up, err := ledger.NewEmptyUpdate(currentState)
		require.NoError(t, err)

		newState, err := l.Set(up)
		require.NoError(t, err)

		// state shouldn't change
		assert.True(t, bytes.Equal(currentState, newState))

<<<<<<< HEAD
			// state shouldn't change
			assert.Equal(t, currentState, newState)
		})
=======
>>>>>>> e01a7f68
	})

	t.Run("non-empty update and query", func(t *testing.T) {

		// UpdateFixture
		wal := &fixtures.NoopWAL{}
		led, err := complete.NewLedger(wal, 100, &metrics.NoopCollector{}, zerolog.Logger{}, complete.DefaultPathFinderVersion)
		require.NoError(t, err)

		curSC := led.InitialState()

<<<<<<< HEAD
			u := ledger.UpdateFixture()
			u.SetState(curSC)

			newSc, err := led.Set(u)
			require.NoError(t, err)
			assert.NotEqual(t, curSC, newSc)
=======
		u := utils.UpdateFixture()
		u.SetState(curSC)

		newSc, err := led.Set(u)
		require.NoError(t, err)
		assert.False(t, bytes.Equal(curSC, newSc))
>>>>>>> e01a7f68

		q, err := ledger.NewQuery(newSc, u.Keys())
		require.NoError(t, err)

		retValues, err := led.Get(q)
		require.NoError(t, err)

		for i, v := range u.Values() {
			assert.Equal(t, v, retValues[i])
		}
	})
}

func TestLedger_Get(t *testing.T) {
	t.Run("empty query", func(t *testing.T) {

		wal := &fixtures.NoopWAL{}

		led, err := complete.NewLedger(wal, 100, &metrics.NoopCollector{}, zerolog.Logger{}, complete.DefaultPathFinderVersion)
		require.NoError(t, err)

		curSC := led.InitialState()
		q, err := ledger.NewEmptyQuery(curSC)
		require.NoError(t, err)

		retValues, err := led.Get(q)
		require.NoError(t, err)
		assert.Equal(t, len(retValues), 0)
	})

	t.Run("empty keys", func(t *testing.T) {

		wal := &fixtures.NoopWAL{}

<<<<<<< HEAD
			q := ledger.QueryFixture()
			q.SetState(curS)
=======
		led, err := complete.NewLedger(wal, 100, &metrics.NoopCollector{}, zerolog.Logger{}, complete.DefaultPathFinderVersion)
		require.NoError(t, err)
>>>>>>> e01a7f68

		curS := led.InitialState()

		q := utils.QueryFixture()
		q.SetState(curS)

		retValues, err := led.Get(q)
		require.NoError(t, err)

		assert.Equal(t, 2, len(retValues))
		assert.Equal(t, 0, len(retValues[0]))
		assert.Equal(t, 0, len(retValues[1]))

	})
}

func TestLedger_Proof(t *testing.T) {
	t.Run("empty query", func(t *testing.T) {
		wal := &fixtures.NoopWAL{}

		led, err := complete.NewLedger(wal, 100, &metrics.NoopCollector{}, zerolog.Logger{}, complete.DefaultPathFinderVersion)
		require.NoError(t, err)

		curSC := led.InitialState()
		q, err := ledger.NewEmptyQuery(curSC)
		require.NoError(t, err)

		retProof, err := led.Prove(q)
		require.NoError(t, err)

		proof, err := encoding.DecodeTrieBatchProof(retProof)
		require.NoError(t, err)
		assert.Equal(t, 0, len(proof.Proofs))
	})

	t.Run("non-existing keys", func(t *testing.T) {

<<<<<<< HEAD
			curS := led.InitialState()
			q := ledger.QueryFixture()
			q.SetState(curS)
			require.NoError(t, err)
=======
		wal := &fixtures.NoopWAL{}
>>>>>>> e01a7f68

		led, err := complete.NewLedger(wal, 100, &metrics.NoopCollector{}, zerolog.Logger{}, complete.DefaultPathFinderVersion)
		require.NoError(t, err)

		curS := led.InitialState()
		q := utils.QueryFixture()
		q.SetState(curS)
		require.NoError(t, err)

		retProof, err := led.Prove(q)
		require.NoError(t, err)

		proof, err := encoding.DecodeTrieBatchProof(retProof)
		require.NoError(t, err)
		assert.Equal(t, 2, len(proof.Proofs))
		assert.True(t, common.VerifyTrieBatchProof(proof, curS))

<<<<<<< HEAD
			proofs, err := encoding.DecodeTrieBatchProof(retProof)
			require.NoError(t, err)
			assert.Equal(t, 2, len(proofs.Proofs))
			assert.True(t, proof.VerifyTrieBatchProof(proofs, curS))
		})
=======
>>>>>>> e01a7f68
	})

	t.Run("existing keys", func(t *testing.T) {

		wal := &fixtures.NoopWAL{}
		led, err := complete.NewLedger(wal, 100, &metrics.NoopCollector{}, zerolog.Logger{}, complete.DefaultPathFinderVersion)
		require.NoError(t, err)

<<<<<<< HEAD
			u := ledger.UpdateFixture()
			u.SetState(curS)

			newSc, err := led.Set(u)
			require.NoError(t, err)
			assert.NotEqual(t, curS, newSc)
=======
		curS := led.InitialState()

		u := utils.UpdateFixture()
		u.SetState(curS)
>>>>>>> e01a7f68

		newSc, err := led.Set(u)
		require.NoError(t, err)
		assert.False(t, bytes.Equal(curS, newSc))

		q, err := ledger.NewQuery(newSc, u.Keys())
		require.NoError(t, err)

<<<<<<< HEAD
			proofs, err := encoding.DecodeTrieBatchProof(retProof)
			require.NoError(t, err)
			assert.Equal(t, 2, len(proofs.Proofs))
			assert.True(t, proof.VerifyTrieBatchProof(proofs, newSc))
		})
=======
		retProof, err := led.Prove(q)
		require.NoError(t, err)

		proof, err := encoding.DecodeTrieBatchProof(retProof)
		require.NoError(t, err)
		assert.Equal(t, 2, len(proof.Proofs))
		assert.True(t, common.VerifyTrieBatchProof(proof, newSc))
>>>>>>> e01a7f68
	})
}

func Test_WAL(t *testing.T) {
	numInsPerStep := 2
	keyNumberOfParts := 10
	keyPartMinByteSize := 1
	keyPartMaxByteSize := 100
	valueMaxByteSize := 2 << 16 //16kB
	size := 10
	metricsCollector := &metrics.NoopCollector{}
	logger := zerolog.Logger{}

	unittest.RunWithTempDir(t, func(dir string) {

		diskWal, err := wal.NewDiskWAL(zerolog.Nop(), nil, metricsCollector, dir, size, pathfinder.PathByteSize, wal.SegmentSize)
		require.NoError(t, err)

		// cache size intentionally is set to size to test deletion
		led, err := complete.NewLedger(diskWal, size, metricsCollector, logger, complete.DefaultPathFinderVersion)
		require.NoError(t, err)

		var state = led.InitialState()

		//saved data after updates
		savedData := make(map[string]map[string]ledger.Value)

		for i := 0; i < size; i++ {

			keys := ledger.RandomUniqueKeys(numInsPerStep, keyNumberOfParts, keyPartMinByteSize, keyPartMaxByteSize)
			values := ledger.RandomValues(numInsPerStep, 1, valueMaxByteSize)
			update, err := ledger.NewUpdate(state, keys, values)
			assert.NoError(t, err)
			state, err = led.Set(update)
			require.NoError(t, err)
			fmt.Printf("Updated with %x\n", state)

			data := make(map[string]ledger.Value, len(keys))
			for j, key := range keys {
				encKey := encoding.EncodeKey(&key)
				data[string(encKey)] = values[j]
			}

			savedData[string(state[:])] = data
		}

		<-diskWal.Done()
		<-led.Done()

		diskWal2, err := wal.NewDiskWAL(zerolog.Nop(), nil, metricsCollector, dir, size, pathfinder.PathByteSize, wal.SegmentSize)
		require.NoError(t, err)

		led2, err := complete.NewLedger(diskWal2, size+10, metricsCollector, logger, complete.DefaultPathFinderVersion)
		require.NoError(t, err)

		// random map iteration order is a benefit here
		for state, data := range savedData {

			keys := make([]ledger.Key, 0, len(data))
			for encKey := range data {
				key, err := encoding.DecodeKey([]byte(encKey))
				assert.NoError(t, err)
				keys = append(keys, *key)
			}

			var ledgerState ledger.State
			copy(ledgerState[:], state)
			query, err := ledger.NewQuery(ledgerState, keys)
			assert.NoError(t, err)
			registerValues, err := led2.Get(query)
			require.NoError(t, err)

			for i, key := range keys {
				registerValue := registerValues[i]
				encKey := encoding.EncodeKey(&key)
				assert.True(t, data[string(encKey)].Equals(registerValue))
			}
		}

		// test deletion
		s := led2.ForestSize()
		assert.Equal(t, s, size)

		<-diskWal2.Done()
		<-led2.Done()
	})
}

func TestLedgerFunctionality(t *testing.T) {
	rand.Seed(time.Now().UnixNano())
	// You can manually increase this for more coverage
	experimentRep := 2
	metricsCollector := &metrics.NoopCollector{}
	logger := zerolog.Logger{}

	for e := 0; e < experimentRep; e++ {
		numInsPerStep := 100
		numHistLookupPerStep := 10
		keyNumberOfParts := 10
		keyPartMinByteSize := 1
		keyPartMaxByteSize := 100
		stateComSize := 32
		valueMaxByteSize := 2 << 16 //16kB
		activeTries := 1000
		steps := 40                                  // number of steps
		histStorage := make(map[string]ledger.Value) // historic storage string(key, state) -> value
		latestValue := make(map[string]ledger.Value) // key to value
		unittest.RunWithTempDir(t, func(dbDir string) {
			diskWal, err := wal.NewDiskWAL(zerolog.Nop(), nil, metricsCollector, dbDir, activeTries, pathfinder.PathByteSize, wal.SegmentSize)
			require.NoError(t, err)
			led, err := complete.NewLedger(diskWal, activeTries, metricsCollector, logger, complete.DefaultPathFinderVersion)
			assert.NoError(t, err)
			state := led.InitialState()
			for i := 0; i < steps; i++ {
				// add new keys
				// TODO update some of the existing keys and shuffle them
				keys := ledger.RandomUniqueKeys(numInsPerStep, keyNumberOfParts, keyPartMinByteSize, keyPartMaxByteSize)
				values := ledger.RandomValues(numInsPerStep, 1, valueMaxByteSize)
				update, err := ledger.NewUpdate(state, keys, values)
				assert.NoError(t, err)
				newState, err := led.Set(update)
				assert.NoError(t, err)

				// capture new values for future query
				for j, k := range keys {
					encKey := encoding.EncodeKey(&k)
					histStorage[string(newState[:])+string(encKey[:])] = values[j]
					latestValue[string(encKey)] = values[j]
				}

				// read values and compare values
				query, err := ledger.NewQuery(newState, keys)
				assert.NoError(t, err)
				retValues, err := led.Get(query)
				assert.NoError(t, err)
				// byte{} is returned as nil
				assert.True(t, valuesMatches(values, retValues))

				// validate proofs (check individual proof and batch proof)
				proofs, err := led.Prove(query)
				assert.NoError(t, err)

				bProof, err := encoding.DecodeTrieBatchProof(proofs)
				assert.NoError(t, err)

				// validate batch proofs
				isValid := proof.VerifyTrieBatchProof(bProof, newState)
				assert.True(t, isValid)

				// validate proofs as a batch
				_, err = ptrie.NewPSMT(hash.Hash(newState), bProof)
				assert.NoError(t, err)

				// query all exising keys (check no drop)
				for ek, v := range latestValue {
					k, err := encoding.DecodeKey([]byte(ek))
					assert.NoError(t, err)
					query, err := ledger.NewQuery(newState, []ledger.Key{*k})
					assert.NoError(t, err)
					rv, err := led.Get(query)
					assert.NoError(t, err)
					assert.True(t, v.Equals(rv[0]))
				}

				// query some of historic values (map return is random)
				j := 0
				for s := range histStorage {
					value := histStorage[s]
					var state ledger.State
					copy(state[:], []byte(s[:stateComSize]))
					enk := []byte(s[stateComSize:])
					key, err := encoding.DecodeKey([]byte(enk))
					assert.NoError(t, err)
					query, err := ledger.NewQuery(state, []ledger.Key{*key})
					assert.NoError(t, err)
					rv, err := led.Get(query)
					assert.NoError(t, err)
					assert.True(t, value.Equals(rv[0]))
					j++
					if j >= numHistLookupPerStep {
						break
					}
				}
				state = newState
			}
			<-diskWal.Done()
		})
	}
}

func Test_ExportCheckpointAt(t *testing.T) {
	t.Run("noop migration", func(t *testing.T) {
		// the exported state has two key/value pairs
		// (/1/1/22/2, "A") and (/1/3/22/4, "B")
		// this tests the migration at the specific state
		// without any special migration so we expect both
		// register to show up in the new trie and with the same values
		unittest.RunWithTempDir(t, func(dbDir string) {
			unittest.RunWithTempDir(t, func(dir2 string) {

				diskWal, err := wal.NewDiskWAL(zerolog.Nop(), nil, metrics.NewNoopCollector(), dbDir, 100, pathfinder.PathByteSize, wal.SegmentSize)
				require.NoError(t, err)
				led, err := complete.NewLedger(diskWal, 100, &metrics.NoopCollector{}, zerolog.Logger{}, complete.DefaultPathFinderVersion)
				require.NoError(t, err)

				state := led.InitialState()
				u := ledger.UpdateFixture()
				u.SetState(state)

				state, err = led.Set(u)
				require.NoError(t, err)

				newState, err := led.ExportCheckpointAt(state, []ledger.Migration{noOpMigration}, []ledger.Reporter{}, complete.DefaultPathFinderVersion, dir2, "root.checkpoint")
				require.NoError(t, err)
				assert.Equal(t, newState, state)

				diskWal2, err := wal.NewDiskWAL(zerolog.Nop(), nil, metrics.NewNoopCollector(), dir2, 100, pathfinder.PathByteSize, wal.SegmentSize)
				require.NoError(t, err)
				led2, err := complete.NewLedger(diskWal2, 100, &metrics.NoopCollector{}, zerolog.Logger{}, complete.DefaultPathFinderVersion)
				require.NoError(t, err)

				q, err := ledger.NewQuery(state, u.Keys())
				require.NoError(t, err)

				retValues, err := led2.Get(q)
				require.NoError(t, err)

				for i, v := range u.Values() {
					assert.Equal(t, v, retValues[i])
				}

				<-diskWal.Done()
				<-diskWal2.Done()
			})
		})
	})
	t.Run("migration by value", func(t *testing.T) {
		// the exported state has two key/value pairs
		// ("/1/1/22/2", "A") and ("/1/3/22/4", "B")
		// during the migration we change all keys with value "A" to "C"
		// so in this case the resulting exported trie is ("/1/1/22/2", "C"), ("/1/3/22/4", "B")
		unittest.RunWithTempDir(t, func(dbDir string) {
			unittest.RunWithTempDir(t, func(dir2 string) {

				diskWal, err := wal.NewDiskWAL(zerolog.Nop(), nil, metrics.NewNoopCollector(), dbDir, 100, pathfinder.PathByteSize, wal.SegmentSize)
				require.NoError(t, err)
				led, err := complete.NewLedger(diskWal, 100, &metrics.NoopCollector{}, zerolog.Logger{}, complete.DefaultPathFinderVersion)
				require.NoError(t, err)

				state := led.InitialState()
				u := ledger.UpdateFixture()
				u.SetState(state)

				state, err = led.Set(u)
				require.NoError(t, err)

				newState, err := led.ExportCheckpointAt(state, []ledger.Migration{migrationByValue}, []ledger.Reporter{}, complete.DefaultPathFinderVersion, dir2, "root.checkpoint")
				require.NoError(t, err)

				diskWal2, err := wal.NewDiskWAL(zerolog.Nop(), nil, metrics.NewNoopCollector(), dir2, 100, pathfinder.PathByteSize, wal.SegmentSize)
				require.NoError(t, err)
				led2, err := complete.NewLedger(diskWal2, 100, &metrics.NoopCollector{}, zerolog.Logger{}, complete.DefaultPathFinderVersion)
				require.NoError(t, err)

				q, err := ledger.NewQuery(newState, u.Keys())
				require.NoError(t, err)

				retValues, err := led2.Get(q)
				require.NoError(t, err)

				assert.Equal(t, retValues[0], ledger.Value([]byte{'C'}))
				assert.Equal(t, retValues[1], ledger.Value([]byte{'B'}))

				<-diskWal.Done()
				<-diskWal2.Done()
			})
		})
	})
	t.Run("migration by key", func(t *testing.T) {
		// the exported state has two key/value pairs
		// ("/1/1/22/2", "A") and ("/1/3/22/4", "B")
		// during the migration we change the value to "D" for key "zero"
		// so in this case the resulting exported trie is ("/1/1/22/2", "D"), ("/1/3/22/4", "B")
		unittest.RunWithTempDir(t, func(dbDir string) {
			unittest.RunWithTempDir(t, func(dir2 string) {

				diskWal, err := wal.NewDiskWAL(zerolog.Nop(), nil, metrics.NewNoopCollector(), dbDir, 100, pathfinder.PathByteSize, wal.SegmentSize)
				require.NoError(t, err)
				led, err := complete.NewLedger(diskWal, 100, &metrics.NoopCollector{}, zerolog.Logger{}, complete.DefaultPathFinderVersion)
				require.NoError(t, err)

				state := led.InitialState()
				u := ledger.UpdateFixture()
				u.SetState(state)

				state, err = led.Set(u)
				require.NoError(t, err)

				newState, err := led.ExportCheckpointAt(state, []ledger.Migration{migrationByKey}, []ledger.Reporter{}, complete.DefaultPathFinderVersion, dir2, "root.checkpoint")
				require.NoError(t, err)

				diskWal2, err := wal.NewDiskWAL(zerolog.Nop(), nil, metrics.NewNoopCollector(), dir2, 100, pathfinder.PathByteSize, wal.SegmentSize)
				require.NoError(t, err)
				led2, err := complete.NewLedger(diskWal2, 100, &metrics.NoopCollector{}, zerolog.Logger{}, complete.DefaultPathFinderVersion)
				require.NoError(t, err)

				q, err := ledger.NewQuery(newState, u.Keys())
				require.NoError(t, err)

				retValues, err := led2.Get(q)
				require.NoError(t, err)

				assert.Equal(t, retValues[0], ledger.Value([]byte{'D'}))
				assert.Equal(t, retValues[1], ledger.Value([]byte{'B'}))

				<-diskWal.Done()
				<-diskWal2.Done()
			})
		})
	})
}

func TestWALUpdateIsRunInParallel(t *testing.T) {

	// The idea of this test is - WAL update should be run in parallel
	// so we block it until we can find a new trie with expected state
	// this doesn't really proves WAL update is run in parallel, but at least
	// checks if its run after the trie update

	wg := sync.WaitGroup{}
	wg.Add(1)

	w := &LongRunningDummyWAL{
		updateFn: func(update *ledger.TrieUpdate) error {
			wg.Wait() //wg will let work after the trie has been updated
			return nil
		},
	}

	led, err := complete.NewLedger(w, 100, &metrics.NoopCollector{}, zerolog.Logger{}, complete.DefaultPathFinderVersion)
	require.NoError(t, err)

	key := ledger.NewKey([]ledger.KeyPart{ledger.NewKeyPart(0, []byte{1, 2, 3})})

	values := []ledger.Value{[]byte{1, 2, 3}}
	update, err := ledger.NewUpdate(led.InitialState(), []ledger.Key{key}, values)
	require.NoError(t, err)

	// this state should correspond to fresh state with given update
	decoded, err := hex.DecodeString("097b7f74413bc03200889c34c6979eacbad58345ef7c0c65e8057a071440df75")
	expectedState := ledger.State(decoded)
	require.NoError(t, err)

	query, err := ledger.NewQuery(expectedState, []ledger.Key{key})
	require.NoError(t, err)

	go func() {
		newState, err := led.Set(update)
		require.NoError(t, err)
		require.Equal(t, newState, expectedState)
	}()

	require.Eventually(t, func() bool {
		retrievedValues, err := led.Get(query)
		if err != nil {
			return false
		}

		require.NoError(t, err)
		require.Equal(t, values, retrievedValues)

		wg.Done()

		return true
	}, 500*time.Millisecond, 5*time.Millisecond)
}

func TestWALUpdateFailuresBubbleUp(t *testing.T) {

	theError := fmt.Errorf("error error")

	w := &LongRunningDummyWAL{
		updateFn: func(update *ledger.TrieUpdate) error {
			return theError
		},
	}

	led, err := complete.NewLedger(w, 100, &metrics.NoopCollector{}, zerolog.Logger{}, complete.DefaultPathFinderVersion)
	require.NoError(t, err)

	key := ledger.NewKey([]ledger.KeyPart{ledger.NewKeyPart(0, []byte{1, 2, 3})})

	values := []ledger.Value{[]byte{1, 2, 3}}
	update, err := ledger.NewUpdate(led.InitialState(), []ledger.Key{key}, values)
	require.NoError(t, err)

	_, err = led.Set(update)
	require.Error(t, err)
	require.True(t, errors.Is(err, theError))
}

func valuesMatches(expected []ledger.Value, got []ledger.Value) bool {
	if len(expected) != len(got) {
		return false
	}
	// replace nils
	for i, v := range got {
		if v == nil {
			got[i] = []byte{}
		}
		if !bytes.Equal(expected[i], got[i]) {
			return false
		}
	}
	return true
}

func noOpMigration(p []ledger.Payload) ([]ledger.Payload, error) {
	return p, nil
}

func migrationByValue(p []ledger.Payload) ([]ledger.Payload, error) {
	ret := make([]ledger.Payload, 0, len(p))
	for _, p := range p {
		if p.Value.Equals([]byte{'A'}) {
			pp := ledger.Payload{Key: p.Key, Value: ledger.Value([]byte{'C'})}
			ret = append(ret, pp)
		} else {
			ret = append(ret, p)
		}
	}
	return ret, nil
}

type LongRunningDummyWAL struct {
	fixtures.NoopWAL
	updateFn func(update *ledger.TrieUpdate) error
}

func (w *LongRunningDummyWAL) RecordUpdate(update *ledger.TrieUpdate) error {
	return w.updateFn(update)
}

func migrationByKey(p []ledger.Payload) ([]ledger.Payload, error) {
	ret := make([]ledger.Payload, 0, len(p))
	for _, p := range p {
		if p.Key.String() == "/1/1/22/2" {
			pp := ledger.Payload{Key: p.Key, Value: ledger.Value([]byte{'D'})}
			ret = append(ret, pp)
		} else {
			ret = append(ret, p)
		}
	}
	return ret, nil
}<|MERGE_RESOLUTION|>--- conflicted
+++ resolved
@@ -16,13 +16,9 @@
 
 	"github.com/onflow/flow-go/ledger"
 	"github.com/onflow/flow-go/ledger/common/encoding"
-<<<<<<< HEAD
 	"github.com/onflow/flow-go/ledger/common/hash"
+	"github.com/onflow/flow-go/ledger/common/pathfinder"
 	"github.com/onflow/flow-go/ledger/common/proof"
-=======
-	"github.com/onflow/flow-go/ledger/common/pathfinder"
-	"github.com/onflow/flow-go/ledger/common/utils"
->>>>>>> e01a7f68
 	"github.com/onflow/flow-go/ledger/complete"
 	"github.com/onflow/flow-go/ledger/complete/wal"
 	"github.com/onflow/flow-go/ledger/complete/wal/fixtures"
@@ -56,14 +52,7 @@
 		require.NoError(t, err)
 
 		// state shouldn't change
-		assert.True(t, bytes.Equal(currentState, newState))
-
-<<<<<<< HEAD
-			// state shouldn't change
-			assert.Equal(t, currentState, newState)
-		})
-=======
->>>>>>> e01a7f68
+		assert.Equal(t, currentState, newState)
 	})
 
 	t.Run("non-empty update and query", func(t *testing.T) {
@@ -75,21 +64,12 @@
 
 		curSC := led.InitialState()
 
-<<<<<<< HEAD
-			u := ledger.UpdateFixture()
-			u.SetState(curSC)
-
-			newSc, err := led.Set(u)
-			require.NoError(t, err)
-			assert.NotEqual(t, curSC, newSc)
-=======
-		u := utils.UpdateFixture()
+		u := ledger.UpdateFixture()
 		u.SetState(curSC)
 
 		newSc, err := led.Set(u)
 		require.NoError(t, err)
-		assert.False(t, bytes.Equal(curSC, newSc))
->>>>>>> e01a7f68
+		assert.NotEqual(t, curSC, newSc)
 
 		q, err := ledger.NewQuery(newSc, u.Keys())
 		require.NoError(t, err)
@@ -124,17 +104,12 @@
 
 		wal := &fixtures.NoopWAL{}
 
-<<<<<<< HEAD
-			q := ledger.QueryFixture()
-			q.SetState(curS)
-=======
 		led, err := complete.NewLedger(wal, 100, &metrics.NoopCollector{}, zerolog.Logger{}, complete.DefaultPathFinderVersion)
 		require.NoError(t, err)
->>>>>>> e01a7f68
 
 		curS := led.InitialState()
 
-		q := utils.QueryFixture()
+		q := ledger.QueryFixture()
 		q.SetState(curS)
 
 		retValues, err := led.Get(q)
@@ -168,39 +143,24 @@
 
 	t.Run("non-existing keys", func(t *testing.T) {
 
-<<<<<<< HEAD
-			curS := led.InitialState()
-			q := ledger.QueryFixture()
-			q.SetState(curS)
-			require.NoError(t, err)
-=======
 		wal := &fixtures.NoopWAL{}
->>>>>>> e01a7f68
 
 		led, err := complete.NewLedger(wal, 100, &metrics.NoopCollector{}, zerolog.Logger{}, complete.DefaultPathFinderVersion)
 		require.NoError(t, err)
 
 		curS := led.InitialState()
-		q := utils.QueryFixture()
+		q := ledger.QueryFixture()
 		q.SetState(curS)
 		require.NoError(t, err)
 
 		retProof, err := led.Prove(q)
 		require.NoError(t, err)
 
-		proof, err := encoding.DecodeTrieBatchProof(retProof)
-		require.NoError(t, err)
-		assert.Equal(t, 2, len(proof.Proofs))
-		assert.True(t, common.VerifyTrieBatchProof(proof, curS))
-
-<<<<<<< HEAD
-			proofs, err := encoding.DecodeTrieBatchProof(retProof)
-			require.NoError(t, err)
-			assert.Equal(t, 2, len(proofs.Proofs))
-			assert.True(t, proof.VerifyTrieBatchProof(proofs, curS))
-		})
-=======
->>>>>>> e01a7f68
+		trieProof, err := encoding.DecodeTrieBatchProof(retProof)
+		require.NoError(t, err)
+		assert.Equal(t, 2, len(trieProof.Proofs))
+		assert.True(t, proof.VerifyTrieBatchProof(trieProof, curS))
+
 	})
 
 	t.Run("existing keys", func(t *testing.T) {
@@ -209,42 +169,25 @@
 		led, err := complete.NewLedger(wal, 100, &metrics.NoopCollector{}, zerolog.Logger{}, complete.DefaultPathFinderVersion)
 		require.NoError(t, err)
 
-<<<<<<< HEAD
-			u := ledger.UpdateFixture()
-			u.SetState(curS)
-
-			newSc, err := led.Set(u)
-			require.NoError(t, err)
-			assert.NotEqual(t, curS, newSc)
-=======
 		curS := led.InitialState()
 
-		u := utils.UpdateFixture()
+		u := ledger.UpdateFixture()
 		u.SetState(curS)
->>>>>>> e01a7f68
 
 		newSc, err := led.Set(u)
 		require.NoError(t, err)
-		assert.False(t, bytes.Equal(curS, newSc))
+		assert.NotEqual(t, curS, newSc)
 
 		q, err := ledger.NewQuery(newSc, u.Keys())
 		require.NoError(t, err)
 
-<<<<<<< HEAD
-			proofs, err := encoding.DecodeTrieBatchProof(retProof)
-			require.NoError(t, err)
-			assert.Equal(t, 2, len(proofs.Proofs))
-			assert.True(t, proof.VerifyTrieBatchProof(proofs, newSc))
-		})
-=======
 		retProof, err := led.Prove(q)
 		require.NoError(t, err)
 
-		proof, err := encoding.DecodeTrieBatchProof(retProof)
-		require.NoError(t, err)
-		assert.Equal(t, 2, len(proof.Proofs))
-		assert.True(t, common.VerifyTrieBatchProof(proof, newSc))
->>>>>>> e01a7f68
+		trieProof, err := encoding.DecodeTrieBatchProof(retProof)
+		require.NoError(t, err)
+		assert.Equal(t, 2, len(trieProof.Proofs))
+		assert.True(t, proof.VerifyTrieBatchProof(trieProof, newSc))
 	})
 }
 
@@ -595,7 +538,8 @@
 
 	// this state should correspond to fresh state with given update
 	decoded, err := hex.DecodeString("097b7f74413bc03200889c34c6979eacbad58345ef7c0c65e8057a071440df75")
-	expectedState := ledger.State(decoded)
+	var expectedState ledger.State
+	copy(expectedState[:], decoded)
 	require.NoError(t, err)
 
 	query, err := ledger.NewQuery(expectedState, []ledger.Key{key})
