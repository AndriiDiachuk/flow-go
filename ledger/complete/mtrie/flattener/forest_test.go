package flattener_test

import (
	"testing"

	"github.com/stretchr/testify/assert"
	"github.com/stretchr/testify/require"

	"github.com/onflow/flow-go/ledger"
	"github.com/onflow/flow-go/ledger/complete/mtrie"
	"github.com/onflow/flow-go/ledger/complete/mtrie/flattener"
	"github.com/onflow/flow-go/module/metrics"
)

func TestForestStoreAndLoad(t *testing.T) {
<<<<<<< HEAD
	dir, err := ioutil.TempDir("", "test-mtrie-")
	require.NoError(t, err)
	defer os.RemoveAll(dir)

	metricsCollector := &metrics.NoopCollector{}
	mForest, err := mtrie.NewForest(dir, 5, metricsCollector, nil)
=======
	pathByteSize := 32

	metricsCollector := &metrics.NoopCollector{}
	mForest, err := mtrie.NewForest(pathByteSize, 5, metricsCollector, nil)
>>>>>>> e01a7f68
	require.NoError(t, err)
	rootHash := mForest.GetEmptyRootHash()

	p1 := ledger.PathByUint8(1)
	v1 := ledger.LightPayload8('A', 'a')
	p2 := ledger.PathByUint8(2)
	v2 := ledger.LightPayload8('B', 'b')
	p3 := ledger.PathByUint8(130)
	v3 := ledger.LightPayload8('C', 'c')
	p4 := ledger.PathByUint8(131)
	v4 := ledger.LightPayload8('D', 'd')
	p5 := ledger.PathByUint8(132)
	v5 := ledger.LightPayload8('E', 'e')

	paths := []ledger.Path{p1, p2, p3, p4, p5}
	payloads := []*ledger.Payload{v1, v2, v3, v4, v5}

	update := &ledger.TrieUpdate{RootHash: rootHash, Paths: paths, Payloads: payloads}
	rootHash, err = mForest.Update(update)
	require.NoError(t, err)

	p6 := ledger.PathByUint8(133)
	v6 := ledger.LightPayload8('F', 'f')
	update = &ledger.TrieUpdate{RootHash: rootHash, Paths: []ledger.Path{p6}, Payloads: []*ledger.Payload{v6}}
	rootHash, err = mForest.Update(update)
	require.NoError(t, err)

	forestSequencing, err := flattener.FlattenForest(mForest)
	require.NoError(t, err)

<<<<<<< HEAD
	newForest, err := mtrie.NewForest(dir, 5, metricsCollector, nil)
=======
	newForest, err := mtrie.NewForest(pathByteSize, 5, metricsCollector, nil)
>>>>>>> e01a7f68
	require.NoError(t, err)

	//forests are different
	assert.NotEqual(t, mForest, newForest)

	rebuiltTries, err := flattener.RebuildTries(forestSequencing)
	require.NoError(t, err)
	err = newForest.AddTries(rebuiltTries)
	require.NoError(t, err)

	//forests are the same now
	assert.Equal(t, mForest, newForest)

	read := &ledger.TrieRead{RootHash: rootHash, Paths: paths}
	retPayloads, err := mForest.Read(read)
	require.NoError(t, err)
	newRetPayloads, err := newForest.Read(read)
	require.NoError(t, err)
	for i := range paths {
		require.True(t, retPayloads[i].Equals(newRetPayloads[i]))
	}
}<|MERGE_RESOLUTION|>--- conflicted
+++ resolved
@@ -13,19 +13,9 @@
 )
 
 func TestForestStoreAndLoad(t *testing.T) {
-<<<<<<< HEAD
-	dir, err := ioutil.TempDir("", "test-mtrie-")
-	require.NoError(t, err)
-	defer os.RemoveAll(dir)
 
 	metricsCollector := &metrics.NoopCollector{}
-	mForest, err := mtrie.NewForest(dir, 5, metricsCollector, nil)
-=======
-	pathByteSize := 32
-
-	metricsCollector := &metrics.NoopCollector{}
-	mForest, err := mtrie.NewForest(pathByteSize, 5, metricsCollector, nil)
->>>>>>> e01a7f68
+	mForest, err := mtrie.NewForest(5, metricsCollector, nil)
 	require.NoError(t, err)
 	rootHash := mForest.GetEmptyRootHash()
 
@@ -56,11 +46,7 @@
 	forestSequencing, err := flattener.FlattenForest(mForest)
 	require.NoError(t, err)
 
-<<<<<<< HEAD
-	newForest, err := mtrie.NewForest(dir, 5, metricsCollector, nil)
-=======
-	newForest, err := mtrie.NewForest(pathByteSize, 5, metricsCollector, nil)
->>>>>>> e01a7f68
+	newForest, err := mtrie.NewForest(5, metricsCollector, nil)
 	require.NoError(t, err)
 
 	//forests are different
