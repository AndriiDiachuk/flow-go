--- conflicted
+++ resolved
@@ -313,16 +313,10 @@
 
 // NewTrieWithUpdatedRegisters constructs a new trie containing all registers from the parent trie,
 // and returns:
-<<<<<<< HEAD
-//   * updated trie
-//   * max depth touched during update (this isn't affected by prune flag)
-//   * error
-=======
 //   - updated trie
 //   - max depth touched during update (this isn't affected by prune flag)
 //   - error
 //
->>>>>>> 138e1c32
 // The key-value pairs specify the registers whose values are supposed to hold updated values
 // compared to the parent trie. Constructing the new trie is done in a COPY-ON-WRITE manner:
 //   - The original trie remains unchanged.
@@ -359,7 +353,6 @@
 		return nil, 0, fmt.Errorf("constructing updated trie failed: %w", err)
 	}
 	return updatedTrie, maxDepthTouched, nil
-<<<<<<< HEAD
 }
 
 // updateResult is a wrapper of return values from update().
@@ -372,29 +365,11 @@
 }
 
 // update traverses the subtree, updates the stored registers, and returns:
-//   * new or original node (n)
-//   * allocated register count delta in subtrie (allocatedRegCountDelta)
-//   * allocated register size delta in subtrie (allocatedRegSizeDelta)
-//   * lowest height reached during recursive update in subtrie (lowestHeightTouched)
-=======
-}
-
-// updateResult is a wrapper of return values from update().
-// It's used to communicate values from goroutine.
-type updateResult struct {
-	child                  *node.Node
-	allocatedRegCountDelta int64
-	allocatedRegSizeDelta  int64
-	lowestHeightTouched    int
-}
-
-// update traverses the subtree, updates the stored registers, and returns:
 //   - new or original node (n)
 //   - allocated register count delta in subtrie (allocatedRegCountDelta)
 //   - allocated register size delta in subtrie (allocatedRegSizeDelta)
 //   - lowest height reached during recursive update in subtrie (lowestHeightTouched)
 //
->>>>>>> 138e1c32
 // allocatedRegCountDelta and allocatedRegSizeDelta are used to compute updated
 // trie's allocated register count and size.  lowestHeightTouched is used to
 // compute max depth touched during update.
