package wal_test

import (
	"bytes"
	"errors"
	"fmt"
	"io"
	"math"
	"math/rand"
	"os"
	"path"
	"testing"
	"time"

	"github.com/rs/zerolog"
	"github.com/stretchr/testify/assert"
	"github.com/stretchr/testify/require"
	"go.uber.org/atomic"

	"github.com/onflow/flow-go/ledger"
	"github.com/onflow/flow-go/ledger/common/pathfinder"
	"github.com/onflow/flow-go/ledger/common/testutils"
	"github.com/onflow/flow-go/ledger/complete"
	"github.com/onflow/flow-go/ledger/complete/mtrie"
	"github.com/onflow/flow-go/ledger/complete/mtrie/trie"
	"github.com/onflow/flow-go/ledger/complete/wal"
	realWAL "github.com/onflow/flow-go/ledger/complete/wal"
	"github.com/onflow/flow-go/ledger/complete/wal/fixtures"
	"github.com/onflow/flow-go/module/metrics"
	"github.com/onflow/flow-go/utils/unittest"
)

const (
	numInsPerStep      = 2
	keyNumberOfParts   = 10
	keyPartMinByteSize = 1
	keyPartMaxByteSize = 100
	valueMaxByteSize   = 2 << 16 //16kB
	size               = 10
	segmentSize        = 32 * 1024
	pathByteSize       = 32
	pathFinderVersion  = uint8(complete.DefaultPathFinderVersion)
)

var (
	logger           = zerolog.Logger{}
	metricsCollector = &metrics.NoopCollector{}
)

func Test_WAL(t *testing.T) {

	unittest.RunWithTempDir(t, func(dir string) {

		const (
			checkpointDistance = math.MaxInt // A large number to prevent checkpoint creation.
			checkpointsToKeep  = 1
		)

		diskWal, err := realWAL.NewDiskWAL(zerolog.Nop(), nil, metricsCollector, dir, size, pathfinder.PathByteSize, realWAL.SegmentSize)
		require.NoError(t, err)

		led, err := complete.NewLedger(diskWal, size*10, metricsCollector, logger, complete.DefaultPathFinderVersion)
		require.NoError(t, err)

		compactor, err := complete.NewCompactor(led, diskWal, zerolog.Nop(), size, checkpointDistance, checkpointsToKeep, atomic.NewBool(false))
		require.NoError(t, err)

		<-compactor.Ready()

		var state = led.InitialState()

		//saved data after updates
		savedData := make(map[string]map[string]ledger.Value)

		// WAL segments are 32kB, so here we generate 2 keys 16kB each, times `size`
		// so we should get at least `size` segments

		for i := 0; i < size; i++ {

			keys := testutils.RandomUniqueKeys(numInsPerStep, keyNumberOfParts, keyPartMinByteSize, keyPartMaxByteSize)
			values := testutils.RandomValues(numInsPerStep, valueMaxByteSize/2, valueMaxByteSize)
			update, err := ledger.NewUpdate(state, keys, values)
			require.NoError(t, err)
			state, _, err = led.Set(update)
			require.NoError(t, err)

			data := make(map[string]ledger.Value, len(keys))
			for j, key := range keys {
				data[string(ledger.EncodeKey(&key))] = values[j]
			}

			savedData[string(state[:])] = data
		}

		<-led.Done()
		<-compactor.Done()

		diskWal2, err := realWAL.NewDiskWAL(zerolog.Nop(), nil, metricsCollector, dir, size, pathfinder.PathByteSize, realWAL.SegmentSize)
		require.NoError(t, err)
		led2, err := complete.NewLedger(diskWal2, (size*10)+10, metricsCollector, logger, complete.DefaultPathFinderVersion)
		require.NoError(t, err)
		compactor2 := fixtures.NewNoopCompactor(led2) // noop compactor is used because no write is needed.
		<-compactor2.Ready()

		// random map iteration order is a benefit here
		for state, data := range savedData {

			keys := make([]ledger.Key, 0, len(data))
			for keyString := range data {
				key, err := ledger.DecodeKey([]byte(keyString))
				require.NoError(t, err)
				keys = append(keys, *key)
			}

			var ledgerState ledger.State
			copy(ledgerState[:], state)
			query, err := ledger.NewQuery(ledgerState, keys)
			require.NoError(t, err)
			values, err := led2.Get(query)
			require.NoError(t, err)

			for i, key := range keys {
				assert.Equal(t, data[string(ledger.EncodeKey(&key))], values[i])
			}
		}

		<-led2.Done()
		<-compactor2.Done()
	})
}

func Test_Checkpointing(t *testing.T) {

	unittest.RunWithTempDir(t, func(dir string) {

		f, err := mtrie.NewForest(size*10, metricsCollector, nil)
		require.NoError(t, err)

		var rootHash = f.GetEmptyRootHash()

		//saved data after updates
		savedData := make(map[ledger.RootHash]map[ledger.Path]*ledger.Payload)

		t.Run("create WAL and initial trie", func(t *testing.T) {

			wal, err := realWAL.NewDiskWAL(zerolog.Nop(), nil, metrics.NewNoopCollector(), dir, size*10, pathByteSize, segmentSize)
			require.NoError(t, err)

			// WAL segments are 32kB, so here we generate 2 keys 64kB each, times `size`
			// so we should get at least `size` segments

			// Generate the tree and create WAL
			for i := 0; i < size; i++ {

				keys := testutils.RandomUniqueKeys(numInsPerStep, keyNumberOfParts, 1600, 1600)
				values := testutils.RandomValues(numInsPerStep, valueMaxByteSize/2, valueMaxByteSize)
				update, err := ledger.NewUpdate(ledger.State(rootHash), keys, values)
				require.NoError(t, err)

				trieUpdate, err := pathfinder.UpdateToTrieUpdate(update, pathFinderVersion)
				require.NoError(t, err)

				_, _, err = wal.RecordUpdate(trieUpdate)
				require.NoError(t, err)

				rootHash, err := f.Update(trieUpdate)
				require.NoError(t, err)

				fmt.Printf("Updated with %x\n", rootHash)

				data := make(map[ledger.Path]*ledger.Payload, len(trieUpdate.Paths))
				for j, path := range trieUpdate.Paths {
					data[path] = trieUpdate.Payloads[j]
				}

				savedData[rootHash] = data
			}
			// some buffer time of the checkpointer to run
			time.Sleep(1 * time.Second)
			<-wal.Done()

			require.FileExists(t, path.Join(dir, "00000010")) //make sure we have enough segments saved
		})

		// create a new forest and replay WAL
		f2, err := mtrie.NewForest(size*10, metricsCollector, nil)
		require.NoError(t, err)

		t.Run("replay WAL and create checkpoint", func(t *testing.T) {

			require.NoFileExists(t, path.Join(dir, "checkpoint.00000010"))

			wal2, err := realWAL.NewDiskWAL(zerolog.Nop(), nil, metrics.NewNoopCollector(), dir, size*10, pathByteSize, segmentSize)
			require.NoError(t, err)

			err = wal2.Replay(
				func(tries []*trie.MTrie) error {
					return fmt.Errorf("I should fail as there should be no checkpoints")
				},
				func(update *ledger.TrieUpdate) error {
					_, err := f2.Update(update)
					return err
				},
				func(rootHash ledger.RootHash) error {
					return fmt.Errorf("I should fail as there should be no deletions")
				},
			)
			require.NoError(t, err)

			checkpointer, err := wal2.NewCheckpointer()
			require.NoError(t, err)

			err = checkpointer.Checkpoint(10, func() (io.WriteCloser, error) {
				return checkpointer.CheckpointWriter(10)
			})
			require.NoError(t, err)

			require.FileExists(t, path.Join(dir, "checkpoint.00000010")) //make sure we have checkpoint file

			<-wal2.Done()
		})

		f3, err := mtrie.NewForest(size*10, metricsCollector, nil)
		require.NoError(t, err)

		t.Run("read checkpoint", func(t *testing.T) {
			wal3, err := realWAL.NewDiskWAL(zerolog.Nop(), nil, metrics.NewNoopCollector(), dir, size*10, pathByteSize, segmentSize)
			require.NoError(t, err)

			err = wal3.Replay(
				func(tries []*trie.MTrie) error {
					return f3.AddTries(tries)
				},
				func(update *ledger.TrieUpdate) error {
					return fmt.Errorf("I should fail as there should be no updates")
				},
				func(rootHash ledger.RootHash) error {
					return fmt.Errorf("I should fail as there should be no deletions")
				},
			)
			require.NoError(t, err)

			<-wal3.Done()
		})

		t.Run("all forests contain the same data", func(t *testing.T) {
			// random map iteration order is a benefit here
			// make sure the tries has been rebuilt from WAL and another from from Checkpoint
			// f1, f2 and f3 should be identical
			for rootHash, data := range savedData {

				paths := make([]ledger.Path, 0, len(data))
				for path := range data {
					paths = append(paths, path)
				}

				values1, err := f.Read(&ledger.TrieRead{RootHash: rootHash, Paths: paths})
				require.NoError(t, err)

				values2, err := f2.Read(&ledger.TrieRead{RootHash: rootHash, Paths: paths})
				require.NoError(t, err)

				values3, err := f3.Read(&ledger.TrieRead{RootHash: rootHash, Paths: paths})
				require.NoError(t, err)

				for i, path := range paths {
					require.Equal(t, data[path].Value(), values1[i])
					require.Equal(t, data[path].Value(), values2[i])
					require.Equal(t, data[path].Value(), values3[i])
				}
			}
		})

		keys2 := testutils.RandomUniqueKeys(numInsPerStep, keyNumberOfParts, keyPartMinByteSize, keyPartMaxByteSize)
		values2 := testutils.RandomValues(numInsPerStep, 1, valueMaxByteSize)
		t.Run("create segment after checkpoint", func(t *testing.T) {

			//require.NoFileExists(t, path.Join(dir, "00000011"))

			unittest.RequireFileEmpty(t, path.Join(dir, "00000011"))

			//generate one more segment
			wal4, err := realWAL.NewDiskWAL(zerolog.Nop(), nil, metrics.NewNoopCollector(), dir, size*10, pathByteSize, segmentSize)
			require.NoError(t, err)

			update, err := ledger.NewUpdate(ledger.State(rootHash), keys2, values2)
			require.NoError(t, err)

			trieUpdate, err := pathfinder.UpdateToTrieUpdate(update, pathFinderVersion)
			require.NoError(t, err)

			_, _, err = wal4.RecordUpdate(trieUpdate)
			require.NoError(t, err)

			rootHash, err = f.Update(trieUpdate)
			require.NoError(t, err)

			<-wal4.Done()

			require.FileExists(t, path.Join(dir, "00000011")) //make sure we have extra segment
		})

		f5, err := mtrie.NewForest(size*10, metricsCollector, nil)
		require.NoError(t, err)

		t.Run("replay both checkpoint and updates after checkpoint", func(t *testing.T) {
			wal5, err := realWAL.NewDiskWAL(zerolog.Nop(), nil, metrics.NewNoopCollector(), dir, size*10, pathByteSize, segmentSize)
			require.NoError(t, err)

			updatesLeft := 1 // there should be only one update

			err = wal5.Replay(
				func(tries []*trie.MTrie) error {
					return f5.AddTries(tries)
				},
				func(update *ledger.TrieUpdate) error {
					if updatesLeft == 0 {
						return fmt.Errorf("more updates called then expected")
					}
					_, err := f5.Update(update)
					updatesLeft--
					return err
				},
				func(rootHash ledger.RootHash) error {
					return fmt.Errorf("I should fail as there should be no deletions")
				},
			)
			require.NoError(t, err)

			<-wal5.Done()
		})

		t.Run("extra updates were applied correctly", func(t *testing.T) {

			query, err := ledger.NewQuery(ledger.State(rootHash), keys2)
			require.NoError(t, err)
			trieRead, err := pathfinder.QueryToTrieRead(query, pathFinderVersion)
			require.NoError(t, err)

			values, err := f.Read(trieRead)
			require.NoError(t, err)

			values5, err := f5.Read(trieRead)
			require.NoError(t, err)

			for i := range keys2 {
				require.Equal(t, values2[i], values[i])
				require.Equal(t, values2[i], values5[i])
			}
		})

		t.Run("advise to evict checkpoints from page cache", func(t *testing.T) {
			logger := zerolog.Nop()
			evictedFileNames, err := wal.EvictAllCheckpointsFromLinuxPageCache(dir, &logger)
			require.NoError(t, err)
			require.Equal(t, 1, len(evictedFileNames))
			require.Equal(t, path.Join(dir, "checkpoint.00000010"), evictedFileNames[0])
		})

		t.Run("corrupted checkpoints are skipped", func(t *testing.T) {

			f6, err := mtrie.NewForest(size*10, metricsCollector, nil)
			require.NoError(t, err)

			wal6, err := realWAL.NewDiskWAL(zerolog.Nop(), nil, metrics.NewNoopCollector(), dir, size*10, pathByteSize, segmentSize)
			require.NoError(t, err)

			// make sure no earlier checkpoints exist
			require.NoFileExists(t, path.Join(dir, "checkpoint.0000008"))
			require.NoFileExists(t, path.Join(dir, "checkpoint.0000006"))
			require.NoFileExists(t, path.Join(dir, "checkpoint.0000004"))

			require.FileExists(t, path.Join(dir, "checkpoint.00000010"))

			// create missing checkpoints
			checkpointer, err := wal6.NewCheckpointer()
			require.NoError(t, err)

			err = checkpointer.Checkpoint(4, func() (io.WriteCloser, error) {
				return checkpointer.CheckpointWriter(4)
			})
			require.NoError(t, err)
			require.FileExists(t, path.Join(dir, "checkpoint.00000004"))

			err = checkpointer.Checkpoint(6, func() (io.WriteCloser, error) {
				return checkpointer.CheckpointWriter(6)
			})
			require.NoError(t, err)
			require.FileExists(t, path.Join(dir, "checkpoint.00000006"))

			err = checkpointer.Checkpoint(8, func() (io.WriteCloser, error) {
				return checkpointer.CheckpointWriter(8)
			})
			require.NoError(t, err)
			require.FileExists(t, path.Join(dir, "checkpoint.00000008"))

			// corrupt checkpoints
			randomlyModifyFile(t, path.Join(dir, "checkpoint.00000006"))
			randomlyModifyFile(t, path.Join(dir, "checkpoint.00000008"))
			randomlyModifyFile(t, path.Join(dir, "checkpoint.00000010"))

			// make sure 10 is latest checkpoint
			latestCheckpoint, err := checkpointer.LatestCheckpoint()
			require.NoError(t, err)
			require.Equal(t, 10, latestCheckpoint)

			// at this stage, number 4 should be the latest valid checkpoint
			// check other fail to load

			_, err = checkpointer.LoadCheckpoint(10)
			require.Error(t, err)
			_, err = checkpointer.LoadCheckpoint(8)
			require.Error(t, err)
			_, err = checkpointer.LoadCheckpoint(6)
			require.Error(t, err)
			_, err = checkpointer.LoadCheckpoint(4)
			require.NoError(t, err)

			err = wal6.ReplayOnForest(f6)
			require.NoError(t, err)

			<-wal6.Done()

			// check if the latest data is still there
			query, err := ledger.NewQuery(ledger.State(rootHash), keys2)
			require.NoError(t, err)
			trieRead, err := pathfinder.QueryToTrieRead(query, pathFinderVersion)
			require.NoError(t, err)

			values, err := f.Read(trieRead)
			require.NoError(t, err)

			values6, err := f6.Read(trieRead)
			require.NoError(t, err)

			for i := range keys2 {
				require.Equal(t, values2[i], values[i])
				require.Equal(t, values2[i], values6[i])
			}

		})

	})
}

func TestCheckpointFileError(t *testing.T) {

	unittest.RunWithTempDir(t, func(dir string) {

		wal, err := realWAL.NewDiskWAL(zerolog.Nop(), nil, metrics.NewNoopCollector(), dir, size*10, pathByteSize, segmentSize)
		require.NoError(t, err)

		// create WAL

		keys := testutils.RandomUniqueKeys(numInsPerStep, keyNumberOfParts, 1600, 1600)
		values := testutils.RandomValues(numInsPerStep, valueMaxByteSize/2, valueMaxByteSize)
		update, err := ledger.NewUpdate(ledger.State(trie.EmptyTrieRootHash()), keys, values)
		require.NoError(t, err)

		trieUpdate, err := pathfinder.UpdateToTrieUpdate(update, pathFinderVersion)
		require.NoError(t, err)

		_, _, err = wal.RecordUpdate(trieUpdate)
		require.NoError(t, err)

		// some buffer time of the checkpointer to run
		time.Sleep(1 * time.Second)
		<-wal.Done()

		require.FileExists(t, path.Join(dir, "00000001")) //make sure WAL segment is saved

		wal2, err := realWAL.NewDiskWAL(zerolog.Nop(), nil, metrics.NewNoopCollector(), dir, size*10, pathByteSize, segmentSize)
		require.NoError(t, err)

		checkpointer, err := wal2.NewCheckpointer()
		require.NoError(t, err)

		t.Run("write error", func(t *testing.T) {
			errWrite := errors.New("unexpected write error")

			err = checkpointer.Checkpoint(1, func() (io.WriteCloser, error) {
				return newWriteCloserWithErrors(errWrite, nil), nil
			})
			require.ErrorIs(t, err, errWrite)
		})

		t.Run("close error", func(t *testing.T) {
			errClose := errors.New("unexpected close error")

			err = checkpointer.Checkpoint(1, func() (io.WriteCloser, error) {
				return newWriteCloserWithErrors(nil, errClose), nil
			})
			require.ErrorIs(t, err, errClose)
		})
	})
}

// randomlyModifyFile picks random byte and modifies it
// this should be enough to cause checkpoint loading to fail
// as it contains checksum
func randomlyModifyFile(t *testing.T, filename string) {

	file, err := os.OpenFile(filename, os.O_RDWR, 0644)
	require.NoError(t, err)

	fileInfo, err := file.Stat()
	require.NoError(t, err)

	fileSize := fileInfo.Size()

	buf := make([]byte, 1)

	// get some random offset
	offset := int64(rand.Int()) % (fileSize + int64(len(buf)))

	_, err = file.ReadAt(buf, offset)
	require.NoError(t, err)

	// byte addition will simply wrap around
	buf[0]++

	_, err = file.WriteAt(buf, offset)
	require.NoError(t, err)
}

func Test_StoringLoadingCheckpoints(t *testing.T) {

	unittest.RunWithTempDirWithoutRemove(t, func(dir string) {
		// some hash will be literally encoded in output file
		// so we can find it and modify - to make sure we get a different checksum
		// but not fail process by, for example, modifying saved data length causing EOF

		emptyTrie := trie.NewEmptyMTrie()

		p1 := testutils.PathByUint8(0)
		v1 := testutils.LightPayload8('A', 'a')

		p2 := testutils.PathByUint8(1)
		v2 := testutils.LightPayload8('B', 'b')

		paths := []ledger.Path{p1, p2}
		payloads := []ledger.Payload{*v1, *v2}

		updatedTrie, _, err := trie.NewTrieWithUpdatedRegisters(emptyTrie, paths, payloads, true)
		require.NoError(t, err)

		someHash := updatedTrie.RootNode().LeftChild().Hash() // Hash of left child

<<<<<<< HEAD
		fileName := "temp-checkpoint"
		file, err := os.CreateTemp(dir, fileName)
=======
		filePrefix := "temp-checkpoint"
		file, err := os.CreateTemp(dir, filePrefix)
>>>>>>> fa78215a
		filepath := file.Name()
		require.NoError(t, err)
		_, fileName := path.Split(filepath)

		err = realWAL.StoreCheckpoint(file, updatedTrie)
		require.NoError(t, err)

		file.Close()

		t.Run("works without data modification", func(t *testing.T) {
			logger := zerolog.Nop()
			tries, err := realWAL.LoadCheckpoint(dir, fileName, &logger)
			require.NoError(t, err)
			require.Equal(t, 1, len(tries))
			require.Equal(t, updatedTrie, tries[0])
		})

		t.Run("detects modified data", func(t *testing.T) {
			b, err := os.ReadFile(filepath)
			require.NoError(t, err)

			index := bytes.Index(b, someHash[:])
			require.NotEqual(t, -1, index)
			b[index] = 23

			err = os.WriteFile(filepath, b, 0644)
			require.NoError(t, err)

			logger := zerolog.Nop()
			tries, err := realWAL.LoadCheckpoint(dir, fileName, &logger)
			require.Error(t, err)
			require.Nil(t, tries)
			require.Contains(t, err.Error(), "checksum")
		})
	})
}

type writeCloserWithErrors struct {
	writeError error
	closeError error
}

func newWriteCloserWithErrors(writeError error, closeError error) *writeCloserWithErrors {
	return &writeCloserWithErrors{
		writeError: writeError,
		closeError: closeError,
	}
}

func (wc *writeCloserWithErrors) Write(p []byte) (n int, err error) {
	return 0, wc.writeError
}

func (wc *writeCloserWithErrors) Close() error {
	return wc.closeError
}<|MERGE_RESOLUTION|>--- conflicted
+++ resolved
@@ -546,13 +546,8 @@
 
 		someHash := updatedTrie.RootNode().LeftChild().Hash() // Hash of left child
 
-<<<<<<< HEAD
-		fileName := "temp-checkpoint"
-		file, err := os.CreateTemp(dir, fileName)
-=======
 		filePrefix := "temp-checkpoint"
 		file, err := os.CreateTemp(dir, filePrefix)
->>>>>>> fa78215a
 		filepath := file.Name()
 		require.NoError(t, err)
 		_, fileName := path.Split(filepath)
