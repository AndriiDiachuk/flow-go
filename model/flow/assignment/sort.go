package assignment

import (
	"github.com/onflow/flow-go/model/flow"
)

// FromIdentifierLists creates a `flow.AssignmentList` with canonical ordering from
// the given `identifierLists`.
func FromIdentifierLists(identifierLists []flow.IdentifierList) flow.AssignmentList {
	assignments := make(flow.AssignmentList, 0, len(identifierLists))
	// in place sort to order the assignment in canonical order
	for _, identities := range identifierLists {
<<<<<<< HEAD
		assignment := identities.Sort(order.IdentifierCanonical)
=======
		assignment := flow.IdentifierList(identities).Sort(flow.IdentifierCanonical)
>>>>>>> 38484ebe
		assignments = append(assignments, assignment)
	}
	return assignments
}<|MERGE_RESOLUTION|>--- conflicted
+++ resolved
@@ -10,11 +10,7 @@
 	assignments := make(flow.AssignmentList, 0, len(identifierLists))
 	// in place sort to order the assignment in canonical order
 	for _, identities := range identifierLists {
-<<<<<<< HEAD
-		assignment := identities.Sort(order.IdentifierCanonical)
-=======
-		assignment := flow.IdentifierList(identities).Sort(flow.IdentifierCanonical)
->>>>>>> 38484ebe
+		assignment := identities.Sort(flow.IdentifierCanonical)
 		assignments = append(assignments, assignment)
 	}
 	return assignments
