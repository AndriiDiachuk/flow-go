--- conflicted
+++ resolved
@@ -29,16 +29,12 @@
 }
 
 // Deduplicate entities in a slice by the ID method
-<<<<<<< HEAD
-func Deduplicate[T IDEntity](entities []T) []T {
-=======
 // The original order of the entities is preserved.
 func Deduplicate[T IDEntity](entities []T) []T {
 	if entities == nil {
 		return nil
 	}
 
->>>>>>> bc258d0a
 	seen := make(map[Identifier]struct{}, len(entities))
 	result := make([]T, 0, len(entities))
 
