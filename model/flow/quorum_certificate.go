package flow

// QuorumCertificate represents a quorum certificate for a block proposal as defined in the HotStuff algorithm.
// A quorum certificate is a collection of votes for a particular block proposal. Valid quorum certificates contain
// signatures from a super-majority of consensus committee members.
type QuorumCertificate struct {
	View    uint64
	BlockID Identifier

	// SignerIndices encodes the HotStuff participants whose vote is included in this QC.
	// For `n` authorized consensus nodes, `SignerIndices` is an n-bit vector (padded with tailing
	// zeros to reach full bytes). We list the nodes in their canonical order, as defined by the protocol.
	SignerIndices []byte

	// For consensus cluster, the SigData is a serialization of the following fields
	// - SigType []byte, bit-vector indicating the type of sig produced by the signer.
	// - AggregatedStakingSig []byte
	// - AggregatedRandomBeaconSig []byte
	// - ReconstructedRandomBeaconSig crypto.Signature
	// For collector cluster HotStuff, SigData is simply the aggregated staking signatures
	// from all signers.
	SigData []byte
}

<<<<<<< HEAD
// ID returns the QuorumCertificate's identifier
func (qc *QuorumCertificate) ID() Identifier {
	if qc == nil {
		return ZeroID
	}
	return MakeID(qc)
}

=======
>>>>>>> 138e1c32
// QuorumCertificateWithSignerIDs is a QuorumCertificate, where the signing nodes are
// identified via their `flow.Identifier`s instead of indices. Working with IDs as opposed to
// indices is less efficient, but simpler, because we don't require a canonical node order.
// It is used for bootstrapping new Epochs, because the FlowEpoch smart contract has no
// notion of node ordering.
type QuorumCertificateWithSignerIDs struct {
	View      uint64
	BlockID   Identifier
	SignerIDs []Identifier
	SigData   []byte
}<|MERGE_RESOLUTION|>--- conflicted
+++ resolved
@@ -22,17 +22,6 @@
 	SigData []byte
 }
 
-<<<<<<< HEAD
-// ID returns the QuorumCertificate's identifier
-func (qc *QuorumCertificate) ID() Identifier {
-	if qc == nil {
-		return ZeroID
-	}
-	return MakeID(qc)
-}
-
-=======
->>>>>>> 138e1c32
 // QuorumCertificateWithSignerIDs is a QuorumCertificate, where the signing nodes are
 // identified via their `flow.Identifier`s instead of indices. Working with IDs as opposed to
 // indices is less efficient, but simpler, because we don't require a canonical node order.
