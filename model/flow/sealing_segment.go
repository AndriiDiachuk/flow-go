package flow

import (
	"fmt"
)

// SealingSegment is the chain segment such that the last block (greatest height)
// is this snapshot's reference block and the first (least height) is the most
// recently sealed block as of this snapshot (ie. the block referenced by LatestSeal).
//
// In other words, the most recently incorporated seal as of the highest block
// references the lowest block. The highest block does not need to contain this seal.
//
// Example 1 - E seals A:
//
//	A <- B <- C <- D <- E(SA)
//
// The above sealing segment's last block (E) has a seal for block A, which is
// the first block of the sealing segment.
//
// Example 2 - E contains no seals, but latest seal prior to E seals A:
//
<<<<<<< HEAD
// Example 3 - E contains multiple seals
//   B <- C <- D <- E(SA, SB)
=======
//	A <- B <- C <- D(SA) <- E
//
// Example 3 - E contains multiple seals
//
//	B <- C <- D <- E(SA, SB)
>>>>>>> 138e1c32
//
// MINIMALITY REQUIREMENT:
// Note that block B is the highest sealed block as of E. Therefore, the
// sealing segment's lowest block must be B. Essentially, this is a minimality
// requirement for the history: it shouldn't be longer than necessary. So
// extending the chain segment above to A <- B <- C <- D <- E(SA, SB) would
// _not_ yield a valid SealingSegment.
//
// ROOT SEALING SEGMENTS:
// Root sealing segments are sealing segments which contain the root block:
// * the root block is a self-sealing block with an empty payload
// * the root block must be the first block (least height) in the segment
// * no blocks in the segment may contain any seals (by the minimality requirement)
// * it is possible (but not necessary) for root sealing segments to contain only the root block
//
// Example 1 - one self-sealing root block
<<<<<<< HEAD
//   ROOT
=======
//
//	ROOT
//
>>>>>>> 138e1c32
// The above sealing segment is the form of sealing segments within root snapshots,
// for example those snapshots used to bootstrap a new network, or spork.
//
// Example 2 - one self-sealing root block followed by any number of seal-less blocks
<<<<<<< HEAD
//   ROOT <- A <- B
=======
//
//	ROOT <- A <- B
>>>>>>> 138e1c32
//
// All non-root sealing segments contain more than one block.
// Sealing segments are in ascending height order.
//
// In addition to storing the blocks within the sealing segment, as defined above,
// the SealingSegment structure also stores any resources which are referenced
// by blocks in the segment, but not included in the payloads of blocks within
// the segment. In particular:
// * results referenced by receipts within segment payloads
// * results referenced by seals within segment payloads
// * seals which represent the latest state commitment as of a segment block
type SealingSegment struct {
	// Blocks contain the chain segment blocks in ascending height order.
	Blocks []*Block

	// ExecutionResults contain any results which are referenced by receipts
	// or seals in the sealing segment, but not included in any segment block
	// payloads.
	//
	// Due to decoupling of execution receipts from execution results,
	// it's possible that blocks from the sealing segment will be referring to
	// execution results incorporated in blocks that aren't part of the segment.
	ExecutionResults ExecutionResultList

	// LatestSeals is a mapping from block ID to the ID of the latest seal
	// incorporated as of that block. Note: we store the seals' IDs here
	// (instead of the full seals), because the seals for all blocks, except for
	// the lowest one, are contained in the blocks of the sealing segment.
	LatestSeals map[Identifier]Identifier

	// FirstSeal contains the latest seal as of the first block in the segment.
	// Per convention, this field holds a seal that was included _prior_ to the
	// first block of the sealing segment. If the first block in the segment
	// contains a seal, then this field is `nil`.
	// This information is needed for the `Commit` method of protocol snapshot
	// to return the sealed state, when the first block contains no seal.
	FirstSeal *Seal
}

func (segment *SealingSegment) Highest() *Block {
	return segment.Blocks[len(segment.Blocks)-1]
}

func (segment *SealingSegment) Lowest() *Block {
	return segment.Blocks[0]
}

// FinalizedSeal returns the seal that seals the lowest block.
// Per specification, this seal must be included in a SealingSegment.
// The SealingSegment must be validated.
// No errors are expected during normal operation.
func (segment *SealingSegment) FinalizedSeal() (*Seal, error) {
	if isRootSegment(segment.LatestSeals) {
		return segment.FirstSeal, nil
	}

	seal, err := findLatestSealForLowestBlock(segment.Blocks, segment.LatestSeals)
	if err != nil {
		return nil, err
	}

	// sanity check
	if seal.BlockID != segment.Lowest().ID() {
		return nil, fmt.Errorf("finalized seal should seal the lowest block %v, but actually is to seal %v",
			segment.Lowest().ID(), seal.BlockID)
	}
	return seal, nil
}

// Validate validates the sealing segment structure and returns an error if
// the segment isn't valid. This is done by re-building the segment from scratch,
// re-using the validation logic already present in the SealingSegmentBuilder.
// The node logic requires a valid sealing segment to bootstrap.
// No errors are expected during normal operation.
func (segment *SealingSegment) Validate() error {

	// populate lookup of seals and results in the segment to satisfy builder
	seals := make(map[Identifier]*Seal)
	results := segment.ExecutionResults.Lookup()

	if segment.FirstSeal != nil {
		seals[segment.FirstSeal.ID()] = segment.FirstSeal
	}
	for _, block := range segment.Blocks {
		for _, result := range block.Payload.Results {
			results[result.ID()] = result
		}
		for _, seal := range block.Payload.Seals {
			seals[seal.ID()] = seal
		}
	}

	getResult := func(resultID Identifier) (*ExecutionResult, error) {
		result, ok := results[resultID]
		if !ok {
			return nil, fmt.Errorf("result (id=%x) not found in segment", resultID)
		}
		return result, nil
	}
	getSeal := func(blockID Identifier) (*Seal, error) {
		sealID, ok := segment.LatestSeals[blockID]
		if !ok {
			return nil, fmt.Errorf("seal for block (id=%x) not found in segment", blockID)
		}
		seal, ok := seals[sealID]
		if !ok {
			return nil, fmt.Errorf("seal (id=%x) not found in segment at block %x", sealID, blockID)
		}
		return seal, nil
	}

	builder := NewSealingSegmentBuilder(getResult, getSeal)
	for _, block := range segment.Blocks {
		err := builder.AddBlock(block)
		if err != nil {
			return fmt.Errorf("invalid segment: %w", err)
		}
	}
	_, err := builder.SealingSegment()
	if err != nil {
		return fmt.Errorf("invalid segment: %w", err)
	}
	return nil
}

var (
	ErrSegmentMissingSeal        = fmt.Errorf("sealing segment failed sanity check: missing seal referenced by segment")
	ErrSegmentBlocksWrongLen     = fmt.Errorf("sealing segment failed sanity check: non-root sealing segment must have at least 2 blocks")
	ErrSegmentInvalidBlockHeight = fmt.Errorf("sealing segment failed sanity check: blocks must be in ascending order")
	ErrSegmentResultLookup       = fmt.Errorf("failed to lookup execution result")
	ErrSegmentSealLookup         = fmt.Errorf("failed to lookup seal")
)

// GetResultFunc is a getter function for results by ID.
// No errors are expected during normal operation.
type GetResultFunc func(resultID Identifier) (*ExecutionResult, error)

// GetSealByBlockIDFunc is a getter function for seals by block ID, returning
// the latest seals incorporated as of the given block.
// No errors are expected during normal operation.
type GetSealByBlockIDFunc func(blockID Identifier) (*Seal, error)

// SealingSegmentBuilder is a utility for incrementally building a sealing segment.
type SealingSegmentBuilder struct {
	// access to storage to read referenced by not included resources
	resultLookup        GetResultFunc
	sealByBlockIDLookup GetSealByBlockIDFunc
	// keep track of resources included in payloads
	includedResults map[Identifier]struct{}
	// resources to include in the sealing segment
	blocks      []*Block
	results     []*ExecutionResult
	latestSeals map[Identifier]Identifier
	firstSeal   *Seal
}

// AddBlock appends a block to the sealing segment under construction.
// No errors are expected during normal operation.
func (builder *SealingSegmentBuilder) AddBlock(block *Block) error {
	// sanity check: block should be 1 height higher than current highest
	if !builder.isValidHeight(block) {
		return fmt.Errorf("invalid block height (%d): %w", block.Header.Height, ErrSegmentInvalidBlockHeight)
	}
	blockID := block.ID()

	// a block might contain receipts or seals that refer to results that are included in blocks
	// whose height is below the first block of the segment.
	// In order to include those missing results into the segment, we construct a list of those
	// missing result IDs referenced by this block
	missingResultIDs := make(map[Identifier]struct{})

	// for the first (lowest) block, if it contains no seal, store the latest
	// seal incorporated prior to the first block
	if len(builder.blocks) == 0 {
		if len(block.Payload.Seals) == 0 {
			seal, err := builder.sealByBlockIDLookup(blockID)
			if err != nil {
				return fmt.Errorf("%w: %v", ErrSegmentSealLookup, err)
			}
			builder.firstSeal = seal
			// add first seal result ID here, since it isn't in payload
			missingResultIDs[seal.ResultID] = struct{}{}
		}
	}

	// index the latest seal for this block
	latestSeal, err := builder.sealByBlockIDLookup(blockID)
	if err != nil {
		return fmt.Errorf("%w: %v", ErrSegmentSealLookup, err)
	}
	builder.latestSeals[blockID] = latestSeal.ID()

	// cache included results and seals
	// they could be referenced in a future block in the segment
	for _, result := range block.Payload.Results {
		builder.includedResults[result.ID()] = struct{}{}
	}

	for _, receipt := range block.Payload.Receipts {
		if _, ok := builder.includedResults[receipt.ResultID]; !ok {
			missingResultIDs[receipt.ResultID] = struct{}{}
		}
	}
	for _, seal := range block.Payload.Seals {
		if _, ok := builder.includedResults[seal.ResultID]; !ok {
			missingResultIDs[seal.ResultID] = struct{}{}
		}
	}

	// add the missing results
	for resultID := range missingResultIDs {
		result, err := builder.resultLookup(resultID)

		if err != nil {
			return fmt.Errorf("%w: (%x) %v", ErrSegmentResultLookup, resultID, err)
		}
		builder.addExecutionResult(result)
		builder.includedResults[resultID] = struct{}{}
	}

	builder.blocks = append(builder.blocks, block)
	return nil
}

// AddExecutionResult adds result to executionResults
func (builder *SealingSegmentBuilder) addExecutionResult(result *ExecutionResult) {
	builder.results = append(builder.results, result)
}

// SealingSegment completes building the sealing segment, validating the segment
// constructed so far, and returning it as a SealingSegment if it is valid.
//
// All errors indicate the SealingSegmentBuilder internal state does not represent
// a valid sealing segment.
// No errors are expected during normal operation.
func (builder *SealingSegmentBuilder) SealingSegment() (*SealingSegment, error) {
	if err := builder.validateSegment(); err != nil {
		return nil, fmt.Errorf("failed to validate sealing segment: %w", err)
	}

	return &SealingSegment{
		Blocks:           builder.blocks,
		ExecutionResults: builder.results,
		LatestSeals:      builder.latestSeals,
		FirstSeal:        builder.firstSeal,
	}, nil
}

// isValidHeight returns true iff block is exactly 1 height higher than the current highest block in the segment.
func (builder *SealingSegmentBuilder) isValidHeight(block *Block) bool {
	if builder.highest() == nil {
		return true
	}

	return block.Header.Height == builder.highest().Header.Height+1
}

// validateRootSegment will check that the current builder state represents a valid
// root sealing segment. In particular:
// * the root block must be the first block (least height) in the segment
// * no blocks in the segment may contain any seals (by the minimality requirement)
//
// All errors indicate an invalid root segment, and either a bug in SealingSegmentBuilder
// or a corrupted underlying protocol state.
// No errors are expected during normal operation.
func (builder *SealingSegmentBuilder) validateRootSegment() error {
	if len(builder.blocks) == 0 {
		return fmt.Errorf("root segment must have at least 1 block")
	}
	if builder.lowest().Header.View != 0 {
		return fmt.Errorf("root block has unexpected view (%d != 0)", builder.lowest().Header.View)
	}
	if len(builder.results) != 1 {
		return fmt.Errorf("expected %d results, got %d", 1, len(builder.results))
	}
	if builder.firstSeal == nil {
		return fmt.Errorf("firstSeal must not be nil for root segment")
	}
	if builder.results[0].BlockID != builder.lowest().ID() {
		return fmt.Errorf("result (block_id=%x) is not for root block (id=%x)", builder.results[0].BlockID, builder.lowest().ID())
	}
	if builder.results[0].ID() != builder.firstSeal.ResultID {
		return fmt.Errorf("firstSeal (result_id=%x) is not for root result (id=%x)", builder.firstSeal.ResultID, builder.results[0].ID())
	}
	if builder.results[0].BlockID != builder.firstSeal.BlockID {
		return fmt.Errorf("root seal (block_id=%x) references different block than root result (block_id=%x)", builder.firstSeal.BlockID, builder.results[0].BlockID)
	}
	for _, block := range builder.blocks {
		if len(block.Payload.Seals) > 0 {
			return fmt.Errorf("root segment cannot contain blocks with seals (minimality requirement) - block (height=%d,id=%x) has %d seals",
				block.Header.Height, block.ID(), len(block.Payload.Seals))
		}
	}
	return nil
}

// validateSegment will validate if builder satisfies conditions for a valid sealing segment.
// No errors are expected during normal operation.
func (builder *SealingSegmentBuilder) validateSegment() error {
	// sealing cannot be empty
	if len(builder.blocks) == 0 {
		return fmt.Errorf("expect at least 2 blocks in a sealing segment or 1 block in the case of root segments, but got an empty sealing segment: %w", ErrSegmentBlocksWrongLen)
	}

	// if root sealing segment, use different validation
	if isRootSegment(builder.latestSeals) {
		err := builder.validateRootSegment()
		if err != nil {
			return fmt.Errorf("invalid root segment: %w", err)
		}
		return nil
	}

	// validate the latest seal is for the lowest block
	_, err := findLatestSealForLowestBlock(builder.blocks, builder.latestSeals)
	if err != nil {
		return fmt.Errorf("sealing segment missing seal (lowest block id: %x) (highest block id: %x) %v: %w", builder.lowest().ID(), builder.highest().ID(), err, ErrSegmentMissingSeal)
	}

	return nil
}

// highest returns the highest block in segment.
func (builder *SealingSegmentBuilder) highest() *Block {
	if len(builder.blocks) == 0 {
		return nil
	}

	return builder.blocks[len(builder.blocks)-1]
}

// lowest returns the lowest block in segment.
func (builder *SealingSegmentBuilder) lowest() *Block {
	return builder.blocks[0]
}

// NewSealingSegmentBuilder returns *SealingSegmentBuilder
func NewSealingSegmentBuilder(resultLookup GetResultFunc, sealLookup GetSealByBlockIDFunc) *SealingSegmentBuilder {
	return &SealingSegmentBuilder{
		resultLookup:        resultLookup,
		sealByBlockIDLookup: sealLookup,
		includedResults:     make(map[Identifier]struct{}),
		latestSeals:         make(map[Identifier]Identifier),
		blocks:              make([]*Block, 0),
		results:             make(ExecutionResultList, 0),
	}
}

// findLatestSealForLowestBlock finds the seal for the lowest block.
// As a sanity check, the method confirms that this seal is the latest seal as of the highest block.
// In other words, this function checks that the sealing segment's history is minimal.
// Inputs:
<<<<<<< HEAD
//  * `blocks` is the continuous sequence of blocks that form the sealing segment
//  * `latestSeals` holds for each block the identifier of the latest seal included in the fork as of this block
// CAUTION: this method is only applicable for non-root sealing segments, where at least one block
// was sealed after the root block.
// Examples:
//  A <- B <- C <- D(seal_A)               ==> valid
//  A <- B <- C <- D(seal_A) <- E()        ==> valid
//  A <- B <- C <- D(seal_A,seal_B)        ==> invalid, because latest seal is B, but lowest block is A
//  A <- B <- C <- D(seal_X,seal_A)        ==> valid, because it's OK for block X to be unknown
//  A <- B <- C <- D(seal_A) <- E(seal_B)  ==> invalid, because latest seal is B, but lowest block is A
//  A(seal_A)                              ==> invalid, because this is impossible for non-root sealing segments
=======
//   - `blocks` is the continuous sequence of blocks that form the sealing segment
//   - `latestSeals` holds for each block the identifier of the latest seal included in the fork as of this block
//
// CAUTION: this method is only applicable for non-root sealing segments, where at least one block
// was sealed after the root block.
// Examples:
//
//	A <- B <- C <- D(seal_A)               ==> valid
//	A <- B <- C <- D(seal_A) <- E()        ==> valid
//	A <- B <- C <- D(seal_A,seal_B)        ==> invalid, because latest seal is B, but lowest block is A
//	A <- B <- C <- D(seal_X,seal_A)        ==> valid, because it's OK for block X to be unknown
//	A <- B <- C <- D(seal_A) <- E(seal_B)  ==> invalid, because latest seal is B, but lowest block is A
//	A(seal_A)                              ==> invalid, because this is impossible for non-root sealing segments
>>>>>>> 138e1c32
//
// The node logic requires a valid sealing segment to bootstrap. There are no
// errors expected during normal operations.
func findLatestSealForLowestBlock(blocks []*Block, latestSeals map[Identifier]Identifier) (*Seal, error) {
	lowestBlockID := blocks[0].ID()
	highestBlockID := blocks[len(blocks)-1].ID()

	// get the ID of the latest seal for highest block
	latestSealID := latestSeals[highestBlockID]

	// find the seal within the block payloads
	for i := len(blocks) - 1; i >= 0; i-- {
		block := blocks[i]
		// look for latestSealID in the payload
		for _, seal := range block.Payload.Seals {
			// if we found the latest seal, confirm it seals lowest
			if seal.ID() == latestSealID {
				if seal.BlockID == lowestBlockID {
					return seal, nil
				}
				return nil, fmt.Errorf("invalid segment: segment contain seal for block %v, but doesn't match lowest block %v",
					seal.BlockID, lowestBlockID)
			}
		}

		// the latest seal must be found in a block that has a seal when traversing blocks
		// backwards from higher height to lower height.
		// otherwise, the sealing segment is invalid
		if len(block.Payload.Seals) > 0 {
			return nil, fmt.Errorf("invalid segment: segment's last block contain seal %v, but doesn't match latestSealID: %v",
				block.Payload.Seals[0].ID(), latestSealID)
		}
	}

	return nil, fmt.Errorf("invalid segment: seal %v not found", latestSealID)
}

// isRootSegment returns true if the input latestSeals map represents a root segment.
// The implementation makes use of the fact that root sealing segments uniquely
// have the same latest seal, for all blocks in the segment.
func isRootSegment(latestSeals map[Identifier]Identifier) bool {
	var rootSealID Identifier
	// set root seal ID to the latest seal value for any block in the segment
	for _, sealID := range latestSeals {
		rootSealID = sealID
		break
	}
	// then, verify all other blocks have the same latest seal
	for _, sealID := range latestSeals {
		if sealID != rootSealID {
			return false
		}
	}
	return true
}<|MERGE_RESOLUTION|>--- conflicted
+++ resolved
@@ -20,16 +20,11 @@
 //
 // Example 2 - E contains no seals, but latest seal prior to E seals A:
 //
-<<<<<<< HEAD
+//	A <- B <- C <- D(SA) <- E
+//
 // Example 3 - E contains multiple seals
-//   B <- C <- D <- E(SA, SB)
-=======
-//	A <- B <- C <- D(SA) <- E
-//
-// Example 3 - E contains multiple seals
 //
 //	B <- C <- D <- E(SA, SB)
->>>>>>> 138e1c32
 //
 // MINIMALITY REQUIREMENT:
 // Note that block B is the highest sealed block as of E. Therefore, the
@@ -46,23 +41,15 @@
 // * it is possible (but not necessary) for root sealing segments to contain only the root block
 //
 // Example 1 - one self-sealing root block
-<<<<<<< HEAD
-//   ROOT
-=======
 //
 //	ROOT
 //
->>>>>>> 138e1c32
 // The above sealing segment is the form of sealing segments within root snapshots,
 // for example those snapshots used to bootstrap a new network, or spork.
 //
 // Example 2 - one self-sealing root block followed by any number of seal-less blocks
-<<<<<<< HEAD
-//   ROOT <- A <- B
-=======
 //
 //	ROOT <- A <- B
->>>>>>> 138e1c32
 //
 // All non-root sealing segments contain more than one block.
 // Sealing segments are in ascending height order.
@@ -415,19 +402,6 @@
 // As a sanity check, the method confirms that this seal is the latest seal as of the highest block.
 // In other words, this function checks that the sealing segment's history is minimal.
 // Inputs:
-<<<<<<< HEAD
-//  * `blocks` is the continuous sequence of blocks that form the sealing segment
-//  * `latestSeals` holds for each block the identifier of the latest seal included in the fork as of this block
-// CAUTION: this method is only applicable for non-root sealing segments, where at least one block
-// was sealed after the root block.
-// Examples:
-//  A <- B <- C <- D(seal_A)               ==> valid
-//  A <- B <- C <- D(seal_A) <- E()        ==> valid
-//  A <- B <- C <- D(seal_A,seal_B)        ==> invalid, because latest seal is B, but lowest block is A
-//  A <- B <- C <- D(seal_X,seal_A)        ==> valid, because it's OK for block X to be unknown
-//  A <- B <- C <- D(seal_A) <- E(seal_B)  ==> invalid, because latest seal is B, but lowest block is A
-//  A(seal_A)                              ==> invalid, because this is impossible for non-root sealing segments
-=======
 //   - `blocks` is the continuous sequence of blocks that form the sealing segment
 //   - `latestSeals` holds for each block the identifier of the latest seal included in the fork as of this block
 //
@@ -441,7 +415,6 @@
 //	A <- B <- C <- D(seal_X,seal_A)        ==> valid, because it's OK for block X to be unknown
 //	A <- B <- C <- D(seal_A) <- E(seal_B)  ==> invalid, because latest seal is B, but lowest block is A
 //	A(seal_A)                              ==> invalid, because this is impossible for non-root sealing segments
->>>>>>> 138e1c32
 //
 // The node logic requires a valid sealing segment to bootstrap. There are no
 // errors expected during normal operations.
