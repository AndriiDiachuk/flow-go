--- conflicted
+++ resolved
@@ -42,6 +42,9 @@
 func (suite *BuilderSuite) SetupTest() {
 	var err error
 
+	// seed the RNG
+	rand.Seed(time.Now().UnixNano())
+
 	suite.genesis = model.Genesis()
 	suite.chainID = suite.genesis.ChainID
 
@@ -93,28 +96,9 @@
 	suite.Run(t, new(BuilderSuite))
 }
 
-<<<<<<< HEAD
-		// helper function for bootstrapping chain/mempool state
-		bootstrap := func() {
-			// seed the RNG
-			rand.Seed(time.Now().UnixNano())
-			// bootstrap chain state with genesis block
-			err = state.Mutate().Bootstrap(genesis)
-			require.Nil(t, err)
-			// add some transactions to transaction pool
-			for i := 0; i < 3; i++ {
-				transaction := unittest.TransactionBodyFixture(func(tx *flow.TransactionBody) {
-					tx.ProposalKey.SequenceNumber = uint64(i)
-				})
-				err = pool.Add(&transaction)
-				require.Nil(t, err)
-			}
-		}
-=======
 func (suite *BuilderSuite) TestBuildOn_NonExistentParent() {
 	// use a non-existent parent ID
 	parentID := unittest.IdentifierFixture()
->>>>>>> 037e98e3
 
 	_, err := suite.builder.BuildOn(parentID, noopSetter)
 	suite.Assert().Error(err)
