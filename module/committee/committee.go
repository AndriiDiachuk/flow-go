--- conflicted
+++ resolved
@@ -11,23 +11,16 @@
 	"github.com/dapperlabs/flow-go/module"
 )
 
-<<<<<<< HEAD
-// Committee represents the identity table for staked nodes in the flow system.
-=======
 var (
 	idParser = regexp.MustCompile(`^(\w+)-(\w+)@([\w\.]+:\d{1,5})$`)
 )
 
-// Committee represents the table of staked nodes in the flow system.
->>>>>>> 2ac050e1
+// Committee represents the identity table for staked nodes in the flow system.
 type Committee struct {
 	me         flow.Identity
 	identities map[string]flow.Identity
 }
 
-<<<<<<< HEAD
-// New generates a new committee of node identities.
-=======
 // EntryToFields takes the a committee entry and returns the parsed node
 // info fields
 //
@@ -52,8 +45,7 @@
 	return id, err
 }
 
-// New generates a new committee of consensus nodes.
->>>>>>> 2ac050e1
+// New generates a new committee of node identities.
 func New(entries []string, identity string) (*Committee, error) {
 
 	// create committee with identity table
@@ -61,14 +53,8 @@
 		identities: make(map[string]flow.Identity),
 	}
 
-<<<<<<< HEAD
-	// try to parse the node identities
-	rx := regexp.MustCompile(`^(\w+)-(\w+)@([\w\.]+:\d{1,5})$`)
-=======
 	// try to parse the nodes
->>>>>>> 2ac050e1
 	for _, entry := range entries {
-
 		// try to parse the expression
 		role, id, address, err := EntryToFields(entry)
 		if err != nil {
@@ -76,30 +62,18 @@
 		}
 
 		// check for duplicates
-<<<<<<< HEAD
-		nodeID := fields[2]
-		_, ok := c.identities[nodeID]
-=======
-		_, ok := c.nodes[id]
->>>>>>> 2ac050e1
+		_, ok := c.identities[id]
 		if ok {
-			return nil, errors.Errorf("duplicate node identity (%s)", nodeID)
+			return nil, errors.Errorf("duplicate node identity (%s)", id)
 		}
 
 		// add entry to identity table
-<<<<<<< HEAD
-		identity := flow.Identity{
-			NodeID:  fields[2],
-			Role:    fields[1],
-			Address: fields[3],
-=======
-		node := flow.Node{
-			ID:      id,
+		node := flow.Identity{
+			NodeID:  id,
 			Role:    role,
 			Address: address,
->>>>>>> 2ac050e1
 		}
-		c.identities[nodeID] = identity
+		c.identities[id] = node
 	}
 
 	// check if we are present in the node identity table
