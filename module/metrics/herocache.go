package metrics

import (
	"fmt"

	"github.com/prometheus/client_golang/prometheus"

	"github.com/onflow/flow-go/module"
)

const subsystemHeroCache = "hero_cache"

var _ module.HeroCacheMetrics = (*HeroCacheCollector)(nil)

type HeroCacheCollector struct {
	histogramNormalizedBucketSlotAvailable prometheus.Histogram

	countKeyGetSuccess prometheus.Counter
	countKeyGetFailure prometheus.Counter

	countKeyPutSuccess      prometheus.Counter
	countKeyPutDrop         prometheus.Counter
	countKeyPutDeduplicated prometheus.Counter
	countKeyPutAttempt      prometheus.Counter
	countKeyRemoved         prometheus.Counter

	size prometheus.Gauge

	countKeyEjectionDueToFullCapacity prometheus.Counter
	countKeyEjectionDueToEmergency    prometheus.Counter
}

type HeroCacheMetricsRegistrationFunc func(uint64) module.HeroCacheMetrics

// HeroCacheMetricsFactory is a factory method to create a new HeroCacheCollector for a specific cache
// with a specific namespace and a specific name.
// Args:
// - namespace: the namespace of the cache
// - cacheName: the name of the cache
type HeroCacheMetricsFactory func(namespace string, cacheName string) module.HeroCacheMetrics

// NewHeroCacheMetricsFactory creates a new HeroCacheMetricsFactory for the given registrar. It allows to defer the
// registration of the metrics to the point where the cache is created without exposing the registrar to the cache.
// Args:
// - registrar: the prometheus registrar to register the metrics with
// Returns:
// - a HeroCacheMetricsFactory that can be used to create a new HeroCacheCollector for a specific cache
func NewHeroCacheMetricsFactory(registrar prometheus.Registerer) HeroCacheMetricsFactory {
	return func(namespace string, cacheName string) module.HeroCacheMetrics {
		return NewHeroCacheCollector(namespace, cacheName, registrar)
	}
}

// NewNoopHeroCacheMetricsFactory creates a new HeroCacheMetricsFactory that returns a noop collector.
// This is useful for tests that don't want to register metrics.
// Args:
// - none
// Returns:
// - a HeroCacheMetricsFactory that returns a noop collector
func NewNoopHeroCacheMetricsFactory() HeroCacheMetricsFactory {
	return func(string, string) module.HeroCacheMetrics {
		return NewNoopCollector()
	}
}

func NetworkReceiveCacheMetricsFactory(f HeroCacheMetricsFactory, publicNetwork bool) module.HeroCacheMetrics {
	r := ResourceNetworkingReceiveCache
	if publicNetwork {
		r = PrependPublicPrefix(r)
	}
	return f(namespaceNetwork, r)
}

func NetworkDnsTxtCacheMetricsFactory(registrar prometheus.Registerer) *HeroCacheCollector {
	return NewHeroCacheCollector(namespaceNetwork, ResourceNetworkingDnsTxtCache, registrar)
}

func NetworkDnsIpCacheMetricsFactory(registrar prometheus.Registerer) *HeroCacheCollector {
	return NewHeroCacheCollector(namespaceNetwork, ResourceNetworkingDnsIpCache, registrar)
}

func ChunkDataPackRequestQueueMetricsFactory(registrar prometheus.Registerer) *HeroCacheCollector {
	return NewHeroCacheCollector(namespaceExecution, ResourceChunkDataPackRequests, registrar)
}

func ReceiptRequestsQueueMetricFactory(registrar prometheus.Registerer) *HeroCacheCollector {
	return NewHeroCacheCollector(namespaceExecution, ResourceReceipt, registrar)
}

func CollectionRequestsQueueMetricFactory(registrar prometheus.Registerer) *HeroCacheCollector {
	return NewHeroCacheCollector(namespaceCollection, ResourceCollection, registrar)
}

func DisallowListNotificationQueueMetricFactory(registrar prometheus.Registerer) *HeroCacheCollector {
	return NewHeroCacheCollector(namespaceNetwork, ResourceNetworkingDisallowListNotificationQueue, registrar)
}

func GossipSubRPCMetricsObserverInspectorQueueMetricFactory(f HeroCacheMetricsFactory, publicNetwork bool) module.HeroCacheMetrics {
	// we don't use the public prefix for the metrics here for sake of backward compatibility of metric name.
	r := ResourceNetworkingRpcMetricsObserverInspectorQueue
	if publicNetwork {
		r = ResourceNetworkingPublicRpcMetricsObserverInspectorQueue
	}
	return f(namespaceNetwork, r)
}

func GossipSubRPCInspectorQueueMetricFactory(f HeroCacheMetricsFactory, publicNetwork bool) module.HeroCacheMetrics {
	// we don't use the public prefix for the metrics here for sake of backward compatibility of metric name.
	r := ResourceNetworkingRpcValidationInspectorQueue
	if publicNetwork {
		r = ResourceNetworkingPublicRpcValidationInspectorQueue
	}
	return f(namespaceNetwork, r)
}

<<<<<<< HEAD
func RPCValidationInspectorClusterPrefixedCacheMetricFactory(publicNetwork bool, registrar prometheus.Registerer) *HeroCacheCollector {
	if publicNetwork {
		return NewHeroCacheCollector(namespaceNetwork, ResourceNetworkingPublicRpcClusterPrefixReceivedCache, registrar)
	}
	return NewHeroCacheCollector(namespaceNetwork, ResourceNetworkingRpcClusterPrefixReceivedCache, registrar)
}

func RpcInspectorNotificationQueueMetricFactory(registrar prometheus.Registerer) *HeroCacheCollector {
	return NewHeroCacheCollector(namespaceNetwork, ResourceNetworkingRpcInspectorNotificationQueue, registrar)
=======
func RpcInspectorNotificationQueueMetricFactory(f HeroCacheMetricsFactory, publicNetwork bool) module.HeroCacheMetrics {
	r := ResourceNetworkingRpcInspectorNotificationQueue
	if publicNetwork {
		r = PrependPublicPrefix(r)
	}
	return f(namespaceNetwork, r)
>>>>>>> a2086a3c
}

func CollectionNodeTransactionsCacheMetrics(registrar prometheus.Registerer, epoch uint64) *HeroCacheCollector {
	return NewHeroCacheCollector(namespaceCollection, fmt.Sprintf("%s_%d", ResourceTransaction, epoch), registrar)
}

func FollowerCacheMetrics(registrar prometheus.Registerer) *HeroCacheCollector {
	return NewHeroCacheCollector(namespaceFollowerEngine, ResourceFollowerPendingBlocksCache, registrar)
}

func AccessNodeExecutionDataCacheMetrics(registrar prometheus.Registerer) *HeroCacheCollector {
	return NewHeroCacheCollector(namespaceAccess, ResourceExecutionDataCache, registrar)
}

// PrependPublicPrefix prepends the string "public" to the given string.
// This is used to distinguish between public and private metrics.
// Args:
// - str: the string to prepend, example: "my_metric"
// Returns:
// - the prepended string, example: "public_my_metric"
func PrependPublicPrefix(str string) string {
	return fmt.Sprintf("%s_%s", "public", str)
}

func NewHeroCacheCollector(nameSpace string, cacheName string, registrar prometheus.Registerer) *HeroCacheCollector {

	histogramNormalizedBucketSlotAvailable := prometheus.NewHistogram(prometheus.HistogramOpts{
		Namespace: nameSpace,
		Subsystem: subsystemHeroCache,

		// Note that the notion of "bucket" in HeroCache differs from Prometheus.
		// A HeroCache "bucket" is used to group the keys of the entities.
		// A Prometheus "bucket" is used to group collected data points within a range.
		// This metric represents the histogram of normalized available slots in buckets, where
		// a data point set to 1 represents a bucket with all slots available (i.e., a fully empty bucket),
		// and a data point set to 0 means a bucket with no available slots (i.e., a completely full bucket).
		//
		// We generally set total slots of a bucket in HeroCache to 16. Hence:
		// Prometheus bucket 1 represents total number of HeroCache buckets with at most 16 available slots.
		// Prometheus bucket 0.75 represents total number of HeroCache buckets with at most 12 available slots.
		// Prometheus bucket 0.5 represents total number of HeroCache buckets with at most 8 available slots.
		// Prometheus bucket 0.25 represents total number of HeroCache buckets with at most 4 available slots.
		// Prometheus bucket 0.1 represents total number of HeroCache buckets with at most 1 available slots.
		// Prometheus bucket 0 represents total number of HeroCache buckets with no (i.e., zero) available slots.
		Buckets: []float64{0, 0.1, 0.25, 0.5, 0.75, 1},
		Name:    cacheName + "_" + "normalized_bucket_available_slot_count",
		Help:    "normalized histogram of available slots across all buckets",
	})

	size := prometheus.NewGauge(prometheus.GaugeOpts{
		Namespace: nameSpace,
		Subsystem: subsystemHeroCache,
		Name:      cacheName + "_" + "items_total",
		Help:      "total number of items in the cache",
	})

	countKeyGetSuccess := prometheus.NewCounter(prometheus.CounterOpts{
		Namespace: nameSpace,
		Subsystem: subsystemHeroCache,
		Name:      cacheName + "_" + "successful_read_count_total",
		Help:      "total number of successful read queries",
	})

	countKeyGetFailure := prometheus.NewCounter(prometheus.CounterOpts{
		Namespace: nameSpace,
		Subsystem: subsystemHeroCache,
		Name:      cacheName + "_" + "unsuccessful_read_count_total",
		Help:      "total number of unsuccessful read queries",
	})

	countKeyPutAttempt := prometheus.NewCounter(prometheus.CounterOpts{
		Namespace: nameSpace,
		Subsystem: subsystemHeroCache,
		Name:      cacheName + "_" + "write_attempt_count_total",
		Help:      "total number of put queries",
	})

	countKeyPutDrop := prometheus.NewCounter(prometheus.CounterOpts{
		Namespace: nameSpace,
		Subsystem: subsystemHeroCache,
		Name:      cacheName + "_" + "write_drop_count_total",
		Help:      "total number of put queries dropped due to full capacity",
	})

	countKeyPutSuccess := prometheus.NewCounter(prometheus.CounterOpts{
		Namespace: nameSpace,
		Subsystem: subsystemHeroCache,
		Name:      cacheName + "_" + "successful_write_count_total",
		Help:      "total number successful write queries",
	})

	countKeyPutDeduplicated := prometheus.NewCounter(prometheus.CounterOpts{
		Namespace: nameSpace,
		Subsystem: subsystemHeroCache,
		Name:      cacheName + "_" + "unsuccessful_write_count_total",
		Help:      "total number of queries writing an already existing (duplicate) entity to the cache",
	})

	countKeyRemoved := prometheus.NewCounter(prometheus.CounterOpts{
		Namespace: nameSpace,
		Subsystem: subsystemHeroCache,
		Name:      cacheName + "_" + "removed_count_total",
		Help:      "total number of entities removed from the cache",
	})

	countKeyEjectionDueToFullCapacity := prometheus.NewCounter(prometheus.CounterOpts{
		Namespace: nameSpace,
		Subsystem: subsystemHeroCache,
		Name:      cacheName + "_" + "full_capacity_entity_ejection_total",
		Help:      "total number of entities ejected when writing new entities at full capacity",
	})

	countKeyEjectionDueToEmergency := prometheus.NewCounter(prometheus.CounterOpts{
		Namespace: nameSpace,
		Subsystem: subsystemHeroCache,
		Name:      cacheName + "_" + "emergency_key_ejection_total",
		Help:      "total number of emergency key ejections at bucket level",
	})

	registrar.MustRegister(
		// available slot distribution
		histogramNormalizedBucketSlotAvailable,

		// size
		size,

		// read
		countKeyGetSuccess,
		countKeyGetFailure,

		// write
		countKeyPutSuccess,
		countKeyPutDeduplicated,
		countKeyPutDrop,
		countKeyPutAttempt,

		// remove
		countKeyRemoved,

		// ejection
		countKeyEjectionDueToFullCapacity,
		countKeyEjectionDueToEmergency)

	return &HeroCacheCollector{
		histogramNormalizedBucketSlotAvailable: histogramNormalizedBucketSlotAvailable,
		size:                                   size,
		countKeyGetSuccess:                     countKeyGetSuccess,
		countKeyGetFailure:                     countKeyGetFailure,

		countKeyPutAttempt:      countKeyPutAttempt,
		countKeyPutSuccess:      countKeyPutSuccess,
		countKeyPutDeduplicated: countKeyPutDeduplicated,
		countKeyPutDrop:         countKeyPutDrop,

		countKeyRemoved: countKeyRemoved,

		countKeyEjectionDueToFullCapacity: countKeyEjectionDueToFullCapacity,
		countKeyEjectionDueToEmergency:    countKeyEjectionDueToEmergency,
	}
}

// BucketAvailableSlots keeps track of number of available slots in buckets of cache.
func (h *HeroCacheCollector) BucketAvailableSlots(availableSlots uint64, totalSlots uint64) {
	normalizedAvailableSlots := float64(availableSlots) / float64(totalSlots)
	h.histogramNormalizedBucketSlotAvailable.Observe(normalizedAvailableSlots)
}

// OnKeyPutSuccess is called whenever a new (key, entity) pair is successfully added to the cache.
// size parameter is the current size of the cache post insertion.
func (h *HeroCacheCollector) OnKeyPutSuccess(size uint32) {
	h.countKeyPutSuccess.Inc()
	h.size.Set(float64(size))
}

// OnKeyPutDeduplicated is tracking the total number of unsuccessful writes caused by adding a duplicate key to the cache.
// A duplicate key is dropped by the cache when it is written to the cache.
// Note: in context of HeroCache, the key corresponds to the identifier of its entity. Hence, a duplicate key corresponds to
// a duplicate entity.
func (h *HeroCacheCollector) OnKeyPutDeduplicated() {
	h.countKeyPutDeduplicated.Inc()
}

// OnKeyGetSuccess tracks total number of successful read queries.
// A read query is successful if the entity corresponding to its key is available in the cache.
// Note: in context of HeroCache, the key corresponds to the identifier of its entity.
func (h *HeroCacheCollector) OnKeyGetSuccess() {
	h.countKeyGetSuccess.Inc()
}

// OnKeyGetFailure tracks total number of unsuccessful read queries.
// A read query is unsuccessful if the entity corresponding to its key is not available in the cache.
// Note: in context of HeroCache, the key corresponds to the identifier of its entity.
func (h *HeroCacheCollector) OnKeyGetFailure() {
	h.countKeyGetFailure.Inc()
}

// OnKeyPutAttempt is called whenever a new (key, value) pair is attempted to be put in cache.
// It does not reflect whether the put was successful or not.
// A (key, value) pair put attempt may fail if the cache is full, or the key already exists.
// size parameter is the current size of the cache prior to the put attempt.
func (h *HeroCacheCollector) OnKeyPutAttempt(size uint32) {
	h.countKeyPutAttempt.Inc()
	h.size.Set(float64(size))
}

// OnKeyPutDrop is called whenever a new (key, entity) pair is dropped from the cache due to full cache.
func (h *HeroCacheCollector) OnKeyPutDrop() {
	h.countKeyPutDrop.Inc()
}

// OnKeyRemoved is called whenever a (key, entity) pair is removed from the cache.
// size parameter is the current size of the cache.
func (h *HeroCacheCollector) OnKeyRemoved(size uint32) {
	h.countKeyRemoved.Inc()
	h.size.Set(float64(size))
}

// OnEntityEjectionDueToFullCapacity is called whenever adding a new (key, entity) to the cache results in ejection of another (key', entity') pair.
// This normally happens -- and is expected -- when the cache is full.
// Note: in context of HeroCache, the key corresponds to the identifier of its entity.
func (h *HeroCacheCollector) OnEntityEjectionDueToFullCapacity() {
	h.countKeyEjectionDueToFullCapacity.Inc()
}

// OnEntityEjectionDueToEmergency is called whenever a bucket is found full and all of its keys are valid, i.e.,
// each key belongs to an existing (key, entity) pair.
// Hence, adding a new key to that bucket will replace the oldest valid key inside that bucket.
// Note: in context of HeroCache, the key corresponds to the identifier of its entity.
func (h *HeroCacheCollector) OnEntityEjectionDueToEmergency() {
	h.countKeyEjectionDueToEmergency.Inc()
}<|MERGE_RESOLUTION|>--- conflicted
+++ resolved
@@ -99,7 +99,7 @@
 	// we don't use the public prefix for the metrics here for sake of backward compatibility of metric name.
 	r := ResourceNetworkingRpcMetricsObserverInspectorQueue
 	if publicNetwork {
-		r = ResourceNetworkingPublicRpcMetricsObserverInspectorQueue
+		r = PrependPublicPrefix(r)
 	}
 	return f(namespaceNetwork, r)
 }
@@ -108,29 +108,18 @@
 	// we don't use the public prefix for the metrics here for sake of backward compatibility of metric name.
 	r := ResourceNetworkingRpcValidationInspectorQueue
 	if publicNetwork {
-		r = ResourceNetworkingPublicRpcValidationInspectorQueue
+		r = PrependPublicPrefix(r)
 	}
 	return f(namespaceNetwork, r)
 }
 
-<<<<<<< HEAD
-func RPCValidationInspectorClusterPrefixedCacheMetricFactory(publicNetwork bool, registrar prometheus.Registerer) *HeroCacheCollector {
-	if publicNetwork {
-		return NewHeroCacheCollector(namespaceNetwork, ResourceNetworkingPublicRpcClusterPrefixReceivedCache, registrar)
-	}
-	return NewHeroCacheCollector(namespaceNetwork, ResourceNetworkingRpcClusterPrefixReceivedCache, registrar)
-}
-
-func RpcInspectorNotificationQueueMetricFactory(registrar prometheus.Registerer) *HeroCacheCollector {
-	return NewHeroCacheCollector(namespaceNetwork, ResourceNetworkingRpcInspectorNotificationQueue, registrar)
-=======
-func RpcInspectorNotificationQueueMetricFactory(f HeroCacheMetricsFactory, publicNetwork bool) module.HeroCacheMetrics {
-	r := ResourceNetworkingRpcInspectorNotificationQueue
+func GossipSubRPCInspectorClusterPrefixedCacheMetricFactory(f HeroCacheMetricsFactory, publicNetwork bool) module.HeroCacheMetrics {
+	// we don't use the public prefix for the metrics here for sake of backward compatibility of metric name.
+	r := ResourceNetworkingRpcClusterPrefixReceivedCache
 	if publicNetwork {
 		r = PrependPublicPrefix(r)
 	}
 	return f(namespaceNetwork, r)
->>>>>>> a2086a3c
 }
 
 func CollectionNodeTransactionsCacheMetrics(registrar prometheus.Registerer, epoch uint64) *HeroCacheCollector {
