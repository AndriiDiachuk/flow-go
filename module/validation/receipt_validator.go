package validation

import (
	"errors"
	"fmt"

	"github.com/onflow/flow-go/crypto/hash"
	"github.com/onflow/flow-go/engine"
	"github.com/onflow/flow-go/model/flow"
	"github.com/onflow/flow-go/module"
	"github.com/onflow/flow-go/module/irrecoverable"
	"github.com/onflow/flow-go/module/signature"
	"github.com/onflow/flow-go/state/fork"
	"github.com/onflow/flow-go/state/protocol"
	"github.com/onflow/flow-go/storage"
)

// receiptValidator holds all needed context for checking
// receipt validity against the current protocol state.
type receiptValidator struct {
	headers         storage.Headers
	seals           storage.Seals
	state           protocol.State
	index           storage.Index
	results         storage.ExecutionResults
	signatureHasher hash.Hasher
}

var _ module.ReceiptValidator = (*receiptValidator)(nil)

func NewReceiptValidator(state protocol.State,
	headers storage.Headers,
	index storage.Index,
	results storage.ExecutionResults,
	seals storage.Seals,
) module.ReceiptValidator {
	rv := &receiptValidator{
		state:           state,
		headers:         headers,
		index:           index,
		results:         results,
		signatureHasher: signature.NewBLSHasher(signature.ExecutionReceiptTag),
		seals:           seals,
	}
	return rv
}

// verifySignature ensures that the given receipt has a valid signature from nodeIdentity.
// Expected errors during normal operations:
//   - engine.InvalidInputError if the signature is invalid
func (v *receiptValidator) verifySignature(receipt *flow.ExecutionReceiptMeta, nodeIdentity *flow.Identity) error {
	id := receipt.ID()
	valid, err := nodeIdentity.StakingPubKey.Verify(receipt.ExecutorSignature, id[:], v.signatureHasher)
	if err != nil { // Verify(..) returns (false,nil) for invalid signature. Any error indicates unexpected internal failure.
		return irrecoverable.NewExceptionf("failed to verify signature: %w", err)
	}
	if !valid {
		return engine.NewInvalidInputErrorf("invalid signature for (%x)", nodeIdentity.NodeID)
	}
	return nil
}

// verifyChunksFormat enforces that:
//   - chunks are indexed without any gaps starting from zero
//   - each chunk references the same blockID as the top-level execution result
//   - the execution result has the correct number of chunks in accordance with the number of collections in the executed block
//
// Expected errors during normal operations:
//   - engine.InvalidInputError if the result has malformed chunks
//   - module.UnknownBlockError when the executed block is unknown
func (v *receiptValidator) verifyChunksFormat(result *flow.ExecutionResult) error {
	for index, chunk := range result.Chunks.Items() {
		if uint(index) != chunk.CollectionIndex {
			return engine.NewInvalidInputErrorf("invalid CollectionIndex, expected %d got %d", index, chunk.CollectionIndex)
		}
		if uint64(index) != chunk.Index {
			return engine.NewInvalidInputErrorf("invalid Chunk.Index, expected %d got %d", index, chunk.CollectionIndex)
		}
		if chunk.BlockID != result.BlockID {
			return engine.NewInvalidInputErrorf("invalid blockID, expected %v got %v", result.BlockID, chunk.BlockID)
		}
	}

	// For a block containing k collections, the Flow protocol prescribes that a valid execution result
	// must contain k+1 chunks. Specifically, we have one chunk per collection plus the system chunk.
	// The system chunk must exist, even if block payload itself is empty.
	index, err := v.index.ByBlockID(result.BlockID) // returns `storage.ErrNotFound` for unknown block
	if err != nil {
		if errors.Is(err, storage.ErrNotFound) {
			return module.NewUnknownBlockError("could not find payload index for executed block %v: %w", result.BlockID, err)
		}
		return irrecoverable.NewExceptionf("unexpected failure retrieving index for executed block %v: %w", result.BlockID, err)
	}
	requiredChunks := 1 + len(index.CollectionIDs) // one chunk per collection + 1 system chunk
	if result.Chunks.Len() != requiredChunks {
		return engine.NewInvalidInputErrorf("invalid number of chunks, expected %d got %d", requiredChunks, result.Chunks.Len())
	}
	return nil
}

// subgraphCheck enforces that result forms a valid sub-graph:
// Let R1 be a result that references block A, and R2 be R1's parent result. The
// execution results form a valid subgraph if and only if R2 references A's parent.
//
// Expected errors during normal operations:
//   - sentinel engine.InvalidInputError if result does not form a valid sub-graph
//   - module.UnknownBlockError when the executed block is unknown
func (v *receiptValidator) subgraphCheck(result *flow.ExecutionResult, prevResult *flow.ExecutionResult) error {
	block, err := v.state.AtBlockID(result.BlockID).Head() // returns
	if err != nil {
		if errors.Is(err, storage.ErrNotFound) {
			return module.NewUnknownBlockError("executed block %v unknown: %w", result.BlockID, err)
		}
		return irrecoverable.NewExceptionf("unexpected failure retrieving executed block %v: %w", result.BlockID, err)
	}

	// validating the PreviousResultID field
	// ExecutionResult_X.PreviousResult.BlockID must equal to Block_X.ParentBlockID
	// for instance: given the following chain
	// A <- B <- C (ER_A) <- D
	// a result ER_C with `ID(ER_A)` as its ER_C.Result.PreviousResultID
	// would be invalid, because `ER_C.Result.PreviousResultID` must be ID(ER_B)
	if prevResult.BlockID != block.ParentID {
		return engine.NewInvalidInputErrorf("invalid block for previous result %v", prevResult.BlockID)
	}
	return nil
}

// resultChainCheck enforces that the end state of the parent result
// matches the current result's start state.
// This function is side effect free. The only possible error it returns is of type
//   - engine.InvalidInputError if starting state of result is inconsistent with previous result's end state
func (v *receiptValidator) resultChainCheck(result *flow.ExecutionResult, prevResult *flow.ExecutionResult) error {
	finalState, err := prevResult.FinalStateCommitment()
	if err != nil {
		return fmt.Errorf("missing final state commitment in parent result %v", prevResult.ID())
	}
	initialState, err := result.InitialStateCommit()
	if err != nil {
		return engine.NewInvalidInputErrorf("missing initial state commitment in execution result %v", result.ID())
	}
	if initialState != finalState {
		return engine.NewInvalidInputErrorf("execution results do not form chain: expecting init state %x, but got %x",
			finalState, initialState)
	}
	return nil
}

// Validate verifies that the ExecutionReceipt satisfies the following conditions:
//   - is from Execution node with positive weight
//   - has valid signature
//   - chunks are in correct format
//   - execution result has a valid parent and satisfies the subgraph check
//
// In order to validate a receipt, both the executed block and the parent result
// referenced in `receipt.ExecutionResult` must be known. We return nil if all checks
// pass successfully.
//
// Expected errors during normal operations:
//   - engine.InvalidInputError if receipt violates protocol condition
//   - module.UnknownBlockError if the executed block is unknown
//   - module.UnknownResultError if the receipt's parent result is unknown
//
// All other error are potential symptoms critical internal failures, such as bugs or state corruption.
func (v *receiptValidator) Validate(receipt *flow.ExecutionReceipt) error {
	parentResult, err := v.results.ByID(receipt.ExecutionResult.PreviousResultID)
	if err != nil { // we expect `storage.ErrNotFound` in case parent result is unknown; any other error is unexpected, critical failure
		if errors.Is(err, storage.ErrNotFound) {
			return module.NewUnknownResultError("parent result %v unknown: %w", receipt.ExecutionResult.PreviousResultID, err)
		}
		return irrecoverable.NewExceptionf("unexpected exception fetching parent result: %v", receipt.ExecutionResult.PreviousResultID)
	}

	// first validate result to avoid expensive signature check in `validateReceipt` in case result is invalid.
	err = v.validateResult(&receipt.ExecutionResult, parentResult)
	if err != nil {
		return fmt.Errorf("could not validate single result %v at index: %w", receipt.ExecutionResult.ID(), err)
	}

	err = v.validateReceipt(receipt.Meta(), receipt.ExecutionResult.BlockID)
	if err != nil {
		// It's very important that we fail the whole validation if one of the receipts is invalid.
		// It allows us to make assumptions as stated in previous comment.
		return fmt.Errorf("could not validate receipt %v: %w", receipt.ID(), err)
	}

	return nil
}

// ValidatePayload verifies the ExecutionReceipts and ExecutionResults
// in the payload for compliance with the protocol:
// Receipts:
//   - are from Execution node with positive weight
//   - have valid signature
//   - chunks are in correct format
//   - no duplicates in fork
//
// Results:
//   - have valid parents and satisfy the subgraph check
//   - extend the execution tree, where the tree root is the latest
//     finalized block and only results from this fork are included
//   - no duplicates in fork
//
// Expected errors during normal operations:
//   - engine.InvalidInputError if some receipts in the candidate block violate protocol condition
//   - module.UnknownBlockError if the candidate block's _parent_ is unknown
//
// All other error are potential symptoms critical internal failures, such as bugs or state corruption.
// Note that module.UnknownResultError is not possible; we have either an invalid candidate block
// (yields engine.InvalidInputError) or a missing parent block (yields module.UnknownBlockError).
func (v *receiptValidator) ValidatePayload(candidate *flow.Block) error {
	header := candidate.Header
	payload := candidate.Payload

	// As a prerequisite, we check that candidate's parent block is known. Otherwise, we cannot validate it.
	// This check is important to distinguish expected error cases from unexpected exceptions. By confirming
	// that the protocol state knows the parent block, we guarantee that we can successfully traverse the
	// candidate's ancestry below.
	_, err := v.headers.ByBlockID(header.ParentID)
	if err != nil {
		if errors.Is(err, storage.ErrNotFound) {
			return module.NewUnknownBlockError("cannot validate receipts in block, as its parent block is unknown %v: %w", header.ParentID, err)
		}
		return irrecoverable.NewExceptionf("unexpected exception retrieving the candidate block's parent %v: %w", header.ParentID, err)
	}

	// return if nothing to validate
	if len(payload.Receipts) == 0 && len(payload.Results) == 0 {
		return nil
	}

	// Get the latest sealed result on this fork and the corresponding block,
	// whose result is sealed. This block is not necessarily finalized.
	lastSeal, err := v.seals.HighestInFork(header.ParentID)
	if err != nil {
		return fmt.Errorf("could not retrieve latest seal for fork with head %x: %w", header.ParentID, err)
	}
	latestSealedResult, err := v.results.ByID(lastSeal.ResultID)
	if err != nil {
		return fmt.Errorf("could not retrieve latest sealed result %x: %w", lastSeal.ResultID, err)
	}

	// forkBlocks is the set of all _unsealed_ blocks on the fork. We
	// use it to identify receipts that are for blocks not in the fork.
	forkBlocks := make(map[flow.Identifier]struct{})

	// Sub-Set of the execution tree: only contains `ExecutionResult`s that descent from latestSealedResult.
	// Used for detecting duplicates and results with invalid parent results.
	executionTree := make(map[flow.Identifier]*flow.ExecutionResult)
	executionTree[lastSeal.ResultID] = latestSealedResult

	// Set of previously included receipts. Used for detecting duplicates.
	forkReceipts := make(map[flow.Identifier]struct{})

	// Start from the lowest unsealed block and walk the chain upwards until we
	// hit the candidate's parent. For each visited block track:
	bookKeeper := func(block *flow.Header) error {
		blockID := block.ID()
		// track encountered blocks
		forkBlocks[blockID] = struct{}{}

		payloadIndex, err := v.index.ByBlockID(blockID)
		if err != nil {
			return fmt.Errorf("could not retrieve payload index: %w", err)
		}

		// track encountered receipts
		for _, recID := range payloadIndex.ReceiptIDs {
			forkReceipts[recID] = struct{}{}
		}

		// extend execution tree
		for _, resultID := range payloadIndex.ResultIDs {
			result, err := v.results.ByID(resultID)
			if err != nil {
				return fmt.Errorf("could not retrieve result %v: %w", resultID, err)
			}
			if _, ok := executionTree[result.PreviousResultID]; !ok {
				// We only collect results that directly descend from the last sealed result.
				// Because Results are listed in an order that satisfies the parent-first
				// relationship, we can skip all results whose parents are unknown.
				continue
			}
			executionTree[resultID] = result
		}
		return nil
	}
	err = fork.TraverseForward(v.headers, header.ParentID, bookKeeper, fork.ExcludingBlock(lastSeal.BlockID))
	if err != nil {
		// At the beginning, we checked that candidate's parent exists in the protocol state, i.e. its
		// ancestry is known and valid. Hence, any error here is a symptom of internal state corruption.
		return irrecoverable.NewExceptionf("internal error while traversing the ancestor fork of unsealed blocks: %w", err)
	}

	// tracks the number of receipts committing to each result.
	// it's ok to only index receipts at this point, because we will perform
	// all needed checks after we have validated all results.
	receiptsByResult := payload.Receipts.GroupByResultID()

<<<<<<< HEAD
	// Validate all results that are incorporated into the payload. If one is malformed, the entire block is invalid.
=======
	// validate all results that are incorporated into the payload. If one is malformed, the entire block is invalid.
>>>>>>> 64592321
	for i, result := range payload.Results {
		resultID := result.ID()

		// Every included result must be accompanied by a receipt with a corresponding `ResultID`, in the same block.
		// If a result is included without a corresponding receipt, it cannot be attributed to any executor.
		receiptsForResult := len(receiptsByResult.GetGroup(resultID))
		if receiptsForResult == 0 {
			return engine.NewInvalidInputErrorf("no receipts for result %v at index %d", resultID, i)
		}

		// check for duplicated results
		if _, isDuplicate := executionTree[resultID]; isDuplicate {
			return engine.NewInvalidInputErrorf("duplicate result %v at index %d", resultID, i)
		}

		// any result must extend the execution tree with root latestSealedResult
		prevResult, extendsTree := executionTree[result.PreviousResultID]
		if !extendsTree {
			return engine.NewInvalidInputErrorf("results %v at index %d does not extend execution tree", resultID, i)
		}

		// Result must be for block on fork.
		if _, forBlockOnFork := forkBlocks[result.BlockID]; !forBlockOnFork {
			return engine.NewInvalidInputErrorf("results %v at index %d is for block not on fork (%x)", resultID, i, result.BlockID)
		}
		// Reaching the following code implies that the executed block with ID `result.BlockID` is known to the protocol state, i.e. well formed.

		// validate result
		err = v.validateResult(result, prevResult)
		if err != nil {
			if engine.IsInvalidInputError(err) {
				return fmt.Errorf("result %v at index %d is invalid: %w", resultID, i, err)
			}
			if module.IsUnknownBlockError(err) {
				// Above, we checked that the result is for an ancestor of the candidate block. If this block or parts of it are not found, our state is corrupted
				return irrecoverable.NewExceptionf("the executed block or some of its parts were not found despite the block being already incorporated: %w", err)
			}
			return fmt.Errorf("unexpected exception while validating result %v at index %d: %w", resultID, i, err)
		}
		executionTree[resultID] = result
	}

	// check receipts:
	// * no duplicates
	// * must commit to a result in the execution tree with root latestSealedResult,
	//   but not latestSealedResult
	// It's very important that we fail the whole validation if one of the receipts is invalid.
	delete(executionTree, lastSeal.ResultID)
	for i, receipt := range payload.Receipts {
		receiptID := receipt.ID()

		// error if the result is not part of the execution tree with root latestSealedResult
		result, isForLegitimateResult := executionTree[receipt.ResultID]
		if !isForLegitimateResult {
			return engine.NewInvalidInputErrorf("receipt %v at index %d commits to unexpected result", receiptID, i)
		}

		// error if the receipt is duplicated in the fork
		if _, isDuplicate := forkReceipts[receiptID]; isDuplicate {
			return engine.NewInvalidInputErrorf("duplicate receipt %v at index %d", receiptID, i)
		}
		forkReceipts[receiptID] = struct{}{}

		err = v.validateReceipt(receipt, result.BlockID)
		if err != nil {
			if engine.IsInvalidInputError(err) {
				return fmt.Errorf("receipt %v at index %d failed validation: %w", receiptID, i, err)
			}
			if module.IsUnknownBlockError(err) {
				// Above, we checked that the result is for an ancestor of the candidate block. If this block or parts of it are not found, our state is corrupted
				return irrecoverable.NewExceptionf("the executed block or some of its parts were not found despite the block being already incorporated: %w", err)
			}
			return fmt.Errorf("receipt %v at index %d failed validation: %w", receiptID, i, err)
		}
	}

	return nil
}

// validateResult validates that the given result is well-formed.
// While we do not check the validity of the resulting
// state commitment,
// Expected errors during normal operations:
//   - engine.InvalidInputError if the result has malformed chunks
//   - module.UnknownBlockError if blockID does not correspond to a block known by the protocol state
func (v *receiptValidator) validateResult(result *flow.ExecutionResult, prevResult *flow.ExecutionResult) error {
	err := v.verifyChunksFormat(result)
	if err != nil {
		return fmt.Errorf("invalid chunks format for result %v: %w", result.ID(), err)
	}

	err = v.subgraphCheck(result, prevResult)
	if err != nil {
		return fmt.Errorf("invalid execution result: %w", err)
	}

	err = v.resultChainCheck(result, prevResult)
	if err != nil {
		return fmt.Errorf("invalid execution results chain: %w", err)
	}

	return nil
}

// validateReceipt validates that the given `receipt` is a valid commitment from an Execution Node
// to some result. Specifically it enforces:
// Error returns:
//   - sentinel engine.InvalidInputError if `receipt` is invalid
//   - module.UnknownBlockError if executedBlockID is unknown
func (v *receiptValidator) validateReceipt(receipt *flow.ExecutionReceiptMeta, executedBlockID flow.Identifier) error {
	identity, err := identityForNode(v.state, executedBlockID, receipt.ExecutorID)
	if err != nil {
		return fmt.Errorf("retrieving idenity of node %v at block %v failed: %w", receipt.ExecutorID, executedBlockID, err)
	}

	err = ensureNodeHasWeightAndRole(identity, flow.RoleExecution)
	if err != nil {
		return fmt.Errorf("node is not authorized execution node: %w", err)
	}

	err = v.verifySignature(receipt, identity)
	if err != nil {
		return fmt.Errorf("invalid receipt signature: %w", err)
	}

	return nil
}<|MERGE_RESOLUTION|>--- conflicted
+++ resolved
@@ -10,6 +10,7 @@
 	"github.com/onflow/flow-go/module"
 	"github.com/onflow/flow-go/module/irrecoverable"
 	"github.com/onflow/flow-go/module/signature"
+	"github.com/onflow/flow-go/state"
 	"github.com/onflow/flow-go/state/fork"
 	"github.com/onflow/flow-go/state/protocol"
 	"github.com/onflow/flow-go/storage"
@@ -84,7 +85,7 @@
 	// For a block containing k collections, the Flow protocol prescribes that a valid execution result
 	// must contain k+1 chunks. Specifically, we have one chunk per collection plus the system chunk.
 	// The system chunk must exist, even if block payload itself is empty.
-	index, err := v.index.ByBlockID(result.BlockID) // returns `storage.ErrNotFound` for unknown block
+	index, err := v.index.ByBlockID(result.BlockID) // returns `storage.ErrNotFound` for unknown BlockID
 	if err != nil {
 		if errors.Is(err, storage.ErrNotFound) {
 			return module.NewUnknownBlockError("could not find payload index for executed block %v: %w", result.BlockID, err)
@@ -106,7 +107,7 @@
 //   - sentinel engine.InvalidInputError if result does not form a valid sub-graph
 //   - module.UnknownBlockError when the executed block is unknown
 func (v *receiptValidator) subgraphCheck(result *flow.ExecutionResult, prevResult *flow.ExecutionResult) error {
-	block, err := v.state.AtBlockID(result.BlockID).Head() // returns
+	block, err := v.state.AtBlockID(result.BlockID).Head() // returns `storage.ErrNotFound` for unknown BlockID
 	if err != nil {
 		if errors.Is(err, storage.ErrNotFound) {
 			return module.NewUnknownBlockError("executed block %v unknown: %w", result.BlockID, err)
@@ -157,7 +158,7 @@
 // pass successfully.
 //
 // Expected errors during normal operations:
-//   - engine.InvalidInputError if receipt violates protocol condition
+//   - engine.InvalidInputError if receipt violates protocol rules
 //   - module.UnknownBlockError if the executed block is unknown
 //   - module.UnknownResultError if the receipt's parent result is unknown
 //
@@ -297,11 +298,7 @@
 	// all needed checks after we have validated all results.
 	receiptsByResult := payload.Receipts.GroupByResultID()
 
-<<<<<<< HEAD
 	// Validate all results that are incorporated into the payload. If one is malformed, the entire block is invalid.
-=======
-	// validate all results that are incorporated into the payload. If one is malformed, the entire block is invalid.
->>>>>>> 64592321
 	for i, result := range payload.Results {
 		resultID := result.ID()
 
@@ -323,7 +320,7 @@
 			return engine.NewInvalidInputErrorf("results %v at index %d does not extend execution tree", resultID, i)
 		}
 
-		// Result must be for block on fork.
+		// result must be for block on fork
 		if _, forBlockOnFork := forkBlocks[result.BlockID]; !forBlockOnFork {
 			return engine.NewInvalidInputErrorf("results %v at index %d is for block not on fork (%x)", resultID, i, result.BlockID)
 		}
@@ -374,7 +371,7 @@
 				// Above, we checked that the result is for an ancestor of the candidate block. If this block or parts of it are not found, our state is corrupted
 				return irrecoverable.NewExceptionf("the executed block or some of its parts were not found despite the block being already incorporated: %w", err)
 			}
-			return fmt.Errorf("receipt %v at index %d failed validation: %w", receiptID, i, err)
+			return fmt.Errorf("unexpected exception validating receipt %v at index %d: %w", receiptID, i, err)
 		}
 	}
 
