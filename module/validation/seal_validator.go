--- conflicted
+++ resolved
@@ -6,6 +6,8 @@
 	"github.com/rs/zerolog/log"
 
 	"github.com/onflow/flow-go/state/fork"
+
+fix me
 
 	"github.com/onflow/flow-go/engine"
 	"github.com/onflow/flow-go/model/flow"
@@ -142,30 +144,9 @@
 	// IDs of unsealed blocks on the fork
 	var unsealedBlockIDs []flow.Identifier
 
-<<<<<<< HEAD
 	// Traverse fork starting from the lowest unsealed block (included) up to the parent block (included).
 	// For each visited block collect: IncorporatedResults and block ID
 	forkCollector := func(header *flow.Header) error {
-=======
-	resultsById := candidate.Payload.Results.Lookup()
-	fetchResult := func(resultID flow.Identifier) *flow.ExecutionResult {
-		res, ok := resultsById[resultID]
-		if !ok {
-			res, err := s.results.ByID(resultID)
-			if err != nil {
-				log.Fatal().Err(err).Msgf("no result in storage: %v", resultID)
-			}
-			return res
-		}
-		return res
-	}
-
-	// loop through the fork backwards from the parent block
-	// up to last sealed block and collect
-	// IncorporatedResults as well as the IDs of blocks visited
-	sealedID := last.BlockID
-	err = state.TraverseBackward(s.headers, header.ParentID, func(header *flow.Header) error {
->>>>>>> 1e8a2256
 		blockID := header.ID()
 		// keep track of blocks on the fork
 		unsealedBlockIDs = append(unsealedBlockIDs, blockID)
