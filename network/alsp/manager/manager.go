package alspmgr

import (
	crand "crypto/rand"
	"errors"
	"fmt"
	"math"
	"time"

	"github.com/rs/zerolog"

	"github.com/onflow/flow-go/engine/common/worker"
	"github.com/onflow/flow-go/module"
	"github.com/onflow/flow-go/module/component"
	"github.com/onflow/flow-go/module/irrecoverable"
	"github.com/onflow/flow-go/module/mempool/queue"
	"github.com/onflow/flow-go/module/metrics"
	"github.com/onflow/flow-go/network"
	"github.com/onflow/flow-go/network/alsp"
	"github.com/onflow/flow-go/network/alsp/internal"
	"github.com/onflow/flow-go/network/alsp/model"
	"github.com/onflow/flow-go/network/channels"
	"github.com/onflow/flow-go/utils/logging"
)

const (
	// defaultMisbehaviorReportManagerWorkers is the default number of workers in the worker pool.
	defaultMisbehaviorReportManagerWorkers = 2
	FatalMsgNegativePositivePenalty        = "penalty value is positive, expected negative %f"
)

var (
	// ErrSpamRecordCacheSizeNotSet is returned when the spam record cache size is not set, it is a fatal irrecoverable error,
	// and the ALSP module cannot be initialized.
	ErrSpamRecordCacheSizeNotSet = errors.New("spam record cache size is not set")
	// ErrSpamReportQueueSizeNotSet is returned when the spam report queue size is not set, it is a fatal irrecoverable error,
	// and the ALSP module cannot be initialized.
	ErrSpamReportQueueSizeNotSet = errors.New("spam report queue size is not set")
	// ErrHeartBeatIntervalNotSet is returned when the heartbeat interval is not set, it is a fatal irrecoverable error,
	// and the ALSP module cannot be initialized.
	ErrHeartBeatIntervalNotSet = errors.New("heartbeat interval is not set")
)

type SpamRecordCacheFactory func(zerolog.Logger, uint32, module.HeroCacheMetrics) alsp.SpamRecordCache

// defaultSpamRecordCacheFactory is the default spam record cache factory. It creates a new spam record cache with the given parameter.
func defaultSpamRecordCacheFactory() SpamRecordCacheFactory {
	return func(logger zerolog.Logger, size uint32, cacheMetrics module.HeroCacheMetrics) alsp.SpamRecordCache {
		return internal.NewSpamRecordCache(
			size,
			logger.With().Str("component", "spam_record_cache").Logger(),
			cacheMetrics,
			model.SpamRecordFactory())
	}
}

// MisbehaviorReportManager is responsible for handling misbehavior reports.
// The current version is at the minimum viable product stage and only logs the reports.
// TODO: the mature version should be able to handle the reports and take actions accordingly, i.e., penalize the misbehaving node
//
//	and report the node to be disallow-listed if the overall penalty of the misbehaving node drops below the disallow-listing threshold.
type MisbehaviorReportManager struct {
	component.Component
	logger  zerolog.Logger
	metrics module.AlspMetrics
	// cacheFactory is the factory for creating the spam record cache. MisbehaviorReportManager is coming with a
	// default factory that creates a new spam record cache with the given parameter. However, this factory can be
	// overridden with a custom factory.
	cacheFactory SpamRecordCacheFactory
	// cache is the spam record cache that stores the spam records for the authorized nodes. It is initialized by
	// invoking the cacheFactory.
	cache alsp.SpamRecordCache
	// disablePenalty indicates whether applying the penalty to the misbehaving node is disabled.
	// When disabled, the ALSP module logs the misbehavior reports and updates the metrics, but does not apply the penalty.
	// This is useful for managing production incidents.
	// Note: under normal circumstances, the ALSP module should not be disabled.
	disablePenalty bool

	// workerPool is the worker pool for handling the misbehavior reports in a thread-safe and non-blocking manner.
	workerPool *worker.Pool[internal.ReportedMisbehaviorWork]
}

var _ network.MisbehaviorReportManager = (*MisbehaviorReportManager)(nil)

type MisbehaviorReportManagerConfig struct {
	Logger zerolog.Logger
	// SpamRecordCacheSize is the size of the spam record cache that stores the spam records for the authorized nodes.
	// It should be as big as the number of authorized nodes in Flow network.
	// Recommendation: for small network sizes 10 * number of authorized nodes to ensure that the cache can hold all the spam records of the authorized nodes.
	SpamRecordCacheSize uint32
	// SpamReportQueueSize is the size of the queue that stores the spam records to be processed by the worker pool.
	SpamReportQueueSize uint32
	// AlspMetrics is the metrics instance for the alsp module (collecting spam reports).
	AlspMetrics module.AlspMetrics
	// HeroCacheMetricsFactory is the metrics factory for the HeroCache-related metrics.
	// Having factory as part of the config allows to create the metrics locally in the module.
	HeroCacheMetricsFactory metrics.HeroCacheMetricsFactory
	// DisablePenalty indicates whether applying the penalty to the misbehaving node is disabled.
	// When disabled, the ALSP module logs the misbehavior reports and updates the metrics, but does not apply the penalty.
	// This is useful for managing production incidents.
	// Note: under normal circumstances, the ALSP module should not be disabled.
	DisablePenalty bool
	// NetworkType is the type of the network it is used to determine whether the ALSP module is utilized in the
	// public (unstaked) or private (staked) network.
	NetworkType network.NetworkingType
	// HeartBeatInterval is the interval between the heartbeats. Heartbeat is a recurring event that is used to
	// apply recurring actions, e.g., decay the penalty of the misbehaving nodes.
	HeartBeatInterval time.Duration
<<<<<<< HEAD
=======
	Opts              []MisbehaviorReportManagerOption
>>>>>>> fc98c1ca
}

// validate validates the MisbehaviorReportManagerConfig instance. It returns an error if the config is invalid.
// It only validates the numeric fields of the config that may yield a stealth error in the production.
// It does not validate the struct fields of the config against a nil value.
// Args:
//
//	None.
//
// Returns:
//
//	An error if the config is invalid.
func (c MisbehaviorReportManagerConfig) validate() error {
	if c.SpamRecordCacheSize == 0 {
		return ErrSpamRecordCacheSizeNotSet
	}
	if c.SpamReportQueueSize == 0 {
		return ErrSpamReportQueueSizeNotSet
	}
	if c.HeartBeatInterval == 0 {
		return ErrHeartBeatIntervalNotSet
	}
	return nil
}

type MisbehaviorReportManagerOption func(*MisbehaviorReportManager)

// WithSpamRecordsCacheFactory sets the spam record cache factory for the MisbehaviorReportManager.
// Args:
//
//	f: the spam record cache factory.
//
// Returns:
//
//	a MisbehaviorReportManagerOption that sets the spam record cache for the MisbehaviorReportManager.
//
// Note: this option is useful primarily for testing purposes. The default factory should be sufficient for the production, and
// do not change it unless you are confident that you know what you are doing.
func WithSpamRecordsCacheFactory(f SpamRecordCacheFactory) MisbehaviorReportManagerOption {
	return func(m *MisbehaviorReportManager) {
		m.cacheFactory = f
	}
}

// NewMisbehaviorReportManager creates a new instance of the MisbehaviorReportManager.
// Args:
//
//	logger: the logger instance.
//	metrics: the metrics instance.
//	cache: the spam record cache instance.
//
// Returns:
//
//		A new instance of the MisbehaviorReportManager.
//	 An error if the config is invalid. The error is considered irrecoverable.
func NewMisbehaviorReportManager(cfg *MisbehaviorReportManagerConfig) (*MisbehaviorReportManager, error) {
	if err := cfg.validate(); err != nil {
		return nil, fmt.Errorf("invalid configuration for MisbehaviorReportManager: %w", err)
	}

	lg := cfg.Logger.With().Str("module", "misbehavior_report_manager").Logger()
	m := &MisbehaviorReportManager{
		logger:         lg,
		metrics:        cfg.AlspMetrics,
		disablePenalty: cfg.DisablePenalty,
		cacheFactory:   defaultSpamRecordCacheFactory(),
	}

	store := queue.NewHeroStore(
		cfg.SpamReportQueueSize,
		lg.With().Str("component", "spam_record_queue").Logger(),
		metrics.ApplicationLayerSpamRecordQueueMetricsFactory(cfg.HeroCacheMetricsFactory, cfg.NetworkType))

	m.workerPool = worker.NewWorkerPoolBuilder[internal.ReportedMisbehaviorWork](
		cfg.Logger,
		store,
		m.processMisbehaviorReport).Build()

<<<<<<< HEAD
	m.workerPool = worker.NewWorkerPoolBuilder[internal.ReportedMisbehaviorWork](
		cfg.Logger,
		store,
		m.processMisbehaviorReport).Build()

	for _, opt := range opts {
=======
	for _, opt := range cfg.Opts {
>>>>>>> fc98c1ca
		opt(m)
	}

	m.cache = m.cacheFactory(
		lg,
		cfg.SpamRecordCacheSize,
		metrics.ApplicationLayerSpamRecordCacheMetricFactory(cfg.HeroCacheMetricsFactory, cfg.NetworkType))

	builder := component.NewComponentManagerBuilder()
	builder.AddWorker(func(ctx irrecoverable.SignalerContext, ready component.ReadyFunc) {
		ready()
<<<<<<< HEAD
		m.startHeartbeatTicks(ctx, cfg.HeartBeatInterval) // blocking call
=======
		m.heartbeatLoop(ctx, cfg.HeartBeatInterval) // blocking call
>>>>>>> fc98c1ca
	})
	for i := 0; i < defaultMisbehaviorReportManagerWorkers; i++ {
		builder.AddWorker(m.workerPool.WorkerLogic())
	}

	m.Component = builder.Build()

	if m.disablePenalty {
		m.logger.Warn().Msg("penalty mechanism of alsp is disabled")
	}
	return m, nil
}

// HandleMisbehaviorReport is called upon a new misbehavior is reported.
// The implementation of this function should be thread-safe and non-blocking.
// Args:
//
//	channel: the channel on which the misbehavior is reported.
//	report: the misbehavior report.
//
// Returns:
//
//	none.
func (m *MisbehaviorReportManager) HandleMisbehaviorReport(channel channels.Channel, report network.MisbehaviorReport) {
	lg := m.logger.With().
		Str("channel", channel.String()).
		Hex("misbehaving_id", logging.ID(report.OriginId())).
		Str("reason", report.Reason().String()).
		Float64("penalty", report.Penalty()).Logger()
	m.metrics.OnMisbehaviorReported(channel.String(), report.Reason().String())

	nonce := [internal.NonceSize]byte{}
	nonceSize, err := crand.Read(nonce[:])
	if err != nil {
		// this should never happen, but if it does, we should not continue
		lg.Fatal().Err(err).Msg("failed to generate nonce")
		return
	}
	if nonceSize != internal.NonceSize {
		// this should never happen, but if it does, we should not continue
		lg.Fatal().Msgf("nonce size mismatch: expected %d, got %d", internal.NonceSize, nonceSize)
		return
	}

	if ok := m.workerPool.Submit(internal.ReportedMisbehaviorWork{
		Channel:  channel,
		OriginId: report.OriginId(),
		Reason:   report.Reason(),
		Penalty:  report.Penalty(),
		Nonce:    nonce,
	}); !ok {
		lg.Warn().Msg("discarding misbehavior report because either the queue is full or the misbehavior report is duplicate")
	}

	lg.Debug().Msg("misbehavior report submitted")
}

<<<<<<< HEAD
// startHeartbeatTicks starts the heartbeat ticks ticker to tick at the given intervals. It is a blocking function, and
=======
// heartbeatLoop starts the heartbeat ticks ticker to tick at the given intervals. It is a blocking function, and
>>>>>>> fc98c1ca
// should be called in a separate goroutine. It returns when the context is canceled. Hearbeats are recurring events that
// are used to perform periodic tasks.
// Args:
//
//	ctx: the context.
//	interval: the interval between two ticks.
//
// Returns:
//
//	none.
<<<<<<< HEAD
func (m *MisbehaviorReportManager) startHeartbeatTicks(ctx irrecoverable.SignalerContext, interval time.Duration) {
=======
func (m *MisbehaviorReportManager) heartbeatLoop(ctx irrecoverable.SignalerContext, interval time.Duration) {
>>>>>>> fc98c1ca
	ticker := time.NewTicker(interval)
	m.logger.Info().Dur("interval", interval).Msg("starting heartbeat ticks")
	defer ticker.Stop()
	for {
		select {
		case <-ctx.Done():
			m.logger.Debug().Msg("heartbeat ticks stopped")
			return
		case <-ticker.C:
			m.logger.Trace().Msg("new heartbeat ticked")
<<<<<<< HEAD
			m.onHeartbeat(ctx)
		}
	}
}

// onHeartbeat is called upon a startHeartbeatTicks. It encapsulates the recurring tasks that should be performed
// during a heartbeat, which currently includes decay of the spam records.
// Args:
//
//	ctx: the context.
//
// Returns:
//
//	none.
func (m *MisbehaviorReportManager) onHeartbeat(ctx irrecoverable.SignalerContext) {
=======
			if err := m.onHeartbeat(); err != nil {
				// any error returned from onHeartbeat is considered irrecoverable.
				ctx.Throw(fmt.Errorf("failed to perform heartbeat: %w", err))
			}
		}
	}
}

// onHeartbeat is called upon a heartbeatLoop. It encapsulates the recurring tasks that should be performed
// during a heartbeat, which currently includes decay of the spam records.
// Args:
//
//	none.
//
// Returns:
//
//		error: if an error occurs, it is returned. No error is expected during normal operation. Any returned error must
//	 be considered as irrecoverable.
func (m *MisbehaviorReportManager) onHeartbeat() error {
>>>>>>> fc98c1ca
	allIds := m.cache.Identities()

	for _, id := range allIds {
		penalty, err := m.cache.Adjust(id, func(record model.ProtocolSpamRecord) (model.ProtocolSpamRecord, error) {
			if record.Penalty > 0 {
				// sanity check; this should never happen.
				return record, fmt.Errorf("illegal state: spam record %x has positive penalty %f", id, record.Penalty)
			}
			if record.Decay <= 0 {
				// sanity check; this should never happen.
				return record, fmt.Errorf("illegal state: spam record %x has non-positive decay %f", id, record.Decay)
			}

			// each time we decay the penalty by the decay speed, the penalty is a negative number, and the decay speed
			// is a positive number. So the penalty is getting closer to zero.
			// We use math.Min() to make sure the penalty is never positive.
			record.Penalty = math.Min(record.Penalty+record.Decay, 0)
			return record, nil
		})

		// any error here is fatal because it indicates a bug in the cache. All ids being iterated over are in the cache,
		// and adjust function above should not return an error unless there is a bug.
		if err != nil {
<<<<<<< HEAD
			ctx.Throw(fmt.Errorf("failed to decay spam record %x: %w", id, err))
			return // should be no-op because Throw() is fatal. But just in case to avoid continuing on an invalid state.
=======
			return fmt.Errorf("failed to decay spam record %x: %w", id, err)
>>>>>>> fc98c1ca
		}

		m.logger.Trace().
			Hex("identifier", logging.ID(id)).
			Float64("updated_penalty", penalty).
			Msg("spam record decayed")
	}
<<<<<<< HEAD
=======

	return nil
>>>>>>> fc98c1ca
}

// processMisbehaviorReport is the worker function that processes the misbehavior reports.
// It is called by the worker pool.
// It applies the penalty to the misbehaving node and updates the spam record cache.
// Implementation must be thread-safe so that it can be called concurrently.
// Args:
//
//	report: the misbehavior report to be processed.
//
// Returns:
//
//		error: the error that occurred during the processing of the misbehavior report. The returned error is
//	 irrecoverable and the node should crash if it occurs (indicating a bug in the ALSP module).
func (m *MisbehaviorReportManager) processMisbehaviorReport(report internal.ReportedMisbehaviorWork) error {
	lg := m.logger.With().
		Str("channel", report.Channel.String()).
		Hex("misbehaving_id", logging.ID(report.OriginId)).
		Str("reason", report.Reason.String()).
		Float64("penalty", report.Penalty).Logger()

	if m.disablePenalty {
		// when penalty mechanism disabled, the misbehavior is logged and metrics are updated,
		// but no further actions are taken.
		lg.Trace().Msg("discarding misbehavior report because alsp penalty is disabled")
		return nil
	}

	// Adjust will first try to apply the penalty to the spam record, if it does not exist, the Adjust method will initialize
	// a spam record for the peer first and then applies the penalty. In other words, Adjust uses an optimistic update by
	// first assuming that the spam record exists and then initializing it if it does not exist. In this way, we avoid
	// acquiring the lock twice per misbehavior report, reducing the contention on the lock and improving the performance.
	updatedPenalty, err := m.cache.Adjust(report.OriginId, func(record model.ProtocolSpamRecord) (model.ProtocolSpamRecord, error) {
		if report.Penalty > 0 {
			// this should never happen, unless there is a bug in the misbehavior report handling logic.
			// we should crash the node in this case to prevent further misbehavior reports from being lost and fix the bug.
			// we return the error as it is considered as a fatal error.
			return record, fmt.Errorf("penalty value is positive, expected negative %f", report.Penalty)
		}
		record.Penalty += report.Penalty // penalty value is negative. We add it to the current penalty.
		return record, nil
	})
	if err != nil {
		// this should never happen, unless there is a bug in the spam record cache implementation.
		// we should crash the node in this case to prevent further misbehavior reports from being lost and fix the bug.
		return fmt.Errorf("failed to apply penalty to the spam record: %w", err)
	}

	lg.Debug().Float64("updated_penalty", updatedPenalty).Msg("misbehavior report handled")
	return nil
}<|MERGE_RESOLUTION|>--- conflicted
+++ resolved
@@ -26,7 +26,6 @@
 const (
 	// defaultMisbehaviorReportManagerWorkers is the default number of workers in the worker pool.
 	defaultMisbehaviorReportManagerWorkers = 2
-	FatalMsgNegativePositivePenalty        = "penalty value is positive, expected negative %f"
 )
 
 var (
@@ -106,10 +105,7 @@
 	// HeartBeatInterval is the interval between the heartbeats. Heartbeat is a recurring event that is used to
 	// apply recurring actions, e.g., decay the penalty of the misbehaving nodes.
 	HeartBeatInterval time.Duration
-<<<<<<< HEAD
-=======
 	Opts              []MisbehaviorReportManagerOption
->>>>>>> fc98c1ca
 }
 
 // validate validates the MisbehaviorReportManagerConfig instance. It returns an error if the config is invalid.
@@ -188,16 +184,7 @@
 		store,
 		m.processMisbehaviorReport).Build()
 
-<<<<<<< HEAD
-	m.workerPool = worker.NewWorkerPoolBuilder[internal.ReportedMisbehaviorWork](
-		cfg.Logger,
-		store,
-		m.processMisbehaviorReport).Build()
-
-	for _, opt := range opts {
-=======
 	for _, opt := range cfg.Opts {
->>>>>>> fc98c1ca
 		opt(m)
 	}
 
@@ -209,11 +196,7 @@
 	builder := component.NewComponentManagerBuilder()
 	builder.AddWorker(func(ctx irrecoverable.SignalerContext, ready component.ReadyFunc) {
 		ready()
-<<<<<<< HEAD
-		m.startHeartbeatTicks(ctx, cfg.HeartBeatInterval) // blocking call
-=======
 		m.heartbeatLoop(ctx, cfg.HeartBeatInterval) // blocking call
->>>>>>> fc98c1ca
 	})
 	for i := 0; i < defaultMisbehaviorReportManagerWorkers; i++ {
 		builder.AddWorker(m.workerPool.WorkerLogic())
@@ -271,11 +254,7 @@
 	lg.Debug().Msg("misbehavior report submitted")
 }
 
-<<<<<<< HEAD
-// startHeartbeatTicks starts the heartbeat ticks ticker to tick at the given intervals. It is a blocking function, and
-=======
 // heartbeatLoop starts the heartbeat ticks ticker to tick at the given intervals. It is a blocking function, and
->>>>>>> fc98c1ca
 // should be called in a separate goroutine. It returns when the context is canceled. Hearbeats are recurring events that
 // are used to perform periodic tasks.
 // Args:
@@ -286,11 +265,7 @@
 // Returns:
 //
 //	none.
-<<<<<<< HEAD
-func (m *MisbehaviorReportManager) startHeartbeatTicks(ctx irrecoverable.SignalerContext, interval time.Duration) {
-=======
 func (m *MisbehaviorReportManager) heartbeatLoop(ctx irrecoverable.SignalerContext, interval time.Duration) {
->>>>>>> fc98c1ca
 	ticker := time.NewTicker(interval)
 	m.logger.Info().Dur("interval", interval).Msg("starting heartbeat ticks")
 	defer ticker.Stop()
@@ -301,23 +276,6 @@
 			return
 		case <-ticker.C:
 			m.logger.Trace().Msg("new heartbeat ticked")
-<<<<<<< HEAD
-			m.onHeartbeat(ctx)
-		}
-	}
-}
-
-// onHeartbeat is called upon a startHeartbeatTicks. It encapsulates the recurring tasks that should be performed
-// during a heartbeat, which currently includes decay of the spam records.
-// Args:
-//
-//	ctx: the context.
-//
-// Returns:
-//
-//	none.
-func (m *MisbehaviorReportManager) onHeartbeat(ctx irrecoverable.SignalerContext) {
-=======
 			if err := m.onHeartbeat(); err != nil {
 				// any error returned from onHeartbeat is considered irrecoverable.
 				ctx.Throw(fmt.Errorf("failed to perform heartbeat: %w", err))
@@ -337,7 +295,6 @@
 //		error: if an error occurs, it is returned. No error is expected during normal operation. Any returned error must
 //	 be considered as irrecoverable.
 func (m *MisbehaviorReportManager) onHeartbeat() error {
->>>>>>> fc98c1ca
 	allIds := m.cache.Identities()
 
 	for _, id := range allIds {
@@ -361,12 +318,7 @@
 		// any error here is fatal because it indicates a bug in the cache. All ids being iterated over are in the cache,
 		// and adjust function above should not return an error unless there is a bug.
 		if err != nil {
-<<<<<<< HEAD
-			ctx.Throw(fmt.Errorf("failed to decay spam record %x: %w", id, err))
-			return // should be no-op because Throw() is fatal. But just in case to avoid continuing on an invalid state.
-=======
 			return fmt.Errorf("failed to decay spam record %x: %w", id, err)
->>>>>>> fc98c1ca
 		}
 
 		m.logger.Trace().
@@ -374,11 +326,8 @@
 			Float64("updated_penalty", penalty).
 			Msg("spam record decayed")
 	}
-<<<<<<< HEAD
-=======
 
 	return nil
->>>>>>> fc98c1ca
 }
 
 // processMisbehaviorReport is the worker function that processes the misbehavior reports.
