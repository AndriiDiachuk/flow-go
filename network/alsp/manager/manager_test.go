--- conflicted
+++ resolved
@@ -3,10 +3,7 @@
 import (
 	"context"
 	"fmt"
-<<<<<<< HEAD
 	"math"
-=======
->>>>>>> b07bd2ee
 	"math/rand"
 	"sync"
 	"testing"
@@ -58,17 +55,7 @@
 	misbehaviorReportManger.On("Ready").Return(readyDoneChan).Once()
 	misbehaviorReportManger.On("Done").Return(readyDoneChan).Once()
 	conduitFactory, err := conduit.NewDefaultConduitFactory(
-<<<<<<< HEAD
 		cfg,
-=======
-		&alspmgr.MisbehaviorReportManagerConfig{
-			SpamReportQueueSize:     uint32(100),
-			SpamRecordCacheSize:     uint32(100),
-			Logger:                  unittest.Logger(),
-			AlspMetrics:             metrics.NewNoopCollector(),
-			HeroCacheMetricsFactory: metrics.NewNoopHeroCacheMetricsFactory(),
-		},
->>>>>>> b07bd2ee
 		conduit.WithMisbehaviorManager(misbehaviorReportManger))
 	require.NoError(t, err)
 
@@ -126,7 +113,6 @@
 // The test ensures that the MisbehaviorReportManager receives and handles all reported misbehavior
 // without any duplicate reports and within a specified time.
 func TestHandleReportedMisbehavior_Integration(t *testing.T) {
-<<<<<<< HEAD
 	cfg := managerCfgFixture()
 
 	cache := internal.NewSpamRecordCache(
@@ -141,33 +127,6 @@
 
 	conduitFactory, err := conduit.NewDefaultConduitFactory(
 		cfg,
-=======
-	cfg := &alspmgr.MisbehaviorReportManagerConfig{
-		Logger:                  unittest.Logger(),
-		SpamRecordCacheSize:     uint32(100),
-		SpamReportQueueSize:     uint32(100),
-		AlspMetrics:             metrics.NewNoopCollector(),
-		HeroCacheMetricsFactory: metrics.NewNoopHeroCacheMetricsFactory(),
-	}
-
-	// create a new MisbehaviorReportManager
-	var cache alsp.SpamRecordCache
-	m, err := alspmgr.NewMisbehaviorReportManager(cfg,
-		alspmgr.WithSpamRecordsCacheFactory(func(logger zerolog.Logger, size uint32, metrics module.HeroCacheMetrics) alsp.SpamRecordCache {
-			cache = internal.NewSpamRecordCache(size, logger, metrics, model.SpamRecordFactory())
-			return cache
-		}))
-	require.NoError(t, err)
-
-	conduitFactory, err := conduit.NewDefaultConduitFactory(
-		&alspmgr.MisbehaviorReportManagerConfig{
-			SpamReportQueueSize:     uint32(100),
-			SpamRecordCacheSize:     uint32(100),
-			Logger:                  unittest.Logger(),
-			AlspMetrics:             metrics.NewNoopCollector(),
-			HeroCacheMetricsFactory: metrics.NewNoopHeroCacheMetricsFactory(),
-		},
->>>>>>> b07bd2ee
 		conduit.WithMisbehaviorManager(m))
 	require.NoError(t, err)
 
@@ -255,19 +214,8 @@
 func TestMisbehaviorReportMetrics(t *testing.T) {
 	cfg := managerCfgFixture()
 	alspMetrics := mockmodule.NewAlspMetrics(t)
-<<<<<<< HEAD
 	cfg.AlspMetrics = alspMetrics
 	conduitFactory, err := conduit.NewDefaultConduitFactory(cfg)
-=======
-	conduitFactory, err := conduit.NewDefaultConduitFactory(
-		&alspmgr.MisbehaviorReportManagerConfig{
-			SpamRecordCacheSize:     uint32(100),
-			SpamReportQueueSize:     uint32(100),
-			Logger:                  unittest.Logger(),
-			AlspMetrics:             alspMetrics,
-			HeroCacheMetricsFactory: metrics.NewNoopHeroCacheMetricsFactory(),
-		})
->>>>>>> b07bd2ee
 	require.NoError(t, err)
 
 	ids, nodes, mws, _, _ := testutils.GenerateIDsAndMiddlewares(
@@ -358,81 +306,29 @@
 // It is a minimum viable test that ensures that a non-nil ALSP manager is created with expected set of inputs.
 // In other words, variation of input values do not cause a nil ALSP manager to be created or a panic.
 func TestNewMisbehaviorReportManager(t *testing.T) {
-<<<<<<< HEAD
 	cfg := managerCfgFixture()
 
 	t.Run("with default values", func(t *testing.T) {
-=======
-	logger := unittest.Logger()
-	alspMetrics := metrics.NewNoopCollector()
-
-	t.Run("with default values", func(t *testing.T) {
-		cfg := &alspmgr.MisbehaviorReportManagerConfig{
-			Logger:                  logger,
-			SpamRecordCacheSize:     uint32(100),
-			SpamReportQueueSize:     uint32(100),
-			AlspMetrics:             alspMetrics,
-			HeroCacheMetricsFactory: metrics.NewNoopHeroCacheMetricsFactory(),
-		}
-
->>>>>>> b07bd2ee
 		m, err := alspmgr.NewMisbehaviorReportManager(cfg)
 		require.NoError(t, err)
 		assert.NotNil(t, m)
 	})
 
 	t.Run("with a custom spam record cache", func(t *testing.T) {
-<<<<<<< HEAD
 		customCache := internal.NewSpamRecordCache(100, cfg.Logger, metrics.NewNoopCollector(), model.SpamRecordFactory())
 
 		m, err := alspmgr.NewMisbehaviorReportManager(cfg, alspmgr.WithSpamRecordsCache(customCache))
-=======
-		cfg := &alspmgr.MisbehaviorReportManagerConfig{
-			Logger:                  logger,
-			SpamRecordCacheSize:     uint32(100),
-			SpamReportQueueSize:     uint32(100),
-			AlspMetrics:             alspMetrics,
-			HeroCacheMetricsFactory: metrics.NewNoopHeroCacheMetricsFactory(),
-		}
-
-		m, err := alspmgr.NewMisbehaviorReportManager(cfg,
-			alspmgr.WithSpamRecordsCacheFactory(func(logger zerolog.Logger, size uint32, metrics module.HeroCacheMetrics) alsp.SpamRecordCache {
-				return internal.NewSpamRecordCache(size, logger, metrics, model.SpamRecordFactory())
-			}))
->>>>>>> b07bd2ee
 		require.NoError(t, err)
 		assert.NotNil(t, m)
 	})
 
 	t.Run("with ALSP module enabled", func(t *testing.T) {
-<<<<<<< HEAD
-=======
-		cfg := &alspmgr.MisbehaviorReportManagerConfig{
-			Logger:                  logger,
-			SpamRecordCacheSize:     uint32(100),
-			SpamReportQueueSize:     uint32(100),
-			AlspMetrics:             alspMetrics,
-			HeroCacheMetricsFactory: metrics.NewNoopHeroCacheMetricsFactory(),
-		}
-
->>>>>>> b07bd2ee
 		m, err := alspmgr.NewMisbehaviorReportManager(cfg)
 		require.NoError(t, err)
 		assert.NotNil(t, m)
 	})
 
 	t.Run("with ALSP module disabled", func(t *testing.T) {
-<<<<<<< HEAD
-=======
-		cfg := &alspmgr.MisbehaviorReportManagerConfig{
-			Logger:                  logger,
-			SpamRecordCacheSize:     uint32(100),
-			SpamReportQueueSize:     uint32(100),
-			AlspMetrics:             alspMetrics,
-			HeroCacheMetricsFactory: metrics.NewNoopHeroCacheMetricsFactory(),
-		}
-
->>>>>>> b07bd2ee
 		m, err := alspmgr.NewMisbehaviorReportManager(cfg)
 		require.NoError(t, err)
 		assert.NotNil(t, m)
@@ -442,24 +338,10 @@
 // TestMisbehaviorReportManager_InitializationError tests the creation of a new ALSP manager with invalid inputs.
 // It is a minimum viable test that ensures that a nil ALSP manager is created with invalid set of inputs.
 func TestMisbehaviorReportManager_InitializationError(t *testing.T) {
-<<<<<<< HEAD
 	cfg := managerCfgFixture()
 
 	t.Run("missing spam report queue size", func(t *testing.T) {
 		cfg.SpamReportQueueSize = 0
-=======
-	logger := unittest.Logger()
-	alspMetrics := metrics.NewNoopCollector()
-
-	t.Run("missing spam report queue size", func(t *testing.T) {
-		cfg := &alspmgr.MisbehaviorReportManagerConfig{
-			Logger:                  logger,
-			SpamRecordCacheSize:     uint32(100),
-			AlspMetrics:             alspMetrics,
-			HeroCacheMetricsFactory: metrics.NewNoopHeroCacheMetricsFactory(),
-		}
-
->>>>>>> b07bd2ee
 		m, err := alspmgr.NewMisbehaviorReportManager(cfg)
 		require.Error(t, err)
 		require.ErrorIs(t, err, alspmgr.ErrSpamReportQueueSizeNotSet)
@@ -467,7 +349,6 @@
 	})
 
 	t.Run("missing spam record cache size", func(t *testing.T) {
-<<<<<<< HEAD
 		cfg.SpamRecordCacheSize = 0
 		m, err := alspmgr.NewMisbehaviorReportManager(cfg)
 		require.Error(t, err)
@@ -477,15 +358,6 @@
 
 	t.Run("missing heartbeat intervals", func(t *testing.T) {
 		cfg.HeartBeatInterval = 0
-=======
-		cfg := &alspmgr.MisbehaviorReportManagerConfig{
-			Logger:                  logger,
-			SpamReportQueueSize:     uint32(100),
-			AlspMetrics:             alspMetrics,
-			HeroCacheMetricsFactory: metrics.NewNoopHeroCacheMetricsFactory(),
-		}
-
->>>>>>> b07bd2ee
 		m, err := alspmgr.NewMisbehaviorReportManager(cfg)
 		require.Error(t, err)
 		require.ErrorIs(t, err, alspmgr.ErrSpamRecordCacheSizeNotSet)
@@ -496,7 +368,6 @@
 // TestHandleMisbehaviorReport_SinglePenaltyReport tests the handling of a single misbehavior report.
 // The test ensures that the misbehavior report is handled correctly and the penalty is applied to the peer in the cache.
 func TestHandleMisbehaviorReport_SinglePenaltyReport(t *testing.T) {
-<<<<<<< HEAD
 	cfg := managerCfgFixture()
 
 	cache := internal.NewSpamRecordCache(
@@ -507,26 +378,6 @@
 
 	// create a new MisbehaviorReportManager
 	m, err := alspmgr.NewMisbehaviorReportManager(cfg, alspmgr.WithSpamRecordsCache(cache))
-=======
-	logger := unittest.Logger()
-	alspMetrics := metrics.NewNoopCollector()
-
-	cfg := &alspmgr.MisbehaviorReportManagerConfig{
-		Logger:                  logger,
-		SpamRecordCacheSize:     uint32(100),
-		SpamReportQueueSize:     uint32(100),
-		AlspMetrics:             alspMetrics,
-		HeroCacheMetricsFactory: metrics.NewNoopHeroCacheMetricsFactory(),
-	}
-
-	// create a new MisbehaviorReportManager
-	var cache alsp.SpamRecordCache
-	m, err := alspmgr.NewMisbehaviorReportManager(cfg,
-		alspmgr.WithSpamRecordsCacheFactory(func(logger zerolog.Logger, size uint32, metrics module.HeroCacheMetrics) alsp.SpamRecordCache {
-			cache = internal.NewSpamRecordCache(size, logger, metrics, model.SpamRecordFactory())
-			return cache
-		}))
->>>>>>> b07bd2ee
 	require.NoError(t, err)
 
 	// start the ALSP manager
@@ -572,21 +423,8 @@
 	cfg := managerCfgFixture()
 	cfg.DisablePenalty = true // disable penalty for misbehavior reports
 	alspMetrics := mockmodule.NewAlspMetrics(t)
-<<<<<<< HEAD
 	cfg.AlspMetrics = alspMetrics
-=======
-
-	cfg := &alspmgr.MisbehaviorReportManagerConfig{
-		Logger:                  unittest.Logger(),
-		SpamRecordCacheSize:     uint32(100),
-		SpamReportQueueSize:     uint32(100),
-		AlspMetrics:             alspMetrics,
-		HeroCacheMetricsFactory: metrics.NewNoopHeroCacheMetricsFactory(),
-		DisablePenalty:          true, // disable penalty for misbehavior reports
-	}
->>>>>>> b07bd2ee
-
-	// create a new MisbehaviorReportManager
+
 	// we use a mock cache but we do not expect any calls to the cache, since the penalty is disabled.
 	var cache *mockalsp.SpamRecordCache
 	m, err := alspmgr.NewMisbehaviorReportManager(cfg,
@@ -596,13 +434,10 @@
 		}))
 	require.NoError(t, err)
 
-<<<<<<< HEAD
 	// create a new MisbehaviorReportManager
 	m, err := alspmgr.NewMisbehaviorReportManager(cfg, alspmgr.WithSpamRecordsCache(cache))
 	require.NoError(t, err)
 
-=======
->>>>>>> b07bd2ee
 	// start the ALSP manager
 	ctx, cancel := context.WithCancel(context.Background())
 	defer func() {
@@ -644,7 +479,6 @@
 // Reports are coming in sequentially.
 // The test ensures that each misbehavior report is handled correctly and the penalties are cumulatively applied to the peer in the cache.
 func TestHandleMisbehaviorReport_MultiplePenaltyReportsForSinglePeer_Sequentially(t *testing.T) {
-<<<<<<< HEAD
 	cfg := managerCfgFixture()
 
 	cache := internal.NewSpamRecordCache(
@@ -655,25 +489,6 @@
 
 	// create a new MisbehaviorReportManager
 	m, err := alspmgr.NewMisbehaviorReportManager(cfg, alspmgr.WithSpamRecordsCache(cache))
-=======
-	alspMetrics := metrics.NewNoopCollector()
-
-	cfg := &alspmgr.MisbehaviorReportManagerConfig{
-		Logger:                  unittest.Logger(),
-		SpamRecordCacheSize:     uint32(100),
-		SpamReportQueueSize:     uint32(100),
-		AlspMetrics:             alspMetrics,
-		HeroCacheMetricsFactory: metrics.NewNoopHeroCacheMetricsFactory(),
-	}
-
-	// create a new MisbehaviorReportManager
-	var cache alsp.SpamRecordCache
-	m, err := alspmgr.NewMisbehaviorReportManager(cfg,
-		alspmgr.WithSpamRecordsCacheFactory(func(logger zerolog.Logger, size uint32, metrics module.HeroCacheMetrics) alsp.SpamRecordCache {
-			cache = internal.NewSpamRecordCache(size, logger, metrics, model.SpamRecordFactory())
-			return cache
-		}))
->>>>>>> b07bd2ee
 	require.NoError(t, err)
 
 	// start the ALSP manager
@@ -724,7 +539,6 @@
 // Reports are coming in concurrently.
 // The test ensures that each misbehavior report is handled correctly and the penalties are cumulatively applied to the peer in the cache.
 func TestHandleMisbehaviorReport_MultiplePenaltyReportsForSinglePeer_Concurrently(t *testing.T) {
-<<<<<<< HEAD
 	cfg := managerCfgFixture()
 
 	cache := internal.NewSpamRecordCache(
@@ -735,25 +549,6 @@
 
 	// create a new MisbehaviorReportManager
 	m, err := alspmgr.NewMisbehaviorReportManager(cfg, alspmgr.WithSpamRecordsCache(cache))
-=======
-	alspMetrics := metrics.NewNoopCollector()
-
-	cfg := &alspmgr.MisbehaviorReportManagerConfig{
-		Logger:                  unittest.Logger(),
-		SpamRecordCacheSize:     uint32(100),
-		SpamReportQueueSize:     uint32(100),
-		AlspMetrics:             alspMetrics,
-		HeroCacheMetricsFactory: metrics.NewNoopHeroCacheMetricsFactory(),
-	}
-
-	// create a new MisbehaviorReportManager
-	var cache alsp.SpamRecordCache
-	m, err := alspmgr.NewMisbehaviorReportManager(cfg,
-		alspmgr.WithSpamRecordsCacheFactory(func(logger zerolog.Logger, size uint32, metrics module.HeroCacheMetrics) alsp.SpamRecordCache {
-			cache = internal.NewSpamRecordCache(size, logger, metrics, model.SpamRecordFactory())
-			return cache
-		}))
->>>>>>> b07bd2ee
 	require.NoError(t, err)
 
 	// start the ALSP manager
@@ -813,7 +608,6 @@
 // Reports are coming in sequentially.
 // The test ensures that each misbehavior report is handled correctly and the penalties are applied to the corresponding peers in the cache.
 func TestHandleMisbehaviorReport_SinglePenaltyReportsForMultiplePeers_Sequentially(t *testing.T) {
-<<<<<<< HEAD
 	cfg := managerCfgFixture()
 
 	cache := internal.NewSpamRecordCache(
@@ -824,25 +618,6 @@
 
 	// create a new MisbehaviorReportManager
 	m, err := alspmgr.NewMisbehaviorReportManager(cfg, alspmgr.WithSpamRecordsCache(cache))
-=======
-	alspMetrics := metrics.NewNoopCollector()
-
-	cfg := &alspmgr.MisbehaviorReportManagerConfig{
-		Logger:                  unittest.Logger(),
-		SpamRecordCacheSize:     uint32(100),
-		SpamReportQueueSize:     uint32(100),
-		AlspMetrics:             alspMetrics,
-		HeroCacheMetricsFactory: metrics.NewNoopHeroCacheMetricsFactory(),
-	}
-
-	// create a new MisbehaviorReportManager
-	var cache alsp.SpamRecordCache
-	m, err := alspmgr.NewMisbehaviorReportManager(cfg,
-		alspmgr.WithSpamRecordsCacheFactory(func(logger zerolog.Logger, size uint32, metrics module.HeroCacheMetrics) alsp.SpamRecordCache {
-			cache = internal.NewSpamRecordCache(size, logger, metrics, model.SpamRecordFactory())
-			return cache
-		}))
->>>>>>> b07bd2ee
 	require.NoError(t, err)
 
 	// start the ALSP manager
@@ -892,7 +667,6 @@
 // Reports are coming in concurrently.
 // The test ensures that each misbehavior report is handled correctly and the penalties are applied to the corresponding peers in the cache.
 func TestHandleMisbehaviorReport_SinglePenaltyReportsForMultiplePeers_Concurrently(t *testing.T) {
-<<<<<<< HEAD
 	cfg := managerCfgFixture()
 
 	cache := internal.NewSpamRecordCache(
@@ -903,25 +677,6 @@
 
 	// create a new MisbehaviorReportManager
 	m, err := alspmgr.NewMisbehaviorReportManager(cfg, alspmgr.WithSpamRecordsCache(cache))
-=======
-	alspMetrics := metrics.NewNoopCollector()
-
-	cfg := &alspmgr.MisbehaviorReportManagerConfig{
-		Logger:                  unittest.Logger(),
-		SpamRecordCacheSize:     uint32(100),
-		SpamReportQueueSize:     uint32(100),
-		AlspMetrics:             alspMetrics,
-		HeroCacheMetricsFactory: metrics.NewNoopHeroCacheMetricsFactory(),
-	}
-
-	// create a new MisbehaviorReportManager
-	var cache alsp.SpamRecordCache
-	m, err := alspmgr.NewMisbehaviorReportManager(cfg,
-		alspmgr.WithSpamRecordsCacheFactory(func(logger zerolog.Logger, size uint32, metrics module.HeroCacheMetrics) alsp.SpamRecordCache {
-			cache = internal.NewSpamRecordCache(size, logger, metrics, model.SpamRecordFactory())
-			return cache
-		}))
->>>>>>> b07bd2ee
 	require.NoError(t, err)
 
 	// start the ALSP manager
@@ -981,7 +736,6 @@
 // Reports are coming in sequentially.
 // The test ensures that each misbehavior report is handled correctly and the penalties are cumulatively applied to the corresponding peers in the cache.
 func TestHandleMisbehaviorReport_MultiplePenaltyReportsForMultiplePeers_Sequentially(t *testing.T) {
-<<<<<<< HEAD
 	cfg := managerCfgFixture()
 
 	cache := internal.NewSpamRecordCache(
@@ -992,25 +746,6 @@
 
 	// create a new MisbehaviorReportManager
 	m, err := alspmgr.NewMisbehaviorReportManager(cfg, alspmgr.WithSpamRecordsCache(cache))
-=======
-	alspMetrics := metrics.NewNoopCollector()
-
-	cfg := &alspmgr.MisbehaviorReportManagerConfig{
-		Logger:                  unittest.Logger(),
-		SpamRecordCacheSize:     uint32(100),
-		SpamReportQueueSize:     uint32(100),
-		AlspMetrics:             alspMetrics,
-		HeroCacheMetricsFactory: metrics.NewNoopHeroCacheMetricsFactory(),
-	}
-
-	// create a new MisbehaviorReportManager
-	var cache alsp.SpamRecordCache
-	m, err := alspmgr.NewMisbehaviorReportManager(cfg,
-		alspmgr.WithSpamRecordsCacheFactory(func(logger zerolog.Logger, size uint32, metrics module.HeroCacheMetrics) alsp.SpamRecordCache {
-			cache = internal.NewSpamRecordCache(size, logger, metrics, model.SpamRecordFactory())
-			return cache
-		}))
->>>>>>> b07bd2ee
 	require.NoError(t, err)
 
 	// start the ALSP manager
@@ -1082,7 +817,6 @@
 // Reports are coming in concurrently.
 // The test ensures that each misbehavior report is handled correctly and the penalties are cumulatively applied to the corresponding peers in the cache.
 func TestHandleMisbehaviorReport_MultiplePenaltyReportsForMultiplePeers_Concurrently(t *testing.T) {
-<<<<<<< HEAD
 	cfg := managerCfgFixture()
 
 	cache := internal.NewSpamRecordCache(
@@ -1093,25 +827,6 @@
 
 	// create a new MisbehaviorReportManager
 	m, err := alspmgr.NewMisbehaviorReportManager(cfg, alspmgr.WithSpamRecordsCache(cache))
-=======
-	alspMetrics := metrics.NewNoopCollector()
-
-	cfg := &alspmgr.MisbehaviorReportManagerConfig{
-		Logger:                  unittest.Logger(),
-		SpamRecordCacheSize:     uint32(100),
-		SpamReportQueueSize:     uint32(100),
-		AlspMetrics:             alspMetrics,
-		HeroCacheMetricsFactory: metrics.NewNoopHeroCacheMetricsFactory(),
-	}
-
-	// create a new MisbehaviorReportManager
-	var cache alsp.SpamRecordCache
-	m, err := alspmgr.NewMisbehaviorReportManager(cfg,
-		alspmgr.WithSpamRecordsCacheFactory(func(logger zerolog.Logger, size uint32, metrics module.HeroCacheMetrics) alsp.SpamRecordCache {
-			cache = internal.NewSpamRecordCache(size, logger, metrics, model.SpamRecordFactory())
-			return cache
-		}))
->>>>>>> b07bd2ee
 	require.NoError(t, err)
 
 	// start the ALSP manager
@@ -1163,7 +878,6 @@
 			require.Equal(t, uint64(0), record.CutoffCounter)
 			// the decay should be the default decay value.
 			require.Equal(t, model.SpamRecordFactory()(unittest.IdentifierFixture()).Decay, record.Decay)
-<<<<<<< HEAD
 		}
 
 		return true
@@ -1220,8 +934,6 @@
 		record, ok := cache.Get(originId)
 		if !ok {
 			return false
-=======
->>>>>>> b07bd2ee
 		}
 		require.NotNil(t, record)
 
@@ -1360,72 +1072,13 @@
 		go func() {
 			defer wg.Done()
 
-<<<<<<< HEAD
-=======
-		return true
-	}, 1*time.Second, 10*time.Millisecond, "ALSP manager did not handle the misbehavior report")
-}
-
-// TestHandleMisbehaviorReport_DuplicateReportsForSinglePeer_Concurrently tests the handling of duplicate misbehavior reports for a single peer.
-// Reports are coming in concurrently.
-// The test ensures that each misbehavior report is handled correctly and the penalties are cumulatively applied to the peer in the cache, in
-// other words, the duplicate reports are not ignored. This is important because the misbehavior reports are assumed each uniquely reporting
-// a different misbehavior even though they are coming with the same description. This is similar to the traffic tickets, where each ticket
-// is uniquely identifying a traffic violation, even though the description of the violation is the same.
-func TestHandleMisbehaviorReport_DuplicateReportsForSinglePeer_Concurrently(t *testing.T) {
-	cfg := &alspmgr.MisbehaviorReportManagerConfig{
-		Logger:                  unittest.Logger(),
-		SpamRecordCacheSize:     uint32(100),
-		SpamReportQueueSize:     uint32(100),
-		AlspMetrics:             metrics.NewNoopCollector(),
-		HeroCacheMetricsFactory: metrics.NewNoopHeroCacheMetricsFactory(),
-	}
-
-	// create a new MisbehaviorReportManager
-	var cache alsp.SpamRecordCache
-	m, err := alspmgr.NewMisbehaviorReportManager(cfg,
-		alspmgr.WithSpamRecordsCacheFactory(func(logger zerolog.Logger, size uint32, metrics module.HeroCacheMetrics) alsp.SpamRecordCache {
-			cache = internal.NewSpamRecordCache(size, logger, metrics, model.SpamRecordFactory())
-			return cache
-		}))
-	require.NoError(t, err)
-
-	// start the ALSP manager
-	ctx, cancel := context.WithCancel(context.Background())
-	defer func() {
-		cancel()
-		unittest.RequireCloseBefore(t, m.Done(), 100*time.Millisecond, "ALSP manager did not stop")
-	}()
-	signalerCtx := irrecoverable.NewMockSignalerContext(t, ctx)
-	m.Start(signalerCtx)
-	unittest.RequireCloseBefore(t, m.Ready(), 100*time.Millisecond, "ALSP manager did not start")
-
-	// creates a single misbehavior report
-	originId := unittest.IdentifierFixture()
-	report := createMisbehaviorReportForOriginId(t, originId)
-
-	channel := channels.Channel("test-channel")
-
-	times := 100 // number of times the duplicate misbehavior report is reported concurrently
-	wg := sync.WaitGroup{}
-	wg.Add(times)
-
-	// concurrently reports the same misbehavior report twice
-	for i := 0; i < times; i++ {
-		go func() {
-			defer wg.Done()
-
->>>>>>> b07bd2ee
 			m.HandleMisbehaviorReport(channel, report)
 		}()
 	}
 	unittest.RequireReturnsBefore(t, wg.Wait, 100*time.Millisecond, "not all misbehavior reports have been processed")
 
-<<<<<<< HEAD
 	// phase-1: eventually all the misbehavior reports should be processed.
 	penaltyBeforeDecay := float64(0)
-=======
->>>>>>> b07bd2ee
 	require.Eventually(t, func() bool {
 		// check if the misbehavior reports have been processed by verifying that the Adjust method was called on the cache
 		record, ok := cache.Get(originId)
@@ -1443,7 +1096,6 @@
 		// the decay should be the default decay value.
 		require.Equal(t, model.SpamRecordFactory()(unittest.IdentifierFixture()).Decay, record.Decay)
 
-<<<<<<< HEAD
 		penaltyBeforeDecay = record.Penalty
 		return true
 	}, 1*time.Second, 10*time.Millisecond, "ALSP manager did not handle the misbehavior report")
@@ -1543,10 +1195,6 @@
 	require.Equal(t, float64(0), record.Penalty)
 	// the decay should be the default decay value.
 	require.Equal(t, model.SpamRecordFactory()(unittest.IdentifierFixture()).Decay, record.Decay)
-=======
-		return true
-	}, 1*time.Second, 10*time.Millisecond, "ALSP manager did not handle the misbehavior report")
->>>>>>> b07bd2ee
 }
 
 // misbehaviorReportFixture creates a mock misbehavior report for a single origin id.
