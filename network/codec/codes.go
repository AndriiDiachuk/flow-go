// (c) 2019 Dapper Labs - ALL RIGHTS RESERVED

package codec

import (
	"fmt"

	"github.com/onflow/flow-go/model/flow"
	"github.com/onflow/flow-go/model/libp2p/message"
	"github.com/onflow/flow-go/model/messages"
)

type MessageCode uint8

func (m MessageCode) Uint8() uint8 {
	return uint8(m)
}

const (
	CodeMin MessageCode = iota + 1

	// consensus
	CodeBlockProposal
	CodeBlockVote
	CodeTimeoutObject

	// protocol state sync
	CodeSyncRequest
	CodeSyncResponse
	CodeRangeRequest
	CodeBatchRequest
	CodeBlockResponse

	// cluster consensus
	CodeClusterBlockProposal
	CodeClusterBlockVote
	CodeClusterBlockResponse
	CodeClusterTimeoutObject

	// collections, guarantees & transactions
	CodeCollectionGuarantee
	CodeTransaction
	CodeTransactionBody

	// core messages for execution & verification
	CodeExecutionReceipt
	CodeResultApproval

	// execution state synchronization
	CodeExecutionStateSyncRequest
	CodeExecutionStateDelta

	// data exchange for execution of blocks
	CodeChunkDataRequest
	CodeChunkDataResponse

	// result approvals
	CodeApprovalRequest
	CodeApprovalResponse

	// generic entity exchange engines
	CodeEntityRequest
	CodeEntityResponse

	// testing
	CodeEcho

	// DKG
	CodeDKGMessage

	CodeMax
)

// MessageCodeFromInterface returns the correct Code based on the underlying type of message v.
func MessageCodeFromInterface(v interface{}) (MessageCode, string, error) {
	s := what(v)
	switch v.(type) {
	// consensus
	case *messages.BlockProposal:
		return CodeBlockProposal, s, nil
	case *messages.BlockVote:
<<<<<<< HEAD
		return CodeBlockVote, s, nil
=======
		return CodeBlockVote, "CodeBlockVote", nil
	case *messages.TimeoutObject:
		return CodeTimeoutObject, "CodeTimeoutObject", nil
>>>>>>> b3f7e67a

	// cluster consensus
	case *messages.ClusterBlockProposal:
		return CodeClusterBlockProposal, s, nil
	case *messages.ClusterBlockVote:
		return CodeClusterBlockVote, s, nil
	case *messages.ClusterBlockResponse:
<<<<<<< HEAD
		return CodeClusterBlockResponse, s, nil
=======
		return CodeClusterBlockResponse, "CodeClusterBlockResponse", nil
	case *messages.ClusterTimeoutObject:
		return CodeClusterTimeoutObject, "CodeClusterTimeoutObject", nil
>>>>>>> b3f7e67a

	// protocol state sync
	case *messages.SyncRequest:
		return CodeSyncRequest, s, nil
	case *messages.SyncResponse:
		return CodeSyncResponse, s, nil
	case *messages.RangeRequest:
		return CodeRangeRequest, s, nil
	case *messages.BatchRequest:
		return CodeBatchRequest, s, nil
	case *messages.BlockResponse:
		return CodeBlockResponse, s, nil

	// collections, guarantees & transactions
	case *flow.CollectionGuarantee:
		return CodeCollectionGuarantee, s, nil
	case *flow.TransactionBody:
		return CodeTransactionBody, s, nil
	case *flow.Transaction:
		return CodeTransaction, s, nil

	// core messages for execution & verification
	case *flow.ExecutionReceipt:
		return CodeExecutionReceipt, s, nil
	case *flow.ResultApproval:
		return CodeResultApproval, s, nil

	// execution state synchronization
	case *messages.ExecutionStateSyncRequest:
		return CodeExecutionStateSyncRequest, s, nil
	case *messages.ExecutionStateDelta:
		return CodeExecutionStateDelta, s, nil

	// data exchange for execution of blocks
	case *messages.ChunkDataRequest:
		return CodeChunkDataRequest, s, nil
	case *messages.ChunkDataResponse:
		return CodeChunkDataResponse, s, nil

	// result approvals
	case *messages.ApprovalRequest:
		return CodeApprovalRequest, s, nil
	case *messages.ApprovalResponse:
		return CodeApprovalResponse, s, nil

	// generic entity exchange engines
	case *messages.EntityRequest:
		return CodeEntityRequest, s, nil
	case *messages.EntityResponse:
		return CodeEntityResponse, s, nil

	// testing
	case *message.TestMessage:
		return CodeEcho, s, nil

	// dkg
	case *messages.DKGMessage:
		return CodeDKGMessage, s, nil

	default:
		return 0, "", fmt.Errorf("invalid encode type (%T)", v)
	}
}

// InterfaceFromMessageCode returns an interface with the correct underlying go type
// of the message code represents.
// Expected error returns during normal operations:
//   - ErrUnknownMsgCode if message code does not match any of the configured message codes above.
func InterfaceFromMessageCode(code MessageCode) (interface{}, string, error) {
	switch code {
	// consensus
	case CodeBlockProposal:
		return &messages.BlockProposal{}, what(&messages.BlockProposal{}), nil
	case CodeBlockVote:
<<<<<<< HEAD
		return &messages.BlockVote{}, what(&messages.BlockVote{}), nil
=======
		return &messages.BlockVote{}, "BlockVote", nil
	case CodeTimeoutObject:
		return &messages.TimeoutObject{}, "TimeoutObject", nil
>>>>>>> b3f7e67a

	// cluster consensus
	case CodeClusterBlockProposal:
		return &messages.ClusterBlockProposal{}, what(&messages.ClusterBlockProposal{}), nil
	case CodeClusterBlockVote:
		return &messages.ClusterBlockVote{}, what(&messages.ClusterBlockVote{}), nil
	case CodeClusterBlockResponse:
<<<<<<< HEAD
		return &messages.ClusterBlockResponse{}, what(&messages.ClusterBlockResponse{}), nil
=======
		return &messages.ClusterBlockResponse{}, "ClusterBlockResponse", nil
	case CodeClusterTimeoutObject:
		return &messages.ClusterTimeoutObject{}, "ClusterTimeoutObject", nil
>>>>>>> b3f7e67a

	// protocol state sync
	case CodeSyncRequest:
		return &messages.SyncRequest{}, what(&messages.SyncRequest{}), nil
	case CodeSyncResponse:
		return &messages.SyncResponse{}, what(&messages.SyncResponse{}), nil
	case CodeRangeRequest:
		return &messages.RangeRequest{}, what(&messages.RangeRequest{}), nil
	case CodeBatchRequest:
		return &messages.BatchRequest{}, what(&messages.BatchRequest{}), nil
	case CodeBlockResponse:
		return &messages.BlockResponse{}, what(&messages.BlockResponse{}), nil

	// collections, guarantees & transactions
	case CodeCollectionGuarantee:
		return &flow.CollectionGuarantee{}, what(&flow.CollectionGuarantee{}), nil
	case CodeTransactionBody:
		return &flow.TransactionBody{}, what(&flow.TransactionBody{}), nil
	case CodeTransaction:
		return &flow.Transaction{}, what(&flow.Transaction{}), nil

	// core messages for execution & verification
	case CodeExecutionReceipt:
		return &flow.ExecutionReceipt{}, what(&flow.ExecutionReceipt{}), nil
	case CodeResultApproval:
		return &flow.ResultApproval{}, what(&flow.ResultApproval{}), nil

	// execution state synchronization
	case CodeExecutionStateSyncRequest:
		return &messages.ExecutionStateSyncRequest{}, what(&messages.ExecutionStateSyncRequest{}), nil
	case CodeExecutionStateDelta:
		return &messages.ExecutionStateDelta{}, what(&messages.ExecutionStateDelta{}), nil

	// data exchange for execution of blocks
	case CodeChunkDataRequest:
		return &messages.ChunkDataRequest{}, what(&messages.ChunkDataRequest{}), nil
	case CodeChunkDataResponse:
		return &messages.ChunkDataResponse{}, what(&messages.ChunkDataResponse{}), nil

	// result approvals
	case CodeApprovalRequest:
		return &messages.ApprovalRequest{}, what(&messages.ApprovalRequest{}), nil
	case CodeApprovalResponse:
		return &messages.ApprovalResponse{}, what(&messages.ApprovalResponse{}), nil

	// generic entity exchange engines
	case CodeEntityRequest:
		return &messages.EntityRequest{}, what(&messages.EntityRequest{}), nil
	case CodeEntityResponse:
		return &messages.EntityResponse{}, what(&messages.EntityResponse{}), nil

	// dkg
	case CodeDKGMessage:
		return &messages.DKGMessage{}, what(&messages.DKGMessage{}), nil

	// test messages
	case CodeEcho:
		return &message.TestMessage{}, what(&message.TestMessage{}), nil

	default:
		return nil, "", NewUnknownMsgCodeErr(code)
	}
}

// MessageCodeFromPayload checks the length of the payload bytes before returning the first byte encoded MessageCode.
// Expected error returns during normal operations:
//   - ErrInvalidEncoding if payload is empty
func MessageCodeFromPayload(payload []byte) (MessageCode, error) {
	if len(payload) == 0 {
		return 0, NewInvalidEncodingErr(fmt.Errorf("empty payload"))
	}

	return MessageCode(payload[0]), nil
}

func what(v interface{}) string {
	return fmt.Sprintf("%T", v)
}<|MERGE_RESOLUTION|>--- conflicted
+++ resolved
@@ -79,13 +79,9 @@
 	case *messages.BlockProposal:
 		return CodeBlockProposal, s, nil
 	case *messages.BlockVote:
-<<<<<<< HEAD
 		return CodeBlockVote, s, nil
-=======
-		return CodeBlockVote, "CodeBlockVote", nil
 	case *messages.TimeoutObject:
-		return CodeTimeoutObject, "CodeTimeoutObject", nil
->>>>>>> b3f7e67a
+		return CodeTimeoutObject, s, nil
 
 	// cluster consensus
 	case *messages.ClusterBlockProposal:
@@ -93,13 +89,9 @@
 	case *messages.ClusterBlockVote:
 		return CodeClusterBlockVote, s, nil
 	case *messages.ClusterBlockResponse:
-<<<<<<< HEAD
 		return CodeClusterBlockResponse, s, nil
-=======
-		return CodeClusterBlockResponse, "CodeClusterBlockResponse", nil
 	case *messages.ClusterTimeoutObject:
-		return CodeClusterTimeoutObject, "CodeClusterTimeoutObject", nil
->>>>>>> b3f7e67a
+		return CodeClusterTimeoutObject, s, nil
 
 	// protocol state sync
 	case *messages.SyncRequest:
@@ -174,13 +166,9 @@
 	case CodeBlockProposal:
 		return &messages.BlockProposal{}, what(&messages.BlockProposal{}), nil
 	case CodeBlockVote:
-<<<<<<< HEAD
-		return &messages.BlockVote{}, what(&messages.BlockVote{}), nil
-=======
-		return &messages.BlockVote{}, "BlockVote", nil
+		return &messages.BlockVote{}, , nil
 	case CodeTimeoutObject:
-		return &messages.TimeoutObject{}, "TimeoutObject", nil
->>>>>>> b3f7e67a
+		return &messages.TimeoutObject{}, s, nil
 
 	// cluster consensus
 	case CodeClusterBlockProposal:
@@ -188,13 +176,9 @@
 	case CodeClusterBlockVote:
 		return &messages.ClusterBlockVote{}, what(&messages.ClusterBlockVote{}), nil
 	case CodeClusterBlockResponse:
-<<<<<<< HEAD
-		return &messages.ClusterBlockResponse{}, what(&messages.ClusterBlockResponse{}), nil
-=======
-		return &messages.ClusterBlockResponse{}, "ClusterBlockResponse", nil
+		return &messages.ClusterBlockResponse{}, , nil
 	case CodeClusterTimeoutObject:
-		return &messages.ClusterTimeoutObject{}, "ClusterTimeoutObject", nil
->>>>>>> b3f7e67a
+		return &messages.ClusterTimeoutObject{}, , nil
 
 	// protocol state sync
 	case CodeSyncRequest:
