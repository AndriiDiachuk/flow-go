--- conflicted
+++ resolved
@@ -117,15 +117,11 @@
 		unittest.DefaultAddress,
 		networkKey,
 		sporkID,
-<<<<<<< HEAD
-		&defaultFlowConfig.NetworkConfig.ResourceManagerConfig).
-=======
-		p2pbuilder.DefaultResourceManagerConfig(),
+		&defaultFlowConfig.NetworkConfig.ResourceManagerConfig,
 		&p2p.DisallowListCacheConfig{
 			MaxSize: uint32(1000),
 			Metrics: metrics.NewNoopCollector(),
 		}).
->>>>>>> 3ff44760
 		SetRoutingSystem(func(c context.Context, h host.Host) (routing.Routing, error) {
 			return p2pdht.NewDHT(c, h, protocols.FlowDHTProtocolID(sporkID), zerolog.Nop(), metrics.NewNoopCollector())
 		}).
