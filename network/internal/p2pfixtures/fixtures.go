--- conflicted
+++ resolved
@@ -31,7 +31,6 @@
 	"github.com/onflow/flow-go/network/message"
 	"github.com/onflow/flow-go/network/p2p"
 	p2pbuilder "github.com/onflow/flow-go/network/p2p/builder"
-	p2pbuilderconfig "github.com/onflow/flow-go/network/p2p/builder/config"
 	p2pdht "github.com/onflow/flow-go/network/p2p/dht"
 	"github.com/onflow/flow-go/network/p2p/unicast/protocols"
 	"github.com/onflow/flow-go/network/p2p/utils"
@@ -99,7 +98,6 @@
 	defaultFlowConfig, err := config.DefaultConfig()
 	require.NoError(t, err)
 
-<<<<<<< HEAD
 	meshTracerCfg := &tracer.GossipSubMeshTracerConfig{
 		Logger:                             logger,
 		Metrics:                            metrics.NewNoopCollector(),
@@ -140,29 +138,6 @@
 	builder, err := p2pbuilder.NewNodeBuilder(params, meshTracer)
 	require.NoError(t, err)
 	builder.
-=======
-	builder := p2pbuilder.NewNodeBuilder(
-		logger,
-		&defaultFlowConfig.NetworkConfig.GossipSub,
-		&p2pbuilderconfig.MetricsConfig{
-			HeroCacheFactory: metrics.NewNoopHeroCacheMetricsFactory(),
-			Metrics:          metrics.NewNoopCollector(),
-		},
-		flownet.PrivateNetwork,
-		unittest.DefaultAddress,
-		networkKey,
-		sporkID,
-		idProvider,
-		&defaultFlowConfig.NetworkConfig.ResourceManager,
-		p2pbuilderconfig.PeerManagerDisableConfig(),
-		&p2p.DisallowListCacheConfig{
-			MaxSize: uint32(1000),
-			Metrics: metrics.NewNoopCollector(),
-		},
-		&p2pbuilderconfig.UnicastConfig{
-			Unicast: defaultFlowConfig.NetworkConfig.Unicast,
-		}).
->>>>>>> 7a2318ac
 		SetRoutingSystem(func(c context.Context, h host.Host) (routing.Routing, error) {
 			return p2pdht.NewDHT(c, h, protocols.FlowDHTProtocolID(sporkID), zerolog.Nop(), metrics.NewNoopCollector())
 		}).
