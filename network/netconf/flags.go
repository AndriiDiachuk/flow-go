package netconf

import (
	"fmt"
	"strings"

	"github.com/spf13/pflag"
	"github.com/spf13/viper"

	"github.com/onflow/flow-go/network/p2p/p2pconf"
)

const (
	// All constant strings are used for CLI flag names and corresponding keys for config values.
	// network configuration
	networkingConnectionPruning               = "networking-connection-pruning"
	preferredUnicastsProtocols                = "preferred-unicast-protocols"
	receivedMessageCacheSize                  = "received-message-cache-size"
	peerUpdateInterval                        = "peerupdate-interval"
	unicastMessageTimeout                     = "unicast-message-timeout"
	unicastCreateStreamRetryDelay             = "unicast-create-stream-retry-delay"
	unicastStreamZeroRetryResetThreshold      = "unicast-stream-zero-retry-reset-threshold"
	unicastDialZeroRetryResetThreshold        = "unicast-dial-zero-retry-reset-threshold"
	unicastMaxDialRetryAttemptTimes           = "unicast-max-dial-retry-attempt-times"
	unicastMaxStreamCreationRetryAttemptTimes = "unicast-max-stream-creation-retry-attempt-times"
	unicastDialInProgressBackoffDelay         = "unicast-dial-in-progress-backoff-delay"
	unicastDialBackoffDelay                   = "unicast-dial-backoff-delay"
	unicastDialConfigCacheSize                = "unicast-dial-config-cache-size"
	dnsCacheTTL                               = "dns-cache-ttl"
	disallowListNotificationCacheSize         = "disallow-list-notification-cache-size"
	// unicast rate limiters config
	dryRun              = "unicast-dry-run"
	lockoutDuration     = "unicast-lockout-duration"
	messageRateLimit    = "unicast-message-rate-limit"
	bandwidthRateLimit  = "unicast-bandwidth-rate-limit"
	bandwidthBurstLimit = "unicast-bandwidth-burst-limit"
	// resource manager config
	rootResourceManagerPrefix  = "libp2p-resource-manager"
	memoryLimitRatioPrefix     = "memory-limit-ratio"
	fileDescriptorsRatioPrefix = "file-descriptors-ratio"
	limitsOverridePrefix       = "limits-override"
	systemScope                = "system"
	transientScope             = "transient"
	protocolScope              = "protocol"
	peerScope                  = "peer"
	peerProtocolScope          = "peer-protocol"
	inboundStreamLimit         = "streams-inbound"
	outboundStreamLimit        = "streams-outbound"
	inboundConnectionLimit     = "connections-inbound"
	outboundConnectionLimit    = "connections-outbound"
	fileDescriptorsLimit       = "fd"
	memoryLimitBytes           = "memory-bytes"

	// connection manager
	highWatermark = "libp2p-high-watermark"
	lowWatermark  = "libp2p-low-watermark"
	gracePeriod   = "libp2p-grace-period"
	silencePeriod = "libp2p-silence-period"
	// gossipsub
	peerScoring                  = "gossipsub-peer-scoring-enabled"
	localMeshLogInterval         = "gossipsub-local-mesh-logging-interval"
	rpcSentTrackerCacheSize      = "gossipsub-rpc-sent-tracker-cache-size"
	rpcSentTrackerQueueCacheSize = "gossipsub-rpc-sent-tracker-queue-cache-size"
	rpcSentTrackerNumOfWorkers   = "gossipsub-rpc-sent-tracker-workers"
	scoreTracerInterval          = "gossipsub-score-tracer-interval"

	gossipSubSubscriptionProviderUpdateInterval = "gossipsub-subscription-provider-update-interval"
	gossipSubSubscriptionProviderCacheSize      = "gossipsub-subscription-provider-cache-size"

	// gossipsub validation inspector
	gossipSubRPCInspectorNotificationCacheSize                 = "gossipsub-rpc-inspector-notification-cache-size"
	validationInspectorNumberOfWorkers                         = "gossipsub-rpc-validation-inspector-workers"
	validationInspectorInspectMessageQueueCacheSize            = "gossipsub-rpc-validation-inspector-queue-cache-size"
	validationInspectorClusterPrefixedTopicsReceivedCacheSize  = "gossipsub-cluster-prefix-tracker-cache-size"
	validationInspectorClusterPrefixedTopicsReceivedCacheDecay = "gossipsub-cluster-prefix-tracker-cache-decay"
	validationInspectorClusterPrefixHardThreshold              = "gossipsub-rpc-cluster-prefixed-hard-threshold"

	ihaveMaxSampleSize           = "gossipsub-rpc-ihave-max-sample-size"
	ihaveMaxMessageIDSampleSize  = "gossipsub-rpc-ihave-max-message-id-sample-size"
	controlMessageMaxSampleSize  = "gossipsub-rpc-graft-and-prune-message-max-sample-size"
	iwantMaxSampleSize           = "gossipsub-rpc-iwant-max-sample-size"
	iwantMaxMessageIDSampleSize  = "gossipsub-rpc-iwant-max-message-id-sample-size"
	iwantCacheMissThreshold      = "gossipsub-rpc-iwant-cache-miss-threshold"
	iwantCacheMissCheckSize      = "gossipsub-rpc-iwant-cache-miss-check-size"
	iwantDuplicateMsgIDThreshold = "gossipsub-rpc-iwant-duplicate-message-id-threshold"
	rpcMessageMaxSampleSize      = "gossipsub-rpc-message-max-sample-size"
	rpcMessageErrorThreshold     = "gossipsub-rpc-message-error-threshold"
	// gossipsub metrics inspector
	metricsInspectorNumberOfWorkers = "gossipsub-rpc-metrics-inspector-workers"
	metricsInspectorCacheSize       = "gossipsub-rpc-metrics-inspector-cache-size"

	alspDisabled            = "alsp-disable-penalty"
	alspSpamRecordCacheSize = "alsp-spam-record-cache-size"
	alspSpamRecordQueueSize = "alsp-spam-report-queue-size"
	alspHearBeatInterval    = "alsp-heart-beat-interval"

	alspSyncEngineBatchRequestBaseProb = "alsp-sync-engine-batch-request-base-prob"
	alspSyncEngineRangeRequestBaseProb = "alsp-sync-engine-range-request-base-prob"
	alspSyncEngineSyncRequestProb      = "alsp-sync-engine-sync-request-prob"
)

func AllFlagNames() []string {
	allFlags := []string{
		networkingConnectionPruning,
		preferredUnicastsProtocols,
		receivedMessageCacheSize,
		peerUpdateInterval,
		unicastMessageTimeout,
		unicastCreateStreamRetryDelay,
		unicastDialInProgressBackoffDelay,
		unicastDialBackoffDelay,
		unicastStreamZeroRetryResetThreshold,
		unicastDialZeroRetryResetThreshold,
		unicastMaxDialRetryAttemptTimes,
		unicastMaxStreamCreationRetryAttemptTimes,
		unicastDialConfigCacheSize,
		dnsCacheTTL,
		disallowListNotificationCacheSize,
		dryRun,
		lockoutDuration,
		messageRateLimit,
		bandwidthRateLimit,
		bandwidthBurstLimit,
		rootResourceManagerPrefix + "-" + memoryLimitRatioPrefix,
		rootResourceManagerPrefix + "-" + fileDescriptorsRatioPrefix,
		highWatermark,
		lowWatermark,
		gracePeriod,
		silencePeriod,
		peerScoring,
		localMeshLogInterval,
		rpcSentTrackerCacheSize,
		rpcSentTrackerQueueCacheSize,
		rpcSentTrackerNumOfWorkers,
		scoreTracerInterval,
		gossipSubRPCInspectorNotificationCacheSize,
		validationInspectorNumberOfWorkers,
		validationInspectorInspectMessageQueueCacheSize,
		validationInspectorClusterPrefixedTopicsReceivedCacheSize,
		validationInspectorClusterPrefixedTopicsReceivedCacheDecay,
		validationInspectorClusterPrefixHardThreshold,
		ihaveMaxSampleSize,
		metricsInspectorNumberOfWorkers,
		metricsInspectorCacheSize,
		alspDisabled,
		alspSpamRecordCacheSize,
		alspSpamRecordQueueSize,
		alspHearBeatInterval,
		alspSyncEngineBatchRequestBaseProb,
		alspSyncEngineRangeRequestBaseProb,
		alspSyncEngineSyncRequestProb,
		iwantMaxSampleSize,
		iwantMaxMessageIDSampleSize,
		ihaveMaxMessageIDSampleSize,
		iwantCacheMissThreshold,
		controlMessageMaxSampleSize,
		iwantDuplicateMsgIDThreshold,
		iwantCacheMissCheckSize,
		rpcMessageMaxSampleSize,
		rpcMessageErrorThreshold,
	}

	for _, scope := range []string{systemScope, transientScope, protocolScope, peerScope, peerProtocolScope} {
		for _, resource := range []string{inboundStreamLimit,
			outboundStreamLimit,
			inboundConnectionLimit,
			outboundConnectionLimit,
			fileDescriptorsLimit,
			memoryLimitBytes} {
			allFlags = append(allFlags, fmt.Sprintf("%s-%s-%s-%s", rootResourceManagerPrefix, limitsOverridePrefix, scope, resource))
		}
	}

	return allFlags
}

// InitializeNetworkFlags initializes all CLI flags for the Flow network configuration on the provided pflag set.
// Args:
//
//	*pflag.FlagSet: the pflag set of the Flow node.
//	*Config: the default network config used to set default values on the flags
func InitializeNetworkFlags(flags *pflag.FlagSet, config *Config) {
	flags.Bool(networkingConnectionPruning, config.NetworkConnectionPruning, "enabling connection trimming")
	flags.Duration(dnsCacheTTL, config.DNSCacheTTL, "time-to-live for dns cache")
	flags.StringSlice(
		preferredUnicastsProtocols, config.PreferredUnicastProtocols, "preferred unicast protocols in ascending order of preference")
	flags.Uint32(receivedMessageCacheSize, config.NetworkReceivedMessageCacheSize, "incoming message cache size at networking layer")
	flags.Uint32(
		disallowListNotificationCacheSize,
		config.DisallowListNotificationCacheSize,
		"cache size for notification events from disallow list")
	flags.Duration(peerUpdateInterval, config.PeerUpdateInterval, "how often to refresh the peer connections for the node")
	flags.Duration(unicastMessageTimeout, config.UnicastMessageTimeout, "how long a unicast transmission can take to complete")
	// unicast manager options
	flags.Duration(unicastCreateStreamRetryDelay,
		config.UnicastConfig.CreateStreamBackoffDelay,
		"initial backoff delay between failing to establish a connection with another node and retrying, "+
			"this delay increases exponentially with the number of subsequent failures to establish a connection.")
	flags.Duration(unicastDialBackoffDelay,
		config.UnicastConfig.DialInProgressBackoffDelay,
		"initial backoff delay between failing to establish a connection with another node and retrying, "+
			"this delay increases exponentially with the number of subsequent failures to establish a connection.")
	flags.Duration(unicastDialInProgressBackoffDelay,
		config.UnicastConfig.DialInProgressBackoffDelay,
		"initial backoff delay for concurrent stream creations to a remote peer when there is no exising connection and a dial is in progress. "+
			"this delay increases exponentially with the number of subsequent failure attempts")
	flags.Uint64(unicastStreamZeroRetryResetThreshold,
		config.UnicastConfig.StreamZeroRetryResetThreshold,
		"reset stream creation retry budget from zero to the maximum after consecutive successful streams reach this threshold.")
	flags.Duration(unicastDialZeroRetryResetThreshold,
		config.UnicastConfig.DialZeroRetryResetThreshold,
		"reset dial retry budget if the last successful dial is longer than this threshold.")
	flags.Uint64(unicastMaxDialRetryAttemptTimes, config.UnicastConfig.MaxDialRetryAttemptTimes, "maximum attempts to establish a unicast connection.")
	flags.Uint64(unicastMaxStreamCreationRetryAttemptTimes, config.UnicastConfig.MaxStreamCreationRetryAttemptTimes, "max attempts to create a unicast stream.")
	flags.Uint32(unicastDialConfigCacheSize,
		config.UnicastConfig.DialConfigCacheSize,
		"cache size of the dial config cache, recommended to be big enough to accommodate the entire nodes in the network.")

	// unicast stream handler rate limits
	flags.Int(messageRateLimit, config.UnicastConfig.UnicastRateLimitersConfig.MessageRateLimit, "maximum number of unicast messages that a peer can send per second")
	flags.Int(bandwidthRateLimit,
		config.UnicastConfig.UnicastRateLimitersConfig.BandwidthRateLimit,
		"bandwidth size in bytes a peer is allowed to send via unicast streams per second")
	flags.Int(bandwidthBurstLimit, config.UnicastConfig.UnicastRateLimitersConfig.BandwidthBurstLimit, "bandwidth size in bytes a peer is allowed to send at one time")
	flags.Duration(lockoutDuration,
		config.UnicastConfig.UnicastRateLimitersConfig.LockoutDuration,
		"the number of seconds a peer will be forced to wait before being allowed to successful reconnect to the node after being rate limited")
	flags.Bool(dryRun, config.UnicastConfig.UnicastRateLimitersConfig.DryRun, "disable peer disconnects and connections gating when rate limiting peers")

	LoadLibP2PResourceManagerFlags(flags, config)

	// connection manager
	flags.Int(lowWatermark, config.ConnectionManagerConfig.LowWatermark, "low watermarking for libp2p connection manager")
	flags.Int(highWatermark, config.ConnectionManagerConfig.HighWatermark, "high watermarking for libp2p connection manager")
	flags.Duration(gracePeriod, config.ConnectionManagerConfig.GracePeriod, "grace period for libp2p connection manager")
	flags.Duration(silencePeriod, config.ConnectionManagerConfig.SilencePeriod, "silence period for libp2p connection manager")
	flags.Bool(peerScoring, config.GossipSubConfig.PeerScoring, "enabling peer scoring on pubsub network")
	flags.Duration(localMeshLogInterval, config.GossipSubConfig.LocalMeshLogInterval, "logging interval for local mesh in gossipsub")
	flags.Duration(
		scoreTracerInterval,
		config.GossipSubConfig.ScoreTracerInterval,
		"logging interval for peer score tracer in gossipsub, set to 0 to disable")
	flags.Uint32(
		rpcSentTrackerCacheSize,
		config.GossipSubConfig.RPCSentTrackerCacheSize,
		"cache size of the rpc sent tracker used by the gossipsub mesh tracer.")
	flags.Uint32(
		rpcSentTrackerQueueCacheSize,
		config.GossipSubConfig.RPCSentTrackerQueueCacheSize,
		"cache size of the rpc sent tracker worker queue.")
	flags.Int(
		rpcSentTrackerNumOfWorkers,
		config.GossipSubConfig.RpcSentTrackerNumOfWorkers,
		"number of workers for the rpc sent tracker worker pool.")
	// gossipsub RPC control message validation limits used for validation configuration and rate limiting
	flags.Int(validationInspectorNumberOfWorkers,
		config.GossipSubConfig.GossipSubRPCInspectorsConfig.GossipSubRPCValidationInspectorConfigs.NumberOfWorkers,
		"number of gossupsub RPC control message validation inspector component workers")
	flags.Uint32(validationInspectorInspectMessageQueueCacheSize,
		config.GossipSubConfig.GossipSubRPCInspectorsConfig.GossipSubRPCValidationInspectorConfigs.CacheSize,
		"cache size for gossipsub RPC validation inspector events worker pool queue.")
	flags.Uint32(validationInspectorClusterPrefixedTopicsReceivedCacheSize,
		config.GossipSubConfig.GossipSubRPCInspectorsConfig.GossipSubRPCValidationInspectorConfigs.ClusterPrefixedControlMsgsReceivedCacheSize,
		"cache size for gossipsub RPC validation inspector cluster prefix received tracker.")
	flags.Float64(validationInspectorClusterPrefixedTopicsReceivedCacheDecay,
		config.GossipSubConfig.GossipSubRPCInspectorsConfig.GossipSubRPCValidationInspectorConfigs.ClusterPrefixedControlMsgsReceivedCacheDecay,
		"the decay value used to decay cluster prefix received topics received cached counters.")
	flags.Float64(validationInspectorClusterPrefixHardThreshold,
		config.GossipSubConfig.GossipSubRPCInspectorsConfig.GossipSubRPCValidationInspectorConfigs.ClusterPrefixHardThreshold,
		"the maximum number of cluster-prefixed control messages allowed to be processed when the active cluster id is unset or a mismatch is detected, exceeding this threshold will result in node penalization by gossipsub.")
	// gossipsub RPC control message metrics observer inspector configuration
	flags.Int(metricsInspectorNumberOfWorkers,
		config.GossipSubConfig.GossipSubRPCInspectorsConfig.GossipSubRPCMetricsInspectorConfigs.NumberOfWorkers,
		"cache size for gossipsub RPC metrics inspector events worker pool queue.")
	flags.Uint32(metricsInspectorCacheSize,
		config.GossipSubConfig.GossipSubRPCInspectorsConfig.GossipSubRPCMetricsInspectorConfigs.CacheSize,
		"cache size for gossipsub RPC metrics inspector events worker pool.")
	// networking event notifications
	flags.Uint32(gossipSubRPCInspectorNotificationCacheSize,
		config.GossipSubConfig.GossipSubRPCInspectorsConfig.GossipSubRPCInspectorNotificationCacheSize,
		"cache size for notification events from gossipsub rpc inspector")
	// application layer spam prevention (alsp) protocol
	flags.Bool(alspDisabled, config.AlspConfig.DisablePenalty, "disable the penalty mechanism of the alsp protocol. default value (recommended) is false")
	flags.Uint32(alspSpamRecordCacheSize, config.AlspConfig.SpamRecordCacheSize, "size of spam record cache, recommended to be 10x the number of authorized nodes")
	flags.Uint32(alspSpamRecordQueueSize, config.AlspConfig.SpamReportQueueSize, "size of spam report queue, recommended to be 100x the number of authorized nodes")
	flags.Duration(alspHearBeatInterval,
		config.AlspConfig.HearBeatInterval,
		"interval between two consecutive heartbeat events at alsp, recommended to leave it as default unless you know what you are doing.")
	flags.Float32(alspSyncEngineBatchRequestBaseProb,
		config.AlspConfig.SyncEngine.BatchRequestBaseProb,
		"base probability of creating a misbehavior report for a batch request message")
	flags.Float32(alspSyncEngineRangeRequestBaseProb,
		config.AlspConfig.SyncEngine.RangeRequestBaseProb,
		"base probability of creating a misbehavior report for a range request message")
	flags.Float32(alspSyncEngineSyncRequestProb, config.AlspConfig.SyncEngine.SyncRequestProb, "probability of creating a misbehavior report for a sync request message")

	flags.Int(ihaveMaxSampleSize,
		config.GossipSubConfig.GossipSubRPCInspectorsConfig.GossipSubRPCValidationInspectorConfigs.IHaveRPCInspectionConfig.MaxSampleSize,
		"max number of ihaves to sample when performing validation")
	flags.Int(ihaveMaxMessageIDSampleSize,
		config.GossipSubConfig.GossipSubRPCInspectorsConfig.GossipSubRPCValidationInspectorConfigs.IHaveRPCInspectionConfig.MaxMessageIDSampleSize,
		"max number of message ids to sample when performing validation per ihave")
	flags.Int(controlMessageMaxSampleSize,
		config.GossipSubConfig.GossipSubRPCInspectorsConfig.GossipSubRPCValidationInspectorConfigs.GraftPruneMessageMaxSampleSize,
		"max number of control messages to sample when performing validation on GRAFT and PRUNE message types")
	flags.Uint(iwantMaxSampleSize,
		config.GossipSubConfig.GossipSubRPCInspectorsConfig.GossipSubRPCValidationInspectorConfigs.IWantRPCInspectionConfig.MaxSampleSize,
		"max number of iwants to sample when performing validation")
	flags.Int(iwantMaxMessageIDSampleSize,
		config.GossipSubConfig.GossipSubRPCInspectorsConfig.GossipSubRPCValidationInspectorConfigs.IWantRPCInspectionConfig.MaxMessageIDSampleSize,
		"max number of message ids to sample when performing validation per iwant")
	flags.Float64(iwantCacheMissThreshold,
		config.GossipSubConfig.GossipSubRPCInspectorsConfig.GossipSubRPCValidationInspectorConfigs.IWantRPCInspectionConfig.CacheMissThreshold,
		"max number of iwants to sample when performing validation")
	flags.Int(iwantCacheMissCheckSize,
		config.GossipSubConfig.GossipSubRPCInspectorsConfig.GossipSubRPCValidationInspectorConfigs.IWantRPCInspectionConfig.CacheMissCheckSize,
		"the iWants size at which message id cache misses will be checked")
	flags.Float64(iwantDuplicateMsgIDThreshold,
		config.GossipSubConfig.GossipSubRPCInspectorsConfig.GossipSubRPCValidationInspectorConfigs.IWantRPCInspectionConfig.DuplicateMsgIDThreshold,
		"max allowed duplicate message IDs in a single iWant control message")

<<<<<<< HEAD
	flags.Int(rpcMessageMaxSampleSize, config.GossipSubConfig.GossipSubRPCInspectorsConfig.GossipSubRPCValidationInspectorConfigs.RpcMessageMaxSampleSize, "the max sample size used for RPC message validation. If the total number of RPC messages exceeds this value a sample will be taken but messages will not be truncated")
	flags.Int(rpcMessageErrorThreshold, config.GossipSubConfig.GossipSubRPCInspectorsConfig.GossipSubRPCValidationInspectorConfigs.RpcMessageErrorThreshold, "the threshold at which an error will be returned if the number of invalid RPC messages exceeds this value")
	flags.Duration(
		gossipSubSubscriptionProviderUpdateInterval, config.GossipSubConfig.SubscriptionProviderConfig.SubscriptionUpdateInterval,
		"interval for updating the list of subscribed topics for all peers in the gossipsub, recommended value is a few minutes")
	flags.Uint32(
		gossipSubSubscriptionProviderCacheSize,
		config.GossipSubConfig.SubscriptionProviderConfig.CacheSize,
		"size of the cache that keeps the list of topics each peer has subscribed to, recommended size is 10x the number of authorized nodes")
=======
	flags.Int(rpcMessageMaxSampleSize,
		config.GossipSubConfig.GossipSubRPCInspectorsConfig.GossipSubRPCValidationInspectorConfigs.RpcMessageMaxSampleSize,
		"the max sample size used for RPC message validation. If the total number of RPC messages exceeds this value a sample will be taken but messages will not be truncated")
	flags.Int(rpcMessageErrorThreshold,
		config.GossipSubConfig.GossipSubRPCInspectorsConfig.GossipSubRPCValidationInspectorConfigs.RpcMessageErrorThreshold,
		"the threshold at which an error will be returned if the number of invalid RPC messages exceeds this value")
}

// LoadLibP2PResourceManagerFlags loads all CLI flags for the libp2p resource manager configuration on the provided pflag set.
// Args:
// *pflag.FlagSet: the pflag set of the Flow node.
// *Config: the default network config used to set default values on the flags
func LoadLibP2PResourceManagerFlags(flags *pflag.FlagSet, config *Config) {
	flags.Float64(fmt.Sprintf("%s-%s", rootResourceManagerPrefix, fileDescriptorsRatioPrefix),
		config.ResourceManager.FileDescriptorsRatio,
		"ratio of available file descriptors to be used by libp2p (in (0,1])")
	flags.Float64(fmt.Sprintf("%s-%s", rootResourceManagerPrefix, memoryLimitRatioPrefix),
		config.ResourceManager.MemoryLimitRatio,
		"ratio of available memory to be used by libp2p (in (0,1])")
	loadLibP2PResourceManagerFlagsForScope(systemScope, flags, &config.ResourceManager.Override.System)
	loadLibP2PResourceManagerFlagsForScope(transientScope, flags, &config.ResourceManager.Override.Transient)
	loadLibP2PResourceManagerFlagsForScope(protocolScope, flags, &config.ResourceManager.Override.Protocol)
	loadLibP2PResourceManagerFlagsForScope(peerScope, flags, &config.ResourceManager.Override.Peer)
	loadLibP2PResourceManagerFlagsForScope(peerProtocolScope, flags, &config.ResourceManager.Override.PeerProtocol)
}

// loadLibP2PResourceManagerFlagsForScope loads all CLI flags for the libp2p resource manager configuration on the provided pflag set for the specific scope.
// Args:
// *p2pconf.ResourceScope: the resource scope to load flags for.
// *pflag.FlagSet: the pflag set of the Flow node.
// *Config: the default network config used to set default values on the flags.
func loadLibP2PResourceManagerFlagsForScope(scope p2pconf.ResourceScope, flags *pflag.FlagSet, override *p2pconf.ResourceManagerOverrideLimit) {
	flags.Int(fmt.Sprintf("%s-%s-%s-%s", rootResourceManagerPrefix, limitsOverridePrefix, scope, inboundStreamLimit),
		override.StreamsInbound,
		fmt.Sprintf("the limit on the number of inbound streams at %s scope, 0 means use the default value", scope))
	flags.Int(fmt.Sprintf("%s-%s-%s-%s", rootResourceManagerPrefix, limitsOverridePrefix, scope, outboundStreamLimit),
		override.StreamsOutbound,
		fmt.Sprintf("the limit on the number of outbound streams at %s scope, 0 means use the default value", scope))
	flags.Int(fmt.Sprintf("%s-%s-%s-%s", rootResourceManagerPrefix, limitsOverridePrefix, scope, inboundConnectionLimit),
		override.ConnectionsInbound,
		fmt.Sprintf("the limit on the number of inbound connections at %s scope, 0 means use the default value", scope))
	flags.Int(fmt.Sprintf("%s-%s-%s-%s", rootResourceManagerPrefix, limitsOverridePrefix, scope, outboundConnectionLimit),
		override.ConnectionsOutbound,
		fmt.Sprintf("the limit on the number of outbound connections at %s scope, 0 means use the default value", scope))
	flags.Int(fmt.Sprintf("%s-%s-%s-%s", rootResourceManagerPrefix, limitsOverridePrefix, scope, fileDescriptorsLimit),
		override.FD,
		fmt.Sprintf("the limit on the number of file descriptors at %s scope, 0 means use the default value", scope))
	flags.Int(fmt.Sprintf("%s-%s-%s-%s", rootResourceManagerPrefix, limitsOverridePrefix, scope, memoryLimitBytes),
		override.Memory,
		fmt.Sprintf("the limit on the amount of memory (bytes) at %s scope, 0 means use the default value", scope))
>>>>>>> cafb1a6d
}

// SetAliases this func sets an aliases for each CLI flag defined for network config overrides to it's corresponding
// full key in the viper config store. This is required because in our config.yml file all configuration values for the
// Flow network are stored one level down on the network-config property. When the default config is bootstrapped viper will
// store these values with the "network-config." prefix on the config key, because we do not want to use CLI flags like --network-config.networking-connection-pruning
// to override default values we instead use cleans flags like --networking-connection-pruning and create an alias from networking-connection-pruning -> network-config.networking-connection-pruning
// to ensure overrides happen as expected.
// Args:
// *viper.Viper: instance of the viper store to register network config aliases on.
// Returns:
// error: if a flag does not have a corresponding key in the viper store; all returned errors are fatal.
func SetAliases(conf *viper.Viper) error {
	m := make(map[string]string)
	// create map of key -> full pathkey
	// ie: "networking-connection-pruning" -> "network-config.networking-connection-pruning"
	for _, key := range conf.AllKeys() {
		s := strings.Split(key, ".")
		// Each networking config has the format of network-config.key1.key2.key3... in the config file
		// which is translated to key1-key2-key3... in the CLI flags
		// Hence, we map the CLI flag name to the full key in the config store
		// TODO: all networking flags should also be prefixed with "network-config". Hence, this
		// mapping should be from network-config.key1.key2.key3... to network-config-key1-key2-key3...
		m[strings.Join(s[1:], "-")] = key
	}
	// each flag name should correspond to exactly one key in our config store after it is loaded with the default config
	for _, flagName := range AllFlagNames() {
		fullKey, ok := m[flagName]
		if !ok {
			return fmt.Errorf(
				"invalid network configuration missing configuration key flag name %s check config file and cli flags", flagName)
		}
		conf.RegisterAlias(fullKey, flagName)
	}
	return nil
}<|MERGE_RESOLUTION|>--- conflicted
+++ resolved
@@ -319,7 +319,6 @@
 		config.GossipSubConfig.GossipSubRPCInspectorsConfig.GossipSubRPCValidationInspectorConfigs.IWantRPCInspectionConfig.DuplicateMsgIDThreshold,
 		"max allowed duplicate message IDs in a single iWant control message")
 
-<<<<<<< HEAD
 	flags.Int(rpcMessageMaxSampleSize, config.GossipSubConfig.GossipSubRPCInspectorsConfig.GossipSubRPCValidationInspectorConfigs.RpcMessageMaxSampleSize, "the max sample size used for RPC message validation. If the total number of RPC messages exceeds this value a sample will be taken but messages will not be truncated")
 	flags.Int(rpcMessageErrorThreshold, config.GossipSubConfig.GossipSubRPCInspectorsConfig.GossipSubRPCValidationInspectorConfigs.RpcMessageErrorThreshold, "the threshold at which an error will be returned if the number of invalid RPC messages exceeds this value")
 	flags.Duration(
@@ -329,13 +328,6 @@
 		gossipSubSubscriptionProviderCacheSize,
 		config.GossipSubConfig.SubscriptionProviderConfig.CacheSize,
 		"size of the cache that keeps the list of topics each peer has subscribed to, recommended size is 10x the number of authorized nodes")
-=======
-	flags.Int(rpcMessageMaxSampleSize,
-		config.GossipSubConfig.GossipSubRPCInspectorsConfig.GossipSubRPCValidationInspectorConfigs.RpcMessageMaxSampleSize,
-		"the max sample size used for RPC message validation. If the total number of RPC messages exceeds this value a sample will be taken but messages will not be truncated")
-	flags.Int(rpcMessageErrorThreshold,
-		config.GossipSubConfig.GossipSubRPCInspectorsConfig.GossipSubRPCValidationInspectorConfigs.RpcMessageErrorThreshold,
-		"the threshold at which an error will be returned if the number of invalid RPC messages exceeds this value")
 }
 
 // LoadLibP2PResourceManagerFlags loads all CLI flags for the libp2p resource manager configuration on the provided pflag set.
@@ -380,7 +372,6 @@
 	flags.Int(fmt.Sprintf("%s-%s-%s-%s", rootResourceManagerPrefix, limitsOverridePrefix, scope, memoryLimitBytes),
 		override.Memory,
 		fmt.Sprintf("the limit on the amount of memory (bytes) at %s scope, 0 means use the default value", scope))
->>>>>>> cafb1a6d
 }
 
 // SetAliases this func sets an aliases for each CLI flag defined for network config overrides to it's corresponding
