--- conflicted
+++ resolved
@@ -24,11 +24,7 @@
 // instead of going through the underlying basic resolver, and hence through the network.
 func TestResolver_HappyPath(t *testing.T) {
 	basicResolver := mocknetwork.BasicResolver{}
-<<<<<<< HEAD
-	resolver := NewResolver(unittest.Logger(), metrics.NewNoopCollector(), WithBasicResolver(&basicResolver))
-=======
 	resolver := NewResolver(DefaultCacheSize, unittest.Logger(), metrics.NewNoopCollector(), WithBasicResolver(&basicResolver))
->>>>>>> b3a67cb4
 
 	cancelCtx, cancel := context.WithCancel(context.Background())
 	defer cancel()
@@ -56,10 +52,7 @@
 	unittest.SkipUnless(t, unittest.TEST_FLAKY, "flaky test")
 	basicResolver := mocknetwork.BasicResolver{}
 	resolver := NewResolver(
-<<<<<<< HEAD
-=======
 		DefaultCacheSize,
->>>>>>> b3a67cb4
 		unittest.Logger(),
 		metrics.NewNoopCollector(),
 		WithBasicResolver(&basicResolver),
@@ -95,15 +88,11 @@
 // TestResolver_Error evaluates that when the underlying resolver returns an error, the resolver itself does not cache the result.
 func TestResolver_Error(t *testing.T) {
 	basicResolver := mocknetwork.BasicResolver{}
-<<<<<<< HEAD
-	resolver := NewResolver(unittest.Logger(), metrics.NewNoopCollector(), WithBasicResolver(&basicResolver))
-=======
 	resolver := NewResolver(
 		DefaultCacheSize,
 		unittest.Logger(),
 		metrics.NewNoopCollector(),
 		WithBasicResolver(&basicResolver))
->>>>>>> b3a67cb4
 
 	cancelCtx, cancel := context.WithCancel(context.Background())
 	defer cancel()
@@ -138,10 +127,7 @@
 func TestResolver_Expired_Invalidated(t *testing.T) {
 	basicResolver := mocknetwork.BasicResolver{}
 	resolver := NewResolver(
-<<<<<<< HEAD
-=======
 		DefaultCacheSize,
->>>>>>> b3a67cb4
 		unittest.Logger(),
 		metrics.NewNoopCollector(),
 		WithBasicResolver(&basicResolver),
