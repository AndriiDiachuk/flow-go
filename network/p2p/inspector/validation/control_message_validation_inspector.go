--- conflicted
+++ resolved
@@ -95,25 +95,6 @@
 // Returns:
 //   - *ControlMsgValidationInspector: a new control message validation inspector.
 //   - error: an error if there is any error while creating the inspector. All errors are irrecoverable and unexpected.
-<<<<<<< HEAD
-func NewControlMsgValidationInspector(ctx irrecoverable.SignalerContext,
-	logger zerolog.Logger,
-	sporkID flow.Identifier,
-	config *p2pconf.GossipSubRPCValidationInspectorConfigs,
-	distributor p2p.GossipSubInspectorNotifDistributor,
-	inspectMsgQueueCacheCollector module.HeroCacheMetrics,
-	clusterPrefixedCacheCollector module.HeroCacheMetrics,
-	idProvider module.IdentityProvider,
-	inspectorMetrics module.GossipSubRpcValidationInspectorMetrics,
-	rpcTracker p2p.RpcControlTracking,
-	topicProviderOracle func() p2p.TopicProvider) (*ControlMsgValidationInspector, error) {
-	lg := logger.With().Str("component", "gossip_sub_rpc_validation_inspector").Logger()
-
-	clusterPrefixedTracker, err := cache.NewClusterPrefixedMessagesReceivedTracker(logger,
-		config.ClusterPrefixedControlMsgsReceivedCacheSize,
-		clusterPrefixedCacheCollector,
-		config.ClusterPrefixedControlMsgsReceivedCacheDecay)
-=======
 func NewControlMsgValidationInspector(params *InspectorParams) (*ControlMsgValidationInspector, error) {
 	err := validator.New().Struct(params)
 	if err != nil {
@@ -125,34 +106,10 @@
 	clusterPrefixedCacheCollector := metrics.GossipSubRPCInspectorClusterPrefixedCacheMetricFactory(params.HeroCacheMetricsFactory, params.NetworkingType)
 
 	clusterPrefixedTracker, err := cache.NewClusterPrefixedMessagesReceivedTracker(params.Logger, params.Config.ClusterPrefixedControlMsgsReceivedCacheSize, clusterPrefixedCacheCollector, params.Config.ClusterPrefixedControlMsgsReceivedCacheDecay)
->>>>>>> 9c88e318
 	if err != nil {
 		return nil, fmt.Errorf("failed to create cluster prefix topics received tracker")
 	}
 
-<<<<<<< HEAD
-	if config.RpcMessageMaxSampleSize < config.RpcMessageErrorThreshold {
-		return nil, fmt.Errorf("rpc message max sample size must be greater than or equal to rpc message error threshold, got %d and %d respectively",
-			config.RpcMessageMaxSampleSize,
-			config.RpcMessageErrorThreshold)
-	}
-
-	c := &ControlMsgValidationInspector{
-		ctx:          ctx,
-		logger:       lg,
-		sporkID:      sporkID,
-		config:       config,
-		distributor:  distributor,
-		tracker:      clusterPrefixedTracker,
-		rpcTracker:   rpcTracker,
-		idProvider:   idProvider,
-		metrics:      inspectorMetrics,
-		rateLimiters: make(map[p2pmsg.ControlMessageType]p2p.BasicRateLimiter),
-		topicOracle:  topicProviderOracle,
-	}
-
-	store := queue.NewHeroStore(config.CacheSize, logger, inspectMsgQueueCacheCollector)
-=======
 	if params.Config.RpcMessageMaxSampleSize < params.Config.RpcMessageErrorThreshold {
 		return nil, fmt.Errorf("rpc message max sample size must be greater than or equal to rpc message error threshold, got %d and %d respectively", params.Config.RpcMessageMaxSampleSize, params.Config.RpcMessageErrorThreshold)
 	}
@@ -167,11 +124,11 @@
 		idProvider:     params.IdProvider,
 		metrics:        params.InspectorMetrics,
 		networkingType: params.NetworkingType,
+		topicOracle:  topicProviderOracle,
 	}
 
 	store := queue.NewHeroStore(params.Config.CacheSize, params.Logger, inspectMsgQueueCacheCollector)
 
->>>>>>> 9c88e318
 	pool := worker.NewWorkerPoolBuilder[*InspectRPCRequest](lg, store, c.processInspectRPCReq).Build()
 
 	c.workerPool = pool
@@ -713,19 +670,6 @@
 	}
 }
 
-<<<<<<< HEAD
-// Name returns the name of the rpc inspector.
-func (c *ControlMsgValidationInspector) Name() string {
-	return rpcInspectorComponentName
-}
-
-// ActiveClustersChanged consumes cluster ID update protocol events.
-func (c *ControlMsgValidationInspector) ActiveClustersChanged(clusterIDList flow.ChainIDList) {
-	c.tracker.StoreActiveClusterIds(clusterIDList)
-}
-
-=======
->>>>>>> 9c88e318
 // performSample performs sampling on the specified control message that will randomize
 // the items in the control message slice up to index sampleSize-1. Any error encountered during sampling is considered
 // irrecoverable and will cause the node to crash.
