--- conflicted
+++ resolved
@@ -4,11 +4,8 @@
 	"context"
 	"fmt"
 	"math/rand"
-<<<<<<< HEAD
 	"os"
-=======
 	"sync"
->>>>>>> ed23d219
 	"testing"
 	"time"
 
@@ -296,211 +293,10 @@
 	})
 }
 
-<<<<<<< HEAD
-// TestControlMessageValidationInspector_TruncationConfigToggle ensures that rpc's are not truncated when truncation is disabled through configs.
-func TestControlMessageValidationInspector_TruncationConfigToggle(t *testing.T) {
-	t.Run("should not perform truncation when disabled is set to true", func(t *testing.T) {
-		numOfMsgs := 5000
-
-		// we expected a single warning for the entire RPC
-		expectedWarningLogs := int64(1)
-		expectedLogStrs := map[string]struct{}{validation.RPCTruncationDisabledWarning: {}}
-		logCounter := atomic.NewInt64(0)
-		logger := hookedLogger(logCounter, zerolog.TraceLevel, expectedLogStrs)
-		inspector, signalerCtx, cancel, distributor, rpcTracker, _, _, _ := inspectorFixture(t, func(params *validation.InspectorParams) {
-			params.Config.GraftPruneMessageMaxSampleSize = numOfMsgs
-			params.Logger = logger
-			// disable truncation for all control message types
-			params.Config.InspectionProcess.Truncate.Disabled = true
-		})
-
-		// topic validation is ignored set any topic oracle
-		distributor.On("Distribute", mock.AnythingOfType("*p2p.InvCtrlMsgNotif")).Return(nil).Maybe()
-		rpcTracker.On("LastHighestIHaveRPCSize").Return(int64(100)).Maybe()
-		rpcTracker.On("WasIHaveRPCSent", mock.AnythingOfType("string")).Return(true).Maybe()
-		inspector.Start(signalerCtx)
-
-		rpc := unittest.P2PRPCFixture(
-			unittest.WithGrafts(unittest.P2PRPCGraftFixtures(unittest.IdentifierListFixture(numOfMsgs).Strings()...)...),
-			unittest.WithPrunes(unittest.P2PRPCPruneFixtures(unittest.IdentifierListFixture(numOfMsgs).Strings()...)...),
-			unittest.WithIHaves(unittest.P2PRPCIHaveFixtures(numOfMsgs, unittest.IdentifierListFixture(numOfMsgs).Strings()...)...),
-			unittest.WithIWants(unittest.P2PRPCIWantFixtures(numOfMsgs, numOfMsgs)...),
-		)
-
-		from := unittest.PeerIdFixture(t)
-		require.NoError(t, inspector.Inspect(from, rpc))
-
-		require.Eventually(t, func() bool {
-			return logCounter.Load() == expectedWarningLogs
-		}, time.Second, 500*time.Millisecond)
-
-		// ensure truncation not performed
-		require.Len(t, rpc.GetControl().GetGraft(), numOfMsgs)
-		require.Len(t, rpc.GetControl().GetPrune(), numOfMsgs)
-		require.Len(t, rpc.GetControl().GetIhave(), numOfMsgs)
-		ensureMessageIdsLen(t, p2pmsg.CtrlMsgIHave, rpc, numOfMsgs)
-		require.Len(t, rpc.GetControl().GetIwant(), numOfMsgs)
-		ensureMessageIdsLen(t, p2pmsg.CtrlMsgIWant, rpc, numOfMsgs)
-
-		stopInspector(t, cancel, inspector)
-	})
-
-	t.Run("should not perform truncation when disabled for each individual control message type directly", func(t *testing.T) {
-		numOfMsgs := 5000
-
-		expectedLogStrs := map[string]struct{}{
-			validation.GraftTruncationDisabledWarning:          {},
-			validation.PruneTruncationDisabledWarning:          {},
-			validation.IHaveTruncationDisabledWarning:          {},
-			validation.IHaveMessageIDTruncationDisabledWarning: {},
-			validation.IWantTruncationDisabledWarning:          {},
-			validation.IWantMessageIDTruncationDisabledWarning: {},
-		}
-		logCounter := atomic.NewInt64(0)
-		logger := hookedLogger(logCounter, zerolog.TraceLevel, expectedLogStrs)
-		inspector, signalerCtx, cancel, distributor, rpcTracker, _, _, _ := inspectorFixture(t, func(params *validation.InspectorParams) {
-			params.Config.GraftPruneMessageMaxSampleSize = numOfMsgs
-			params.Logger = logger
-			// disable truncation for all control message types individually
-			params.Config.InspectionProcess.Truncate.EnableGraft = false
-			params.Config.InspectionProcess.Truncate.EnablePrune = false
-			params.Config.InspectionProcess.Truncate.EnableIHave = false
-			params.Config.InspectionProcess.Truncate.EnableIHaveMessageIds = false
-			params.Config.InspectionProcess.Truncate.EnableIWant = false
-			params.Config.InspectionProcess.Truncate.EnableIWantMessageIds = false
-		})
-
-		// topic validation is ignored set any topic oracle
-		distributor.On("Distribute", mock.AnythingOfType("*p2p.InvCtrlMsgNotif")).Return(nil).Maybe()
-		rpcTracker.On("LastHighestIHaveRPCSize").Return(int64(100)).Maybe()
-		rpcTracker.On("WasIHaveRPCSent", mock.AnythingOfType("string")).Return(true).Maybe()
-		inspector.Start(signalerCtx)
-
-		rpc := unittest.P2PRPCFixture(
-			unittest.WithGrafts(unittest.P2PRPCGraftFixtures(unittest.IdentifierListFixture(numOfMsgs).Strings()...)...),
-			unittest.WithPrunes(unittest.P2PRPCPruneFixtures(unittest.IdentifierListFixture(numOfMsgs).Strings()...)...),
-			unittest.WithIHaves(unittest.P2PRPCIHaveFixtures(numOfMsgs, unittest.IdentifierListFixture(numOfMsgs).Strings()...)...),
-			unittest.WithIWants(unittest.P2PRPCIWantFixtures(numOfMsgs, numOfMsgs)...),
-		)
-
-		from := unittest.PeerIdFixture(t)
-		require.NoError(t, inspector.Inspect(from, rpc))
-
-		require.Eventually(t, func() bool {
-			return logCounter.Load() == int64(len(expectedLogStrs))
-		}, time.Second, 500*time.Millisecond)
-
-		// ensure truncation not performed
-		require.Len(t, rpc.GetControl().GetGraft(), numOfMsgs)
-		require.Len(t, rpc.GetControl().GetPrune(), numOfMsgs)
-		require.Len(t, rpc.GetControl().GetIhave(), numOfMsgs)
-		ensureMessageIdsLen(t, p2pmsg.CtrlMsgIHave, rpc, numOfMsgs)
-		require.Len(t, rpc.GetControl().GetIwant(), numOfMsgs)
-		ensureMessageIdsLen(t, p2pmsg.CtrlMsgIWant, rpc, numOfMsgs)
-
-		stopInspector(t, cancel, inspector)
-	})
-}
-
-// TestControlMessageValidationInspector_InspectionConfigToggle ensures that rpc's are not inspected when inspection is disabled through configs.
-func TestControlMessageValidationInspector_InspectionConfigToggle(t *testing.T) {
-	t.Run("should not perform inspection when disabled is set to true", func(t *testing.T) {
-		numOfMsgs := 5000
-
-		// we expected a single warning for the entire RPC
-		expectedWarningLogs := int64(1)
-		expectedLogStrs := map[string]struct{}{validation.RPCInspectionDisabledWarning: {}}
-		logCounter := atomic.NewInt64(0)
-		logger := hookedLogger(logCounter, zerolog.TraceLevel, expectedLogStrs)
-		inspector, signalerCtx, cancel, distributor, rpcTracker, _, _, _ := inspectorFixture(t, func(params *validation.InspectorParams) {
-			params.Logger = logger
-			// disable inspector for all control message types
-			params.Config.InspectionProcess.Inspect.Disabled = true
-		})
-
-		// distribute should never be called when inspection is disabled
-		defer distributor.AssertNotCalled(t, "Distribute")
-		rpcTracker.On("LastHighestIHaveRPCSize").Return(int64(100)).Maybe()
-		rpcTracker.On("WasIHaveRPCSent", mock.AnythingOfType("string")).Return(true).Maybe()
-		inspector.Start(signalerCtx)
-
-		rpc := unittest.P2PRPCFixture(
-			unittest.WithGrafts(unittest.P2PRPCGraftFixtures(unittest.IdentifierListFixture(numOfMsgs).Strings()...)...),
-			unittest.WithPrunes(unittest.P2PRPCPruneFixtures(unittest.IdentifierListFixture(numOfMsgs).Strings()...)...),
-			unittest.WithIHaves(unittest.P2PRPCIHaveFixtures(numOfMsgs, unittest.IdentifierListFixture(numOfMsgs).Strings()...)...),
-			unittest.WithIWants(unittest.P2PRPCIWantFixtures(numOfMsgs, numOfMsgs)...),
-		)
-
-		from := unittest.PeerIdFixture(t)
-		require.NoError(t, inspector.Inspect(from, rpc))
-
-		require.Eventually(t, func() bool {
-			return logCounter.Load() == expectedWarningLogs
-		}, time.Second, 500*time.Millisecond)
-		stopInspector(t, cancel, inspector)
-	})
-
-	t.Run("should not perform inspection when disabled for each individual control message type directly", func(t *testing.T) {
-		numOfMsgs := 5000
-
-		expectedLogStrs := map[string]struct{}{
-			validation.GraftInspectionDisabledWarning:   {},
-			validation.PruneInspectionDisabledWarning:   {},
-			validation.IHaveInspectionDisabledWarning:   {},
-			validation.IWantInspectionDisabledWarning:   {},
-			validation.PublishInspectionDisabledWarning: {},
-		}
-		logCounter := atomic.NewInt64(0)
-		logger := hookedLogger(logCounter, zerolog.TraceLevel, expectedLogStrs)
-		inspector, signalerCtx, cancel, distributor, rpcTracker, _, _, _ := inspectorFixture(t, func(params *validation.InspectorParams) {
-			params.Config.GraftPruneMessageMaxSampleSize = numOfMsgs
-			params.Logger = logger
-			// disable inspection for all control message types individually
-			params.Config.InspectionProcess.Inspect.EnableGraft = false
-			params.Config.InspectionProcess.Inspect.EnablePrune = false
-			params.Config.InspectionProcess.Inspect.EnableIHave = false
-			params.Config.InspectionProcess.Inspect.EnableIWant = false
-			params.Config.InspectionProcess.Inspect.EnablePublish = false
-		})
-
-		// distribute should never be called when inspection is disabled
-		defer distributor.AssertNotCalled(t, "Distribute")
-		rpcTracker.On("LastHighestIHaveRPCSize").Return(int64(100)).Maybe()
-		rpcTracker.On("WasIHaveRPCSent", mock.AnythingOfType("string")).Return(true).Maybe()
-		inspector.Start(signalerCtx)
-
-		rpc := unittest.P2PRPCFixture(
-			unittest.WithGrafts(unittest.P2PRPCGraftFixtures(unittest.IdentifierListFixture(numOfMsgs).Strings()...)...),
-			unittest.WithPrunes(unittest.P2PRPCPruneFixtures(unittest.IdentifierListFixture(numOfMsgs).Strings()...)...),
-			unittest.WithIHaves(unittest.P2PRPCIHaveFixtures(numOfMsgs, unittest.IdentifierListFixture(numOfMsgs).Strings()...)...),
-			unittest.WithIWants(unittest.P2PRPCIWantFixtures(numOfMsgs, numOfMsgs)...),
-			unittest.WithPubsubMessages(unittest.GossipSubMessageFixtures(numOfMsgs, unittest.RandomStringFixture(t, 100), unittest.WithFrom(unittest.PeerIdFixture(t)))...),
-		)
-
-		from := unittest.PeerIdFixture(t)
-		require.NoError(t, inspector.Inspect(from, rpc))
-
-		require.Eventually(t, func() bool {
-			return logCounter.Load() == int64(len(expectedLogStrs))
-		}, time.Second, 500*time.Millisecond)
-
-		stopInspector(t, cancel, inspector)
-	})
-}
-
-// TestControlMessageValidationInspector_processInspectRPCReq verifies the correct behavior of control message validation.
-// It ensures that valid RPC control messages do not trigger erroneous invalid control message notifications,
-// while all types of invalid control messages trigger expected notifications.
-func TestControlMessageValidationInspector_processInspectRPCReq(t *testing.T) {
-	t.Run("processInspectRPCReq should not disseminate any invalid notification errors for valid RPC's", func(t *testing.T) {
-		inspector, signalerCtx, cancel, distributor, rpcTracker, sporkID, _, topicProviderOracle := inspectorFixture(t)
-		defer distributor.AssertNotCalled(t, "Distribute")
-=======
 // TestControlMessageInspection_ValidRpc ensures inspector does not disseminate invalid control message notifications for a valid RPC.
 func TestControlMessageInspection_ValidRpc(t *testing.T) {
 	inspector, signalerCtx, cancel, distributor, rpcTracker, sporkID, _, topicProviderOracle := inspectorFixture(t)
 	defer distributor.AssertNotCalled(t, "Distribute")
->>>>>>> ed23d219
 
 	topics := []string{
 		fmt.Sprintf("%s/%s", channels.TestNetworkChannel, sporkID),
@@ -1323,6 +1119,205 @@
 	time.Sleep(time.Second)
 	cancel()
 	unittest.RequireCloseBefore(t, inspector.Done(), 5*time.Second, "inspector did not stop")
+}
+
+// TestControlMessageValidationInspector_TruncationConfigToggle ensures that rpc's are not truncated when truncation is disabled through configs.
+func TestControlMessageValidationInspector_TruncationConfigToggle(t *testing.T) {
+	t.Run("should not perform truncation when disabled is set to true", func(t *testing.T) {
+		numOfMsgs := 5000
+
+		// we expected a single warning for the entire RPC
+		expectedWarningLogs := int64(1)
+		expectedLogStrs := map[string]struct{}{validation.RPCTruncationDisabledWarning: {}}
+		logCounter := atomic.NewInt64(0)
+		logger := hookedLogger(logCounter, zerolog.TraceLevel, expectedLogStrs)
+		inspector, signalerCtx, cancel, distributor, rpcTracker, _, _, _ := inspectorFixture(t, func(params *validation.InspectorParams) {
+			params.Config.GraftPrune.MessageCountThreshold = numOfMsgs
+			params.Logger = logger
+			// disable truncation for all control message types
+			params.Config.InspectionProcess.Truncate.Disabled = true
+		})
+
+		// topic validation is ignored set any topic oracle
+		distributor.On("Distribute", mock.AnythingOfType("*p2p.InvCtrlMsgNotif")).Return(nil).Maybe()
+		rpcTracker.On("LastHighestIHaveRPCSize").Return(int64(100)).Maybe()
+		rpcTracker.On("WasIHaveRPCSent", mock.AnythingOfType("string")).Return(true).Maybe()
+		inspector.Start(signalerCtx)
+
+		rpc := unittest.P2PRPCFixture(
+			unittest.WithGrafts(unittest.P2PRPCGraftFixtures(unittest.IdentifierListFixture(numOfMsgs).Strings()...)...),
+			unittest.WithPrunes(unittest.P2PRPCPruneFixtures(unittest.IdentifierListFixture(numOfMsgs).Strings()...)...),
+			unittest.WithIHaves(unittest.P2PRPCIHaveFixtures(numOfMsgs, unittest.IdentifierListFixture(numOfMsgs).Strings()...)...),
+			unittest.WithIWants(unittest.P2PRPCIWantFixtures(numOfMsgs, numOfMsgs)...),
+		)
+
+		from := unittest.PeerIdFixture(t)
+		require.NoError(t, inspector.Inspect(from, rpc))
+
+		require.Eventually(t, func() bool {
+			return logCounter.Load() == expectedWarningLogs
+		}, time.Second, 500*time.Millisecond)
+
+		// ensure truncation not performed
+		require.Len(t, rpc.GetControl().GetGraft(), numOfMsgs)
+		require.Len(t, rpc.GetControl().GetPrune(), numOfMsgs)
+		require.Len(t, rpc.GetControl().GetIhave(), numOfMsgs)
+		ensureMessageIdsLen(t, p2pmsg.CtrlMsgIHave, rpc, numOfMsgs)
+		require.Len(t, rpc.GetControl().GetIwant(), numOfMsgs)
+		ensureMessageIdsLen(t, p2pmsg.CtrlMsgIWant, rpc, numOfMsgs)
+
+		time.Sleep(time.Second)
+		cancel()
+		unittest.RequireCloseBefore(t, inspector.Done(), 5*time.Second, "inspector did not stop")
+	})
+
+	t.Run("should not perform truncation when disabled for each individual control message type directly", func(t *testing.T) {
+		numOfMsgs := 5000
+
+		expectedLogStrs := map[string]struct{}{
+			validation.GraftTruncationDisabledWarning:          {},
+			validation.PruneTruncationDisabledWarning:          {},
+			validation.IHaveTruncationDisabledWarning:          {},
+			validation.IHaveMessageIDTruncationDisabledWarning: {},
+			validation.IWantTruncationDisabledWarning:          {},
+			validation.IWantMessageIDTruncationDisabledWarning: {},
+		}
+		logCounter := atomic.NewInt64(0)
+		logger := hookedLogger(logCounter, zerolog.TraceLevel, expectedLogStrs)
+		inspector, signalerCtx, cancel, distributor, rpcTracker, _, _, _ := inspectorFixture(t, func(params *validation.InspectorParams) {
+			params.Config.GraftPrune.MessageCountThreshold = numOfMsgs
+			params.Logger = logger
+			// disable truncation for all control message types individually
+			params.Config.InspectionProcess.Truncate.EnableGraft = false
+			params.Config.InspectionProcess.Truncate.EnablePrune = false
+			params.Config.InspectionProcess.Truncate.EnableIHave = false
+			params.Config.InspectionProcess.Truncate.EnableIHaveMessageIds = false
+			params.Config.InspectionProcess.Truncate.EnableIWant = false
+			params.Config.InspectionProcess.Truncate.EnableIWantMessageIds = false
+		})
+
+		// topic validation is ignored set any topic oracle
+		distributor.On("Distribute", mock.AnythingOfType("*p2p.InvCtrlMsgNotif")).Return(nil).Maybe()
+		rpcTracker.On("LastHighestIHaveRPCSize").Return(int64(100)).Maybe()
+		rpcTracker.On("WasIHaveRPCSent", mock.AnythingOfType("string")).Return(true).Maybe()
+		inspector.Start(signalerCtx)
+
+		rpc := unittest.P2PRPCFixture(
+			unittest.WithGrafts(unittest.P2PRPCGraftFixtures(unittest.IdentifierListFixture(numOfMsgs).Strings()...)...),
+			unittest.WithPrunes(unittest.P2PRPCPruneFixtures(unittest.IdentifierListFixture(numOfMsgs).Strings()...)...),
+			unittest.WithIHaves(unittest.P2PRPCIHaveFixtures(numOfMsgs, unittest.IdentifierListFixture(numOfMsgs).Strings()...)...),
+			unittest.WithIWants(unittest.P2PRPCIWantFixtures(numOfMsgs, numOfMsgs)...),
+		)
+
+		from := unittest.PeerIdFixture(t)
+		require.NoError(t, inspector.Inspect(from, rpc))
+
+		require.Eventually(t, func() bool {
+			return logCounter.Load() == int64(len(expectedLogStrs))
+		}, time.Second, 500*time.Millisecond)
+
+		// ensure truncation not performed
+		require.Len(t, rpc.GetControl().GetGraft(), numOfMsgs)
+		require.Len(t, rpc.GetControl().GetPrune(), numOfMsgs)
+		require.Len(t, rpc.GetControl().GetIhave(), numOfMsgs)
+		ensureMessageIdsLen(t, p2pmsg.CtrlMsgIHave, rpc, numOfMsgs)
+		require.Len(t, rpc.GetControl().GetIwant(), numOfMsgs)
+		ensureMessageIdsLen(t, p2pmsg.CtrlMsgIWant, rpc, numOfMsgs)
+
+		time.Sleep(time.Second)
+		cancel()
+		unittest.RequireCloseBefore(t, inspector.Done(), 5*time.Second, "inspector did not stop")
+	})
+}
+
+// TestControlMessageValidationInspector_InspectionConfigToggle ensures that rpc's are not inspected when inspection is disabled through configs.
+func TestControlMessageValidationInspector_InspectionConfigToggle(t *testing.T) {
+	t.Run("should not perform inspection when disabled is set to true", func(t *testing.T) {
+		numOfMsgs := 5000
+
+		// we expected a single warning for the entire RPC
+		expectedWarningLogs := int64(1)
+		expectedLogStrs := map[string]struct{}{validation.RPCInspectionDisabledWarning: {}}
+		logCounter := atomic.NewInt64(0)
+		logger := hookedLogger(logCounter, zerolog.TraceLevel, expectedLogStrs)
+		inspector, signalerCtx, cancel, distributor, rpcTracker, _, _, _ := inspectorFixture(t, func(params *validation.InspectorParams) {
+			params.Logger = logger
+			// disable inspector for all control message types
+			params.Config.InspectionProcess.Inspect.Disabled = true
+		})
+
+		// distribute should never be called when inspection is disabled
+		defer distributor.AssertNotCalled(t, "Distribute")
+		rpcTracker.On("LastHighestIHaveRPCSize").Return(int64(100)).Maybe()
+		rpcTracker.On("WasIHaveRPCSent", mock.AnythingOfType("string")).Return(true).Maybe()
+		inspector.Start(signalerCtx)
+
+		rpc := unittest.P2PRPCFixture(
+			unittest.WithGrafts(unittest.P2PRPCGraftFixtures(unittest.IdentifierListFixture(numOfMsgs).Strings()...)...),
+			unittest.WithPrunes(unittest.P2PRPCPruneFixtures(unittest.IdentifierListFixture(numOfMsgs).Strings()...)...),
+			unittest.WithIHaves(unittest.P2PRPCIHaveFixtures(numOfMsgs, unittest.IdentifierListFixture(numOfMsgs).Strings()...)...),
+			unittest.WithIWants(unittest.P2PRPCIWantFixtures(numOfMsgs, numOfMsgs)...),
+		)
+
+		from := unittest.PeerIdFixture(t)
+		require.NoError(t, inspector.Inspect(from, rpc))
+
+		require.Eventually(t, func() bool {
+			return logCounter.Load() == expectedWarningLogs
+		}, time.Second, 500*time.Millisecond)
+		time.Sleep(time.Second)
+		cancel()
+		unittest.RequireCloseBefore(t, inspector.Done(), 5*time.Second, "inspector did not stop")
+	})
+
+	t.Run("should not perform inspection when disabled for each individual control message type directly", func(t *testing.T) {
+		numOfMsgs := 5000
+
+		expectedLogStrs := map[string]struct{}{
+			validation.GraftInspectionDisabledWarning:   {},
+			validation.PruneInspectionDisabledWarning:   {},
+			validation.IHaveInspectionDisabledWarning:   {},
+			validation.IWantInspectionDisabledWarning:   {},
+			validation.PublishInspectionDisabledWarning: {},
+		}
+		logCounter := atomic.NewInt64(0)
+		logger := hookedLogger(logCounter, zerolog.TraceLevel, expectedLogStrs)
+		inspector, signalerCtx, cancel, distributor, rpcTracker, _, _, _ := inspectorFixture(t, func(params *validation.InspectorParams) {
+			params.Config.GraftPrune.MessageCountThreshold = numOfMsgs
+			params.Logger = logger
+			// disable inspection for all control message types individually
+			params.Config.InspectionProcess.Inspect.EnableGraft = false
+			params.Config.InspectionProcess.Inspect.EnablePrune = false
+			params.Config.InspectionProcess.Inspect.EnableIHave = false
+			params.Config.InspectionProcess.Inspect.EnableIWant = false
+			params.Config.InspectionProcess.Inspect.EnablePublish = false
+		})
+
+		// distribute should never be called when inspection is disabled
+		defer distributor.AssertNotCalled(t, "Distribute")
+		rpcTracker.On("LastHighestIHaveRPCSize").Return(int64(100)).Maybe()
+		rpcTracker.On("WasIHaveRPCSent", mock.AnythingOfType("string")).Return(true).Maybe()
+		inspector.Start(signalerCtx)
+
+		rpc := unittest.P2PRPCFixture(
+			unittest.WithGrafts(unittest.P2PRPCGraftFixtures(unittest.IdentifierListFixture(numOfMsgs).Strings()...)...),
+			unittest.WithPrunes(unittest.P2PRPCPruneFixtures(unittest.IdentifierListFixture(numOfMsgs).Strings()...)...),
+			unittest.WithIHaves(unittest.P2PRPCIHaveFixtures(numOfMsgs, unittest.IdentifierListFixture(numOfMsgs).Strings()...)...),
+			unittest.WithIWants(unittest.P2PRPCIWantFixtures(numOfMsgs, numOfMsgs)...),
+			unittest.WithPubsubMessages(unittest.GossipSubMessageFixtures(numOfMsgs, unittest.RandomStringFixture(t, 100), unittest.WithFrom(unittest.PeerIdFixture(t)))...),
+		)
+
+		from := unittest.PeerIdFixture(t)
+		require.NoError(t, inspector.Inspect(from, rpc))
+
+		require.Eventually(t, func() bool {
+			return logCounter.Load() == int64(len(expectedLogStrs))
+		}, time.Second, 500*time.Millisecond)
+
+		time.Sleep(time.Second)
+		cancel()
+		unittest.RequireCloseBefore(t, inspector.Done(), 5*time.Second, "inspector did not stop")
+	})
 }
 
 // invalidTopics returns 3 invalid topics.
@@ -1393,12 +1388,6 @@
 	ctx, cancel := context.WithCancel(context.Background())
 	signalerCtx := irrecoverable.NewMockSignalerContext(t, ctx)
 	return validationInspector, signalerCtx, cancel, distributor, rpcTracker, sporkID, idProvider, topicProviderOracle
-<<<<<<< HEAD
-}
-
-func stopInspector(t *testing.T, cancel context.CancelFunc, inspector *validation.ControlMsgValidationInspector) {
-	cancel()
-	unittest.RequireCloseBefore(t, inspector.Done(), 5*time.Second, "inspector did not stop")
 }
 
 // utility function to track the number of logs expected logs for the expected log level.
@@ -1425,6 +1414,4 @@
 	default:
 		require.Fail(t, "control message type provided does not contain message ids expected ihave or iwant")
 	}
-=======
->>>>>>> ed23d219
 }