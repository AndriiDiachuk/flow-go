--- conflicted
+++ resolved
@@ -41,7 +41,7 @@
 // "0.0.0.0:<selected-port-by-os>
 const defaultAddress = "0.0.0.0:0"
 
-var rootBlockID = unittest.IdentifierFixture()
+var rootBlockID = unittest.IdentifierFixture().String()
 
 type LibP2PNodeTestSuite struct {
 	suite.Suite
@@ -245,11 +245,6 @@
 	nodes[0].host.Peerstore().AddAddrs(pInfo.ID, pInfo.Addrs, peerstore.AddressTTL)
 	maxTimeToWait := maxConnectAttempt * maxConnectAttemptSleepDuration * time.Millisecond
 
-<<<<<<< HEAD
-	unittest.RequireReturnsBefore(suite.T(), func() {
-		_, err = node1.CreateStream(context.Background(), pInfo.ID)
-	}, maxTimeToWait, fmt.Sprintf("create stream did not error within %d ms", maxTimeToWait))
-=======
 	// need to add some buffer time so that RequireReturnsBefore waits slightly longer than maxTimeToWait to avoid
 	// a race condition
 	someGraceTime := 100 * time.Millisecond
@@ -266,7 +261,6 @@
 	//
 	//2. machines where a timeout does NOT occur on the first connection attempt - this is on CI machines and some local dev machines without a firewall / too many other processes.
 	//   In this case, there will be maxConnectAttempt (3) connection attempts on the first CreateStream() call and maxConnectAttempt (3) attempts on the second CreateStream() call.
->>>>>>> 0a8729c7
 
 	// make two separate stream creation attempt and assert that no connection back off happened
 	for i := 0; i < 2; i++ {
@@ -691,7 +685,7 @@
 
 // NodeFixture creates a single LibP2PNodes with the given key, root block id, and callback function for stream handling.
 // It returns the nodes and their identities.
-func NodeFixture(t *testing.T, log zerolog.Logger, key fcrypto.PrivateKey, rootID flow.Identifier, handler func(t *testing.T) network.StreamHandler, allowList bool, address string) (*Node, flow.Identity) {
+func NodeFixture(t *testing.T, log zerolog.Logger, key fcrypto.PrivateKey, rootID string, handler func(t *testing.T) network.StreamHandler, allowList bool, address string) (*Node, flow.Identity) {
 
 	identity := unittest.IdentityFixture(unittest.WithNetworkingKey(key.PublicKey()), unittest.WithAddress(address))
 
@@ -710,8 +704,12 @@
 	resolver, err := dns.NewResolver(metrics.NewNoopCollector())
 	require.NoError(t, err)
 
+	noopMetrics := metrics.NewNoopCollector()
+	connManager := NewConnManager(log, noopMetrics)
+
 	builder := NewDefaultLibP2PNodeBuilder(identity.NodeID, address, key).
 		SetRootBlockID(rootID).
+		SetConnectionManager(connManager).
 		SetPingInfoProvider(pingInfoProvider).
 		SetResolver(resolver).
 		SetLogger(log)
