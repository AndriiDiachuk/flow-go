package p2p

import (
	"context"
	"errors"
	"fmt"
	"strings"
	"sync"
	"time"

	"github.com/ipfs/go-datastore"
	"github.com/libp2p/go-libp2p-core/peer"
	"github.com/rs/zerolog"

	"github.com/onflow/flow-go/crypto/hash"
	channels "github.com/onflow/flow-go/engine"
	"github.com/onflow/flow-go/model/flow"
	"github.com/onflow/flow-go/model/flow/filter"
	"github.com/onflow/flow-go/module"
	"github.com/onflow/flow-go/module/component"
	"github.com/onflow/flow-go/module/id"
	"github.com/onflow/flow-go/module/irrecoverable"
	"github.com/onflow/flow-go/network"
	"github.com/onflow/flow-go/network/message"
	"github.com/onflow/flow-go/network/queue"
	_ "github.com/onflow/flow-go/utils/binstat"
)

const DefaultCacheSize = 10e4

// NotEjectedFilter is an identity filter that, when applied to the identity
// table at a given snapshot, returns all nodes that we should communicate with
// over the networking layer.
//
// NOTE: The protocol state includes nodes from the previous/next epoch that should
// be included in network communication. We omit any nodes that have been ejected.
var NotEjectedFilter = filter.Not(filter.Ejected)

// Network represents the overlay network of our peer-to-peer network, including
// the protocols for handshakes, authentication, gossiping and heartbeats.
type Network struct {
	sync.RWMutex
	identityProvider            id.IdentityProvider
	logger                      zerolog.Logger
	codec                       network.Codec
	me                          module.Local
	mw                          network.Middleware
	top                         network.Topology // used to determine fanout connections
	metrics                     module.NetworkMetrics
	rcache                      *RcvCache // used to deduplicate incoming messages
	queue                       network.MessageQueue
	subMngr                     network.SubscriptionManager // used to keep track of subscribed channels
	registerEngineRequests      chan *registerEngineRequest
	registerBlobServiceRequests chan *registerBlobServiceRequest
	*component.ComponentManager
}

var _ network.Network = (*Network)(nil)

type registerEngineRequest struct {
	channel  network.Channel
	engine   network.Engine
	respChan chan *registerEngineResp
}

type registerEngineResp struct {
	conduit network.Conduit
	err     error
}

type registerBlobServiceRequest struct {
	channel  network.Channel
	ds       datastore.Batching
	respChan chan *registerBlobServiceResp
}

type registerBlobServiceResp struct {
	blobService network.BlobService
	err         error
}

var ErrNetworkShutdown = errors.New("network has already shutdown")

// NewNetwork creates a new naive overlay network, using the given middleware to
// communicate to direct peers, using the given codec for serialization, and
// using the given state & cache interfaces to track volatile information.
// csize determines the size of the cache dedicated to keep track of received messages
func NewNetwork(
	log zerolog.Logger,
	codec network.Codec,
	me module.Local,
	mwFactory func() (network.Middleware, error),
	csize int,
	top network.Topology,
	sm network.SubscriptionManager,
	metrics module.NetworkMetrics,
	identityProvider id.IdentityProvider,
) (*Network, error) {

	rcache, err := newRcvCache(csize)
	if err != nil {
		return nil, fmt.Errorf("could not initialize cache: %w", err)
	}

	mw, err := mwFactory()
	if err != nil {
		return nil, fmt.Errorf("could not create middleware: %w", err)
	}

	o := &Network{
		logger:                      log,
		codec:                       codec,
		me:                          me,
		mw:                          mw,
		rcache:                      rcache,
		top:                         top,
		metrics:                     metrics,
		subMngr:                     sm,
		identityProvider:            identityProvider,
		registerEngineRequests:      make(chan *registerEngineRequest),
		registerBlobServiceRequests: make(chan *registerBlobServiceRequest),
	}

	o.mw.SetOverlay(o)

	o.ComponentManager = component.NewComponentManagerBuilder().
		AddWorker(o.runMiddleware).
		AddWorker(o.processRegisterEngineRequests).
		AddWorker(o.processRegisterBlobServiceRequests).Build()

	return o, nil
}

func (n *Network) processRegisterEngineRequests(parent irrecoverable.SignalerContext, ready component.ReadyFunc) {
	<-n.mw.Ready()
	ready()

	for {
		select {
		case req := <-n.registerEngineRequests:
			conduit, err := n.handleRegisterEngineRequest(parent, req.channel, req.engine)
			resp := &registerEngineResp{
				conduit: conduit,
				err:     err,
			}

			select {
			case <-parent.Done():
				return
			case req.respChan <- resp:
			}
		case <-parent.Done():
			return
		}
	}
}

func (n *Network) processRegisterBlobServiceRequests(parent irrecoverable.SignalerContext, ready component.ReadyFunc) {
	<-n.mw.Ready()
	ready()

	for {
		select {
		case req := <-n.registerBlobServiceRequests:
			blobService, err := n.handleRegisterBlobServiceRequest(parent, req.channel, req.ds)
			resp := &registerBlobServiceResp{
				blobService: blobService,
				err:         err,
			}

			select {
			case <-parent.Done():
				return
			case req.respChan <- resp:
			}
		case <-parent.Done():
			return
		}
	}
}

func (n *Network) runMiddleware(ctx irrecoverable.SignalerContext, ready component.ReadyFunc) {
	// setup the message queue
	// create priority queue
	n.queue = queue.NewMessageQueue(ctx, queue.GetEventPriority, n.metrics)

	// create workers to read from the queue and call queueSubmitFunc
	queue.CreateQueueWorkers(ctx, queue.DefaultNumWorkers, n.queue, n.queueSubmitFunc)

	n.mw.Start(ctx)
	<-n.mw.Ready()

	ready()

	<-n.mw.Done()
}

func (n *Network) handleRegisterEngineRequest(parent irrecoverable.SignalerContext, channel network.Channel, engine network.Engine) (network.Conduit, error) {
	if !channels.Exists(channel) {
		return nil, fmt.Errorf("unknown channel: %s, should be registered in topic map", channel)
	}

	err := n.subMngr.Register(channel, engine)
	if err != nil {
		return nil, fmt.Errorf("failed to register engine for channel %s: %w", channel, err)
	}

	n.logger.Info().
		Str("channel_id", channel.String()).
		Msg("channel successfully registered")

	// TODO: remove ctx field from Conduit
	// create a cancellable child context
	ctx, cancel := context.WithCancel(parent)

	// create the conduit
	conduit := &Conduit{
		ctx:       ctx,
		cancel:    cancel,
		channel:   channel,
		publish:   n.publish,
		unicast:   n.unicast,
		multicast: n.multicast,
		close:     n.unregister,
	}

	return conduit, nil
}

func (n *Network) handleRegisterBlobServiceRequest(parent irrecoverable.SignalerContext, channel network.Channel, ds datastore.Batching) (network.BlobService, error) {
	// TODO: this is a hack, we should not rely on knowing the underlying implementation
	mw, ok := n.mw.(*Middleware)
	if !ok {
		return nil, errors.New("middleware was of unexpected type")
	}
	if mw.libP2PNode.dht == nil {
		return nil, errors.New("blob exchange is disabled because content routing is not configured")
	}

	bs := network.NewBlobService(mw.libP2PNode.host, mw.libP2PNode.dht, channel.String(), ds)

	// start the blob service using the network's context
	bs.Start(parent)

	return bs, nil
}

// Register will register the given engine with the given unique engine engineID,
// returning a conduit to directly submit messages to the message bus of the
// engine.
func (n *Network) Register(channel network.Channel, engine network.Engine) (network.Conduit, error) {
	respChan := make(chan *registerEngineResp, 1)

	select {
	case <-n.ComponentManager.ShutdownSignal():
		return nil, ErrNetworkShutdown
	case n.registerEngineRequests <- &registerEngineRequest{
		channel:  channel,
		engine:   engine,
		respChan: respChan,
	}:
		select {
		case <-n.ComponentManager.ShutdownSignal():
			return nil, ErrNetworkShutdown
		case resp := <-respChan:
			return resp.conduit, resp.err
		}
	}
}

<<<<<<< HEAD
// RegisterBlockExchange registers a BlockExchange network on the given channel.
// The returned BlockExchange can be used to request blocks from the network.
func (n *Network) RegisterBlockExchange(channel network.Channel, bstore blockstore.Blockstore) (network.BlockExchange, error) {
	respChan := make(chan *registerBlockExchangeResp, 1)
=======
// RegisterBlobService registers a BlobService on the given channel.
// The returned BlobService can be used to request blobs from the network.
func (n *Network) RegisterBlobService(channel network.Channel, ds datastore.Batching) (network.BlobService, error) {
	respChan := make(chan *registerBlobServiceResp)
>>>>>>> eaeef1b8

	select {
	case <-n.ComponentManager.ShutdownSignal():
		return nil, ErrNetworkShutdown
	case n.registerBlobServiceRequests <- &registerBlobServiceRequest{
		channel:  channel,
		ds:       ds,
		respChan: respChan,
	}:
		select {
		case <-n.ComponentManager.ShutdownSignal():
			return nil, ErrNetworkShutdown
		case resp := <-respChan:
			return resp.blobService, resp.err
		}
	}
}

// unregister unregisters the engine for the specified channel. The engine will no longer be able to send or
// receive messages from that channel
func (n *Network) unregister(channel network.Channel) error {
	err := n.subMngr.Unregister(channel)
	if err != nil {
		return fmt.Errorf("failed to unregister engine for channel %s: %w", channel, err)
	}
	return nil
}

func (n *Network) Identities() flow.IdentityList {
	return n.identityProvider.Identities(NotEjectedFilter)
}

func (n *Network) Identity(pid peer.ID) (*flow.Identity, bool) {
	return n.identityProvider.ByPeerID(pid)
}

// Topology returns the identities of a uniform subset of nodes in protocol state using the topology provided earlier.
// Independent invocations of Topology on different nodes collectively constructs a connected network graph.
func (n *Network) Topology() (flow.IdentityList, error) {
	n.Lock()
	defer n.Unlock()

	subscribedChannels := n.subMngr.Channels()
	top, err := n.top.GenerateFanout(n.Identities(), subscribedChannels)
	if err != nil {
		return nil, fmt.Errorf("could not generate topology: %w", err)
	}
	return top, nil
}

func (n *Network) Receive(nodeID flow.Identifier, msg *message.Message) error {
	err := n.processNetworkMessage(nodeID, msg)
	if err != nil {
		return fmt.Errorf("could not process message: %w", err)
	}
	return nil
}

func (n *Network) processNetworkMessage(senderID flow.Identifier, message *message.Message) error {
	// checks the cache for deduplication and adds the message if not already present
	if n.rcache.add(message.EventID, network.Channel(message.ChannelID)) {
		log := n.logger.With().
			Hex("sender_id", senderID[:]).
			Hex("event_id", message.EventID).
			Logger()

		// drops duplicate message
		log.Debug().
			Str("channel", message.ChannelID).
			Msg("dropping message due to duplication")

		n.metrics.NetworkDuplicateMessagesDropped(message.ChannelID, message.Type)

		return nil
	}

	// Convert message payload to a known message type
	decodedMessage, err := n.codec.Decode(message.Payload)
	if err != nil {
		return fmt.Errorf("could not decode event: %w", err)
	}

	// create queue message
	qm := queue.QMessage{
		Payload:  decodedMessage,
		Size:     message.Size(),
		Target:   network.Channel(message.ChannelID),
		SenderID: senderID,
	}

	// insert the message in the queue
	err = n.queue.Insert(qm)
	if err != nil {
		return fmt.Errorf("failed to insert message in queue: %w", err)
	}

	return nil
}

// genNetworkMessage uses the codec to encode an event into a NetworkMessage
func (n *Network) genNetworkMessage(channel network.Channel, event interface{}, targetIDs ...flow.Identifier) (*message.Message, error) {
	// encode the payload using the configured codec
	payload, err := n.codec.Encode(event)
	if err != nil {
		return nil, fmt.Errorf("could not encode event: %w", err)
	}

	//bs := binstat.EnterTimeVal(binstat.BinNet+":wire<3payload2message", int64(len(payload)))
	//defer binstat.Leave(bs)

	// use a hash with an engine-specific salt to get the payload hash
	h := hash.NewSHA3_384()
	_, err = h.Write([]byte("libp2ppacking" + channel))
	if err != nil {
		return nil, fmt.Errorf("could not hash channel as salt: %w", err)
	}

	_, err = h.Write(payload)
	if err != nil {
		return nil, fmt.Errorf("could not hash event: %w", err)
	}

	payloadHash := h.SumHash()

	var emTargets [][]byte
	for _, targetID := range targetIDs {
		tempID := targetID // avoid capturing loop variable
		emTargets = append(emTargets, tempID[:])
	}

	// get origin ID
	selfID := n.me.NodeID()
	originID := selfID[:]

	// get message type from event type and remove the asterisk prefix if present
	msgType := strings.TrimLeft(fmt.Sprintf("%T", event), "*")

	// cast event to a libp2p.Message
	msg := &message.Message{
		ChannelID: channel.String(),
		EventID:   payloadHash,
		OriginID:  originID,
		TargetIDs: emTargets,
		Payload:   payload,
		Type:      msgType,
	}

	return msg, nil
}

// unicast sends the message in a reliable way to the given recipient.
// It uses 1-1 direct messaging over the underlying network to deliver the message.
// It returns an error if unicasting fails.
func (n *Network) unicast(channel network.Channel, message interface{}, targetID flow.Identifier) error {
	if targetID == n.me.NodeID() {
		n.logger.Debug().Msg("network skips self unicasting")
		return nil
	}

	// generates network message (encoding) based on list of recipients
	msg, err := n.genNetworkMessage(channel, message, targetID)
	if err != nil {
		return fmt.Errorf("unicast could not generate network message: %w", err)
	}

	err = n.mw.SendDirect(msg, targetID)
	if err != nil {
		return fmt.Errorf("failed to send message to %x: %w", targetID, err)
	}

	return nil
}

// publish sends the message in an unreliable way to the given recipients.
// In this context, unreliable means that the message is published over a libp2p pub-sub
// channel and can be read by any node subscribed to that channel.
// The selector could be used to optimize or restrict delivery.
func (n *Network) publish(channel network.Channel, message interface{}, targetIDs ...flow.Identifier) error {
	filteredIDs := flow.IdentifierList(targetIDs).Filter(n.removeSelfFilter())

	if len(filteredIDs) == 0 {
		return network.EmptyTargetList
	}

	err := n.sendOnChannel(channel, message, filteredIDs)

	if err != nil {
		return fmt.Errorf("failed to publish on channel %s: %w", channel, err)
	}

	return nil
}

// multicast unreliably sends the specified event over the channel to randomly selected 'num' number of recipients
// selected from the specified targetIDs.
func (n *Network) multicast(channel network.Channel, message interface{}, num uint, targetIDs ...flow.Identifier) error {
	selectedIDs := flow.IdentifierList(targetIDs).Filter(n.removeSelfFilter()).Sample(num)

	if len(selectedIDs) == 0 {
		return network.EmptyTargetList
	}

	err := n.sendOnChannel(channel, message, selectedIDs)

	// publishes the message to the selected targets
	if err != nil {
		return fmt.Errorf("failed to multicast on channel %s: %w", channel, err)
	}

	return nil
}

// removeSelfFilter removes the flow.Identifier of this node if present, from the list of nodes
func (n *Network) removeSelfFilter() flow.IdentifierFilter {
	return func(id flow.Identifier) bool {
		return id != n.me.NodeID()
	}
}

// sendOnChannel sends the message on channel to targets.
func (n *Network) sendOnChannel(channel network.Channel, message interface{}, targetIDs []flow.Identifier) error {
	n.logger.Debug().
		Interface("message", message).
		Str("channel", channel.String()).
		Str("target_ids", fmt.Sprintf("%v", targetIDs)).
		Msg("sending new message on channel")

	// generate network message (encoding) based on list of recipients
	msg, err := n.genNetworkMessage(channel, message, targetIDs...)
	if err != nil {
		return fmt.Errorf("failed to generate network message for channel %s: %w", channel, err)
	}

	// publish the message through the channel, however, the message
	// is only restricted to targetIDs (if they subscribed to channel).
	err = n.mw.Publish(msg, channel)
	if err != nil {
		return fmt.Errorf("failed to send message on channel %s: %w", channel, err)
	}

	return nil
}

// queueSubmitFunc submits the message to the engine synchronously. It is the callback for the queue worker
// when it gets a message from the queue
func (n *Network) queueSubmitFunc(message interface{}) {
	qm := message.(queue.QMessage)
	eng, err := n.subMngr.GetEngine(qm.Target)
	if err != nil {
		n.logger.Error().
			Err(err).
			Str("channel_id", qm.Target.String()).
			Str("sender_id", qm.SenderID.String()).
			Msg("failed to submit message")
		return
	}

	// submits the message to the engine synchronously and
	// tracks its processing time.
	startTimestamp := time.Now()

	err = eng.Process(qm.Target, qm.SenderID, qm.Payload)
	if err != nil {
		n.logger.Error().
			Err(err).
			Str("channel_id", qm.Target.String()).
			Str("sender_id", qm.SenderID.String()).
			Msg("failed to process message")
	}

	n.metrics.InboundProcessDuration(qm.Target.String(), time.Since(startTimestamp))
}<|MERGE_RESOLUTION|>--- conflicted
+++ resolved
@@ -268,17 +268,10 @@
 	}
 }
 
-<<<<<<< HEAD
-// RegisterBlockExchange registers a BlockExchange network on the given channel.
-// The returned BlockExchange can be used to request blocks from the network.
-func (n *Network) RegisterBlockExchange(channel network.Channel, bstore blockstore.Blockstore) (network.BlockExchange, error) {
-	respChan := make(chan *registerBlockExchangeResp, 1)
-=======
 // RegisterBlobService registers a BlobService on the given channel.
 // The returned BlobService can be used to request blobs from the network.
 func (n *Network) RegisterBlobService(channel network.Channel, ds datastore.Batching) (network.BlobService, error) {
-	respChan := make(chan *registerBlobServiceResp)
->>>>>>> eaeef1b8
+	respChan := make(chan *registerBlobServiceResp, 1)
 
 	select {
 	case <-n.ComponentManager.ShutdownSignal():
