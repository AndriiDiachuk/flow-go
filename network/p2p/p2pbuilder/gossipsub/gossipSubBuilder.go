--- conflicted
+++ resolved
@@ -187,10 +187,7 @@
 	idProvider module.IdentityProvider,
 	scoringRegistryConfig p2pconf.GossipSubScoringRegistryConfig,
 	rpcInspectorConfig *p2pconf.GossipSubRPCInspectorsConfig,
-<<<<<<< HEAD
-=======
 	subscriptionProviderPrams *p2pconf.SubscriptionProviderParameters,
->>>>>>> 2608c0f6
 	rpcTracker p2p.RpcControlTracking) *Builder {
 	lg := logger.With().
 		Str("component", "gossipsub").
@@ -198,19 +195,6 @@
 		Logger()
 
 	b := &Builder{
-<<<<<<< HEAD
-		logger:                   lg,
-		metricsCfg:               metricsCfg,
-		sporkId:                  sporkId,
-		networkType:              networkType,
-		idProvider:               idProvider,
-		gossipSubFactory:         defaultGossipSubFactory(),
-		gossipSubConfigFunc:      defaultGossipSubAdapterConfig(),
-		scoringRegistryConfig:    scoringRegistryConfig,
-		scoreOptionConfig:        scoring.NewScoreOptionConfig(lg, idProvider),
-		rpcInspectorConfig:       rpcInspectorConfig,
-		rpcInspectorSuiteFactory: defaultInspectorSuite(rpcTracker),
-=======
 		logger:                    lg,
 		metricsCfg:                metricsCfg,
 		sporkId:                   sporkId,
@@ -222,7 +206,6 @@
 		rpcInspectorConfig:        rpcInspectorConfig,
 		rpcInspectorSuiteFactory:  defaultInspectorSuite(rpcTracker),
 		subscriptionProviderParam: subscriptionProviderPrams,
->>>>>>> 2608c0f6
 	}
 
 	return b
@@ -366,11 +349,7 @@
 		}
 
 		g.scoreOptionConfig.SetRegisterNotificationConsumerFunc(inspectorSuite.AddInvalidControlMessageConsumer)
-<<<<<<< HEAD
-		scoreOpt = scoring.NewScoreOption(g.scoringRegistryConfig, g.scoreOptionConfig)
-=======
-		scoreOpt = scoring.NewScoreOption(g.scoreOptionConfig, subscriptionProvider)
->>>>>>> 2608c0f6
+		scoreOpt = scoring.NewScoreOption(g.scoringRegistryConfig, g.scoreOptionConfig, subscriptionProvider)
 		gossipSubConfigs.WithScoreOption(scoreOpt)
 
 		if g.gossipSubScoreTracerInterval > 0 {
