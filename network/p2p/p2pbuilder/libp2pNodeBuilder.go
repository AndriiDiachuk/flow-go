package p2pbuilder

import (
	"context"
	"errors"
	"fmt"
	"net"
	"time"

	"github.com/libp2p/go-libp2p"
	pubsub "github.com/libp2p/go-libp2p-pubsub"
	"github.com/libp2p/go-libp2p/config"
	"github.com/libp2p/go-libp2p/core/connmgr"
	"github.com/libp2p/go-libp2p/core/host"
	"github.com/libp2p/go-libp2p/core/network"
	"github.com/libp2p/go-libp2p/core/routing"
	"github.com/libp2p/go-libp2p/core/transport"
	rcmgr "github.com/libp2p/go-libp2p/p2p/host/resource-manager"
	"github.com/libp2p/go-libp2p/p2p/transport/tcp"
	"github.com/multiformats/go-multiaddr"
	madns "github.com/multiformats/go-multiaddr-dns"
	"github.com/rs/zerolog"

	"github.com/onflow/flow-go/network/p2p"
	"github.com/onflow/flow-go/network/p2p/connection"
	"github.com/onflow/flow-go/network/p2p/inspector"
	"github.com/onflow/flow-go/network/p2p/p2pnode"

	"github.com/onflow/flow-go/network/p2p/subscription"
	"github.com/onflow/flow-go/network/p2p/utils"

	"github.com/onflow/flow-go/network/p2p/dht"

	fcrypto "github.com/onflow/flow-go/crypto"
	"github.com/onflow/flow-go/model/flow"
	"github.com/onflow/flow-go/module"
	"github.com/onflow/flow-go/module/component"
	"github.com/onflow/flow-go/module/irrecoverable"
	"github.com/onflow/flow-go/network/p2p/inspector/validation"
	"github.com/onflow/flow-go/network/p2p/keyutils"
	"github.com/onflow/flow-go/network/p2p/scoring"
	"github.com/onflow/flow-go/network/p2p/unicast"
	"github.com/onflow/flow-go/network/p2p/unicast/protocols"
)

const (
	defaultMemoryLimitRatio     = 0.2 // flow default
	defaultFileDescriptorsRatio = 0.5 // libp2p default
)

// LibP2PFactoryFunc is a factory function type for generating libp2p Node instances.
type LibP2PFactoryFunc func() (p2p.LibP2PNode, error)
type GossipSubFactoryFunc func(context.Context, zerolog.Logger, host.Host, p2p.PubSubAdapterConfig) (p2p.PubSubAdapter, error)
type CreateNodeFunc func(logger zerolog.Logger,
	host host.Host,
	pCache *p2pnode.ProtocolPeerCache,
	peerManager *connection.PeerManager) p2p.LibP2PNode
type GossipSubAdapterConfigFunc func(*p2p.BasePubSubAdapterConfig) p2p.PubSubAdapterConfig

// DefaultLibP2PNodeFactory returns a LibP2PFactoryFunc which generates the libp2p host initialized with the
// default options for the host, the pubsub and the ping service.
func DefaultLibP2PNodeFactory(log zerolog.Logger,
	address string,
	flowKey fcrypto.PrivateKey,
	sporkId flow.Identifier,
	idProvider module.IdentityProvider,
	metrics module.NetworkMetrics,
	resolver madns.BasicResolver,
	peerScoringEnabled bool,
	role string,
	connGaterCfg *ConnectionGaterConfig,
	peerManagerCfg *PeerManagerConfig,
	rCfg *ResourceManagerConfig,
<<<<<<< HEAD
	rpcInspectorCfg *validation.ControlMsgValidationInspectorConfig,
	unicastRateLimiterDistributor p2p.UnicastRateLimiterDistributor,
=======
	uniCfg *UnicastConfig,
>>>>>>> c34c10d6
) LibP2PFactoryFunc {
	return func() (p2p.LibP2PNode, error) {
		builder, err := DefaultNodeBuilder(log,
			address,
			flowKey,
			sporkId,
			idProvider,
			metrics,
			resolver,
			role,
			peerScoringEnabled,
			connGaterCfg,
			peerManagerCfg,
			rCfg,
<<<<<<< HEAD
			rpcInspectorCfg,
			unicastRateLimiterDistributor)
=======
			uniCfg)
>>>>>>> c34c10d6

		if err != nil {
			return nil, fmt.Errorf("could not create node builder: %w", err)
		}

		return builder.Build()
	}
}

type NodeBuilder interface {
	SetBasicResolver(madns.BasicResolver) NodeBuilder
	SetSubscriptionFilter(pubsub.SubscriptionFilter) NodeBuilder
	SetResourceManager(network.ResourceManager) NodeBuilder
	SetConnectionManager(connmgr.ConnManager) NodeBuilder
	SetConnectionGater(connmgr.ConnectionGater) NodeBuilder
	SetRoutingSystem(func(context.Context, host.Host) (routing.Routing, error)) NodeBuilder
	SetPeerManagerOptions(connectionPruning bool, updateInterval time.Duration) NodeBuilder
	EnableGossipSubPeerScoring(provider module.IdentityProvider, ops ...scoring.PeerScoreParamsOption) NodeBuilder
	SetCreateNode(CreateNodeFunc) NodeBuilder
	SetGossipSubFactory(GossipSubFactoryFunc, GossipSubAdapterConfigFunc) NodeBuilder
	SetStreamCreationRetryInterval(createStreamRetryInterval time.Duration) NodeBuilder
	SetRateLimiterDistributor(consumer p2p.UnicastRateLimiterDistributor) NodeBuilder
	SetRPCValidationInspectorConfig(cfg *validation.ControlMsgValidationInspectorConfig) NodeBuilder
	Build() (p2p.LibP2PNode, error)
}

// ResourceManagerConfig returns the resource manager configuration for the libp2p node.
// The resource manager is used to limit the number of open connections and streams (as well as any other resources
// used by libp2p) for each peer.
type ResourceManagerConfig struct {
	MemoryLimitRatio     float64 // maximum allowed fraction of memory to be allocated by the libp2p resources in (0,1]
	FileDescriptorsRatio float64 // maximum allowed fraction of file descriptors to be allocated by the libp2p resources in (0,1]
}

func DefaultResourceManagerConfig() *ResourceManagerConfig {
	return &ResourceManagerConfig{
		MemoryLimitRatio:     defaultMemoryLimitRatio,
		FileDescriptorsRatio: defaultFileDescriptorsRatio,
	}
}

// DefaultRPCValidationConfig returns default RPC control message inspector config.
func DefaultRPCValidationConfig() *validation.ControlMsgValidationInspectorConfig {
	graftCfg, _ := validation.NewCtrlMsgValidationConfig(validation.ControlMsgGraft, validation.CtrlMsgValidationLimits{
		validation.UpperThresholdMapKey:  validation.DefaultGraftUpperThreshold,
		validation.SafetyThresholdMapKey: validation.DefaultGraftSafetyThreshold,
		validation.RateLimitMapKey:       validation.DefaultGraftRateLimit,
	})
	pruneCfg, _ := validation.NewCtrlMsgValidationConfig(validation.ControlMsgPrune, validation.CtrlMsgValidationLimits{
		validation.UpperThresholdMapKey:  validation.DefaultPruneUpperThreshold,
		validation.SafetyThresholdMapKey: validation.DefaultPruneSafetyThreshold,
		validation.RateLimitMapKey:       validation.DefaultPruneRateLimit,
	})
	return &validation.ControlMsgValidationInspectorConfig{
		NumberOfWorkers:    validation.DefaultNumberOfWorkers,
		GraftValidationCfg: graftCfg,
		PruneValidationCfg: pruneCfg,
	}
}

type LibP2PNodeBuilder struct {
<<<<<<< HEAD
	sporkID                      flow.Identifier
	addr                         string
	networkKey                   fcrypto.PrivateKey
	logger                       zerolog.Logger
	metrics                      module.LibP2PMetrics
	basicResolver                madns.BasicResolver
	subscriptionFilter           pubsub.SubscriptionFilter
	resourceManager              network.ResourceManager
	resourceManagerCfg           *ResourceManagerConfig
	connManager                  connmgr.ConnManager
	connGater                    connmgr.ConnectionGater
	idProvider                   module.IdentityProvider
	gossipSubFactory             GossipSubFactoryFunc
	gossipSubConfigFunc          GossipSubAdapterConfigFunc
	gossipSubPeerScoring         bool // whether to enable gossipsub peer scoring
	routingFactory               func(context.Context, host.Host) (routing.Routing, error)
	peerManagerEnablePruning     bool
	peerManagerUpdateInterval    time.Duration
	peerScoringParameterOptions  []scoring.PeerScoreParamsOption
	createNode                   CreateNodeFunc
	rateLimiterDistributor       p2p.UnicastRateLimiterDistributor
	rpcValidationInspectorConfig *validation.ControlMsgValidationInspectorConfig
=======
	sporkID                     flow.Identifier
	addr                        string
	networkKey                  fcrypto.PrivateKey
	logger                      zerolog.Logger
	metrics                     module.LibP2PMetrics
	basicResolver               madns.BasicResolver
	subscriptionFilter          pubsub.SubscriptionFilter
	resourceManager             network.ResourceManager
	resourceManagerCfg          *ResourceManagerConfig
	connManager                 connmgr.ConnManager
	connGater                   connmgr.ConnectionGater
	idProvider                  module.IdentityProvider
	gossipSubFactory            GossipSubFactoryFunc
	gossipSubConfigFunc         GossipSubAdapterConfigFunc
	gossipSubPeerScoring        bool // whether to enable gossipsub peer scoring
	routingFactory              func(context.Context, host.Host) (routing.Routing, error)
	peerManagerEnablePruning    bool
	peerManagerUpdateInterval   time.Duration
	peerScoringParameterOptions []scoring.PeerScoreParamsOption
	createNode                  CreateNodeFunc
	createStreamRetryInterval   time.Duration
	rateLimiterDistributor      p2p.UnicastRateLimiterDistributor
>>>>>>> c34c10d6
}

func NewNodeBuilder(logger zerolog.Logger,
	metrics module.LibP2PMetrics,
	addr string,
	networkKey fcrypto.PrivateKey,
	sporkID flow.Identifier,
	rCfg *ResourceManagerConfig) *LibP2PNodeBuilder {
	return &LibP2PNodeBuilder{
		logger:                       logger,
		sporkID:                      sporkID,
		addr:                         addr,
		networkKey:                   networkKey,
		createNode:                   DefaultCreateNodeFunc,
		gossipSubFactory:             defaultGossipSubFactory(),
		gossipSubConfigFunc:          defaultGossipSubAdapterConfig(),
		metrics:                      metrics,
		resourceManagerCfg:           rCfg,
		rpcValidationInspectorConfig: DefaultRPCValidationConfig(),
	}
}

func defaultGossipSubFactory() GossipSubFactoryFunc {
	return func(ctx context.Context, logger zerolog.Logger, h host.Host, cfg p2p.PubSubAdapterConfig) (p2p.PubSubAdapter, error) {
		return p2pnode.NewGossipSubAdapter(ctx, logger, h, cfg)
	}
}

func defaultGossipSubAdapterConfig() GossipSubAdapterConfigFunc {
	return func(cfg *p2p.BasePubSubAdapterConfig) p2p.PubSubAdapterConfig {
		return p2pnode.NewGossipSubAdapterConfig(cfg)
	}

}

// SetBasicResolver sets the DNS resolver for the node.
func (builder *LibP2PNodeBuilder) SetBasicResolver(br madns.BasicResolver) NodeBuilder {
	builder.basicResolver = br
	return builder
}

// SetSubscriptionFilter sets the pubsub subscription filter for the node.
func (builder *LibP2PNodeBuilder) SetSubscriptionFilter(filter pubsub.SubscriptionFilter) NodeBuilder {
	builder.subscriptionFilter = filter
	return builder
}

// SetResourceManager sets the resource manager for the node.
func (builder *LibP2PNodeBuilder) SetResourceManager(manager network.ResourceManager) NodeBuilder {
	builder.resourceManager = manager
	return builder
}

// SetConnectionManager sets the connection manager for the node.
func (builder *LibP2PNodeBuilder) SetConnectionManager(manager connmgr.ConnManager) NodeBuilder {
	builder.connManager = manager
	return builder
}

// SetConnectionGater sets the connection gater for the node.
func (builder *LibP2PNodeBuilder) SetConnectionGater(gater connmgr.ConnectionGater) NodeBuilder {
	builder.connGater = gater
	return builder
}

// SetRoutingSystem sets the routing factory function.
func (builder *LibP2PNodeBuilder) SetRoutingSystem(f func(context.Context, host.Host) (routing.Routing, error)) NodeBuilder {
	builder.routingFactory = f
	return builder
}

// EnableGossipSubPeerScoring sets builder.gossipSubPeerScoring to true.
func (builder *LibP2PNodeBuilder) EnableGossipSubPeerScoring(provider module.IdentityProvider, ops ...scoring.PeerScoreParamsOption) NodeBuilder {
	builder.gossipSubPeerScoring = true
	builder.idProvider = provider
	builder.peerScoringParameterOptions = ops
	return builder
}

// SetPeerManagerOptions sets the peer manager options.
func (builder *LibP2PNodeBuilder) SetPeerManagerOptions(connectionPruning bool, updateInterval time.Duration) NodeBuilder {
	builder.peerManagerEnablePruning = connectionPruning
	builder.peerManagerUpdateInterval = updateInterval
	return builder
}

func (builder *LibP2PNodeBuilder) SetCreateNode(f CreateNodeFunc) NodeBuilder {
	builder.createNode = f
	return builder
}

func (builder *LibP2PNodeBuilder) SetRateLimiterDistributor(distributor p2p.UnicastRateLimiterDistributor) NodeBuilder {
	builder.rateLimiterDistributor = distributor
	return builder
}

func (builder *LibP2PNodeBuilder) SetGossipSubFactory(gf GossipSubFactoryFunc, cf GossipSubAdapterConfigFunc) NodeBuilder {
	builder.gossipSubFactory = gf
	builder.gossipSubConfigFunc = cf
	return builder
}

<<<<<<< HEAD
func (builder *LibP2PNodeBuilder) SetRPCValidationInspectorConfig(cfg *validation.ControlMsgValidationInspectorConfig) NodeBuilder {
	builder.rpcValidationInspectorConfig = cfg
=======
func (builder *LibP2PNodeBuilder) SetStreamCreationRetryInterval(createStreamRetryInterval time.Duration) NodeBuilder {
	builder.createStreamRetryInterval = createStreamRetryInterval
>>>>>>> c34c10d6
	return builder
}

// Build creates a new libp2p node using the configured options.
func (builder *LibP2PNodeBuilder) Build() (p2p.LibP2PNode, error) {
	if builder.routingFactory == nil {
		return nil, errors.New("routing factory is not set")
	}

	var opts []libp2p.Option

	if builder.basicResolver != nil {
		resolver, err := madns.NewResolver(madns.WithDefaultResolver(builder.basicResolver))

		if err != nil {
			return nil, fmt.Errorf("could not create resolver: %w", err)
		}

		opts = append(opts, libp2p.MultiaddrResolver(resolver))
	}

	if builder.resourceManager != nil {
		opts = append(opts, libp2p.ResourceManager(builder.resourceManager))
		builder.logger.Warn().
			Msg("libp2p resource manager is overridden by the node builder, metrics may not be available")
	} else {
		// setting up default resource manager, by hooking in the resource manager metrics reporter.
		limits := rcmgr.DefaultLimits
		libp2p.SetDefaultServiceLimits(&limits)

		mem, err := allowedMemory(builder.resourceManagerCfg.MemoryLimitRatio)
		if err != nil {
			return nil, fmt.Errorf("could not get allowed memory: %w", err)
		}
		fd, err := allowedFileDescriptors(builder.resourceManagerCfg.FileDescriptorsRatio)
		if err != nil {
			return nil, fmt.Errorf("could not get allowed file descriptors: %w", err)
		}

		l := limits.Scale(mem, fd)
		mgr, err := rcmgr.NewResourceManager(rcmgr.NewFixedLimiter(l), rcmgr.WithMetrics(builder.metrics))
		if err != nil {
			return nil, fmt.Errorf("could not create libp2p resource manager: %w", err)
		}
		builder.logger.Info().
			Str("key", keyResourceManagerLimit).
			Int64("allowed_memory", mem).
			Int("allowed_file_descriptors", fd).
			Msg("allowed memory and file descriptors are fetched from the system")
		newLimitConfigLogger(builder.logger).logResourceManagerLimits(l)

		opts = append(opts, libp2p.ResourceManager(mgr))
		builder.logger.Info().Msg("libp2p resource manager is set to default with metrics")
	}

	if builder.connManager != nil {
		opts = append(opts, libp2p.ConnectionManager(builder.connManager))
	}

	if builder.connGater != nil {
		opts = append(opts, libp2p.ConnectionGater(builder.connGater))
	}

	h, err := DefaultLibP2PHost(builder.addr, builder.networkKey, opts...)

	if err != nil {
		return nil, err
	}

	pCache, err := p2pnode.NewProtocolPeerCache(builder.logger, h)
	if err != nil {
		return nil, err
	}

	var peerManager *connection.PeerManager
	if builder.peerManagerUpdateInterval > 0 {
		connector, err := connection.NewLibp2pConnector(builder.logger, h, builder.peerManagerEnablePruning)
		if err != nil {
			return nil, fmt.Errorf("failed to create libp2p connector: %w", err)
		}

		peerManager = connection.NewPeerManager(builder.logger, builder.peerManagerUpdateInterval, connector)

		if builder.rateLimiterDistributor != nil {
			builder.rateLimiterDistributor.AddConsumer(peerManager)
		}
	}

	node := builder.createNode(builder.logger, h, pCache, peerManager)

	unicastManager := unicast.NewUnicastManager(builder.logger,
		unicast.NewLibP2PStreamFactory(h),
		builder.sporkID,
		builder.createStreamRetryInterval,
		node,
		builder.metrics)
	node.SetUnicastManager(unicastManager)

	cm := component.NewComponentManagerBuilder().
		AddWorker(func(ctx irrecoverable.SignalerContext, ready component.ReadyFunc) {
			rsys, err := builder.routingFactory(ctx, h)
			if err != nil {
				ctx.Throw(fmt.Errorf("could not create libp2p node routing: %w", err))
			}

			node.SetRouting(rsys)

			gossipSubConfigs := builder.gossipSubConfigFunc(&p2p.BasePubSubAdapterConfig{
				MaxMessageSize: p2pnode.DefaultMaxPubSubMsgSize,
			})
			gossipSubConfigs.WithMessageIdFunction(utils.MessageID)
			gossipSubConfigs.WithRoutingDiscovery(rsys)
			if builder.subscriptionFilter != nil {
				gossipSubConfigs.WithSubscriptionFilter(builder.subscriptionFilter)
			}

			var scoreOpt *scoring.ScoreOption
			if builder.gossipSubPeerScoring {
				scoreOpt = scoring.NewScoreOption(builder.logger, builder.idProvider, builder.peerScoringParameterOptions...)
				gossipSubConfigs.WithScoreOption(scoreOpt)
			}

			// create aggregate RPC inspector
			gossipSubRPCInspector := inspector.NewAggregateRPCInspector()

			// create gossip metrics inspector
			gossipSubMetrics := p2pnode.NewGossipSubControlMessageMetrics(builder.metrics, builder.logger)
			rpcMetricsInspector := inspector.NewControlMsgMetricsInspector(gossipSubMetrics)
			gossipSubRPCInspector.AddInspector(rpcMetricsInspector)

			// create and start gossip control message validation inspector
			rpcControlMsgInspector := validation.NewControlMsgValidationInspector(builder.logger, builder.rpcValidationInspectorConfig)
			rpcControlMsgInspector.Start(ctx)
			gossipSubRPCInspector.AddInspector(rpcControlMsgInspector)

			// The app-specific rpc inspector is a hook into the pubsub that is invoked upon receiving any incoming RPC
			gossipSubConfigs.WithAppSpecificRpcInspector(gossipSubRPCInspector)

			// builds GossipSub with the given factory
			gossipSub, err := builder.gossipSubFactory(ctx, builder.logger, h, gossipSubConfigs)
			if err != nil {
				ctx.Throw(fmt.Errorf("could not create gossipsub: %w", err))
			}

			if scoreOpt != nil {
				scoreOpt.SetSubscriptionProvider(scoring.NewSubscriptionProvider(builder.logger, gossipSub))
			}
			node.SetPubSub(gossipSub)

			ready()
			<-ctx.Done()

			err = node.Stop()
			if err != nil {
				// ignore context cancellation errors
				if !errors.Is(err, context.Canceled) && !errors.Is(err, context.DeadlineExceeded) {
					ctx.Throw(fmt.Errorf("could not stop libp2p node: %w", err))
				}
			}
		}).
		Build()

	node.SetComponentManager(cm)

	return node, nil
}

// DefaultLibP2PHost returns a libp2p host initialized to listen on the given address and using the given private key and
// customized with options
func DefaultLibP2PHost(address string, key fcrypto.PrivateKey, options ...config.Option) (host.Host, error) {
	defaultOptions, err := defaultLibP2POptions(address, key)
	if err != nil {
		return nil, err
	}

	allOptions := append(defaultOptions, options...)

	// create the libp2p host
	libP2PHost, err := libp2p.New(allOptions...)
	if err != nil {
		return nil, fmt.Errorf("could not create libp2p host: %w", err)
	}

	return libP2PHost, nil
}

// defaultLibP2POptions creates and returns the standard LibP2P host options that are used for the Flow Libp2p network
func defaultLibP2POptions(address string, key fcrypto.PrivateKey) ([]config.Option, error) {

	libp2pKey, err := keyutils.LibP2PPrivKeyFromFlow(key)
	if err != nil {
		return nil, fmt.Errorf("could not generate libp2p key: %w", err)
	}

	ip, port, err := net.SplitHostPort(address)
	if err != nil {
		return nil, fmt.Errorf("could not split node address %s:%w", address, err)
	}

	sourceMultiAddr, err := multiaddr.NewMultiaddr(utils.MultiAddressStr(ip, port))
	if err != nil {
		return nil, fmt.Errorf("failed to translate Flow address to Libp2p multiaddress: %w", err)
	}

	// create a transport which disables port reuse and web socket.
	// Port reuse enables listening and dialing from the same TCP port (https://github.com/libp2p/go-reuseport)
	// While this sounds great, it intermittently causes a 'broken pipe' error
	// as the 1-k discovery process and the 1-1 messaging both sometimes attempt to open connection to the same target
	// As of now there is no requirement of client sockets to be a well-known port, so disabling port reuse all together.
	t := libp2p.Transport(func(u transport.Upgrader) (*tcp.TcpTransport, error) {
		return tcp.NewTCPTransport(u, nil, tcp.DisableReuseport())
	})

	// gather all the options for the libp2p node
	options := []config.Option{
		libp2p.ListenAddrs(sourceMultiAddr), // set the listen address
		libp2p.Identity(libp2pKey),          // pass in the networking key
		t,                                   // set the transport
	}

	return options, nil
}

// DefaultCreateNodeFunc returns new libP2P node.
func DefaultCreateNodeFunc(logger zerolog.Logger,
	host host.Host,
	pCache *p2pnode.ProtocolPeerCache,
	peerManager *connection.PeerManager) p2p.LibP2PNode {
	return p2pnode.NewNode(logger, host, pCache, peerManager)
}

// DefaultNodeBuilder returns a node builder.
func DefaultNodeBuilder(log zerolog.Logger,
	address string,
	flowKey fcrypto.PrivateKey,
	sporkId flow.Identifier,
	idProvider module.IdentityProvider,
	metrics module.LibP2PMetrics,
	resolver madns.BasicResolver,
	role string,
	peerScoringEnabled bool,
	connGaterCfg *ConnectionGaterConfig,
	peerManagerCfg *PeerManagerConfig,
	rCfg *ResourceManagerConfig,
<<<<<<< HEAD
	rpcInspectorCfg *validation.ControlMsgValidationInspectorConfig,
	unicastRateLimiterDistributor p2p.UnicastRateLimiterDistributor) (NodeBuilder, error) {
=======
	uniCfg *UnicastConfig) (NodeBuilder, error) {
>>>>>>> c34c10d6

	connManager, err := connection.NewConnManager(log, metrics, connection.DefaultConnManagerConfig())
	if err != nil {
		return nil, fmt.Errorf("could not create connection manager: %w", err)
	}

	// set the default connection gater peer filters for both InterceptPeerDial and InterceptSecured callbacks
	peerFilter := notEjectedPeerFilter(idProvider)
	peerFilters := []p2p.PeerFilter{peerFilter}

	connGater := connection.NewConnGater(log,
		idProvider,
		connection.WithOnInterceptPeerDialFilters(append(peerFilters, connGaterCfg.InterceptPeerDialFilters...)),
		connection.WithOnInterceptSecuredFilters(append(peerFilters, connGaterCfg.InterceptSecuredFilters...)))

	builder := NewNodeBuilder(log, metrics, address, flowKey, sporkId, rCfg).
		SetBasicResolver(resolver).
		SetConnectionManager(connManager).
		SetConnectionGater(connGater).
		SetRoutingSystem(func(ctx context.Context, host host.Host) (routing.Routing, error) {
			return dht.NewDHT(ctx, host, protocols.FlowDHTProtocolID(sporkId), log, metrics, dht.AsServer())
		}).
		SetPeerManagerOptions(peerManagerCfg.ConnectionPruning, peerManagerCfg.UpdateInterval).
		SetStreamCreationRetryInterval(uniCfg.StreamRetryInterval).
		SetCreateNode(DefaultCreateNodeFunc).
<<<<<<< HEAD
		SetRateLimiterDistributor(unicastRateLimiterDistributor).
		SetRPCValidationInspectorConfig(rpcInspectorCfg)
=======
		SetRateLimiterDistributor(uniCfg.RateLimiterDistributor)
>>>>>>> c34c10d6

	if peerScoringEnabled {
		builder.EnableGossipSubPeerScoring(idProvider)
	}

	if role != "ghost" {
		r, _ := flow.ParseRole(role)
		builder.SetSubscriptionFilter(subscription.NewRoleBasedFilter(r, idProvider))
	}

	return builder, nil
}<|MERGE_RESOLUTION|>--- conflicted
+++ resolved
@@ -71,12 +71,9 @@
 	connGaterCfg *ConnectionGaterConfig,
 	peerManagerCfg *PeerManagerConfig,
 	rCfg *ResourceManagerConfig,
-<<<<<<< HEAD
 	rpcInspectorCfg *validation.ControlMsgValidationInspectorConfig,
 	unicastRateLimiterDistributor p2p.UnicastRateLimiterDistributor,
-=======
 	uniCfg *UnicastConfig,
->>>>>>> c34c10d6
 ) LibP2PFactoryFunc {
 	return func() (p2p.LibP2PNode, error) {
 		builder, err := DefaultNodeBuilder(log,
@@ -91,12 +88,9 @@
 			connGaterCfg,
 			peerManagerCfg,
 			rCfg,
-<<<<<<< HEAD
 			rpcInspectorCfg,
-			unicastRateLimiterDistributor)
-=======
+			unicastRateLimiterDistributor,
 			uniCfg)
->>>>>>> c34c10d6
 
 		if err != nil {
 			return nil, fmt.Errorf("could not create node builder: %w", err)
@@ -158,7 +152,6 @@
 }
 
 type LibP2PNodeBuilder struct {
-<<<<<<< HEAD
 	sporkID                      flow.Identifier
 	addr                         string
 	networkKey                   fcrypto.PrivateKey
@@ -180,31 +173,8 @@
 	peerScoringParameterOptions  []scoring.PeerScoreParamsOption
 	createNode                   CreateNodeFunc
 	rateLimiterDistributor       p2p.UnicastRateLimiterDistributor
+	createStreamRetryInterval    time.Duration
 	rpcValidationInspectorConfig *validation.ControlMsgValidationInspectorConfig
-=======
-	sporkID                     flow.Identifier
-	addr                        string
-	networkKey                  fcrypto.PrivateKey
-	logger                      zerolog.Logger
-	metrics                     module.LibP2PMetrics
-	basicResolver               madns.BasicResolver
-	subscriptionFilter          pubsub.SubscriptionFilter
-	resourceManager             network.ResourceManager
-	resourceManagerCfg          *ResourceManagerConfig
-	connManager                 connmgr.ConnManager
-	connGater                   connmgr.ConnectionGater
-	idProvider                  module.IdentityProvider
-	gossipSubFactory            GossipSubFactoryFunc
-	gossipSubConfigFunc         GossipSubAdapterConfigFunc
-	gossipSubPeerScoring        bool // whether to enable gossipsub peer scoring
-	routingFactory              func(context.Context, host.Host) (routing.Routing, error)
-	peerManagerEnablePruning    bool
-	peerManagerUpdateInterval   time.Duration
-	peerScoringParameterOptions []scoring.PeerScoreParamsOption
-	createNode                  CreateNodeFunc
-	createStreamRetryInterval   time.Duration
-	rateLimiterDistributor      p2p.UnicastRateLimiterDistributor
->>>>>>> c34c10d6
 }
 
 func NewNodeBuilder(logger zerolog.Logger,
@@ -307,13 +277,13 @@
 	return builder
 }
 
-<<<<<<< HEAD
 func (builder *LibP2PNodeBuilder) SetRPCValidationInspectorConfig(cfg *validation.ControlMsgValidationInspectorConfig) NodeBuilder {
 	builder.rpcValidationInspectorConfig = cfg
-=======
+	return builder
+}
+
 func (builder *LibP2PNodeBuilder) SetStreamCreationRetryInterval(createStreamRetryInterval time.Duration) NodeBuilder {
 	builder.createStreamRetryInterval = createStreamRetryInterval
->>>>>>> c34c10d6
 	return builder
 }
 
@@ -558,12 +528,9 @@
 	connGaterCfg *ConnectionGaterConfig,
 	peerManagerCfg *PeerManagerConfig,
 	rCfg *ResourceManagerConfig,
-<<<<<<< HEAD
 	rpcInspectorCfg *validation.ControlMsgValidationInspectorConfig,
-	unicastRateLimiterDistributor p2p.UnicastRateLimiterDistributor) (NodeBuilder, error) {
-=======
+	unicastRateLimiterDistributor p2p.UnicastRateLimiterDistributor,
 	uniCfg *UnicastConfig) (NodeBuilder, error) {
->>>>>>> c34c10d6
 
 	connManager, err := connection.NewConnManager(log, metrics, connection.DefaultConnManagerConfig())
 	if err != nil {
@@ -589,12 +556,9 @@
 		SetPeerManagerOptions(peerManagerCfg.ConnectionPruning, peerManagerCfg.UpdateInterval).
 		SetStreamCreationRetryInterval(uniCfg.StreamRetryInterval).
 		SetCreateNode(DefaultCreateNodeFunc).
-<<<<<<< HEAD
 		SetRateLimiterDistributor(unicastRateLimiterDistributor).
-		SetRPCValidationInspectorConfig(rpcInspectorCfg)
-=======
+		SetRPCValidationInspectorConfig(rpcInspectorCfg).
 		SetRateLimiterDistributor(uniCfg.RateLimiterDistributor)
->>>>>>> c34c10d6
 
 	if peerScoringEnabled {
 		builder.EnableGossipSubPeerScoring(idProvider)
