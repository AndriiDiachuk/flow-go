--- conflicted
+++ resolved
@@ -77,11 +77,7 @@
 	addr string,
 	networkKey fcrypto.PrivateKey,
 	sporkID flow.Identifier,
-<<<<<<< HEAD
-	rCfg *ResourceManagerConfig,
-=======
 	rCfg *netconf.ResourceManagerConfig,
->>>>>>> 37ece4cd
 	disallowListCacheCfg *p2p.DisallowListCacheConfig) *LibP2PNodeBuilder {
 	return &LibP2PNodeBuilder{
 		logger:               logger,
@@ -444,14 +440,9 @@
 	peerManagerCfg *p2pconfig.PeerManagerConfig,
 	gossipCfg *netconf.GossipSubConfig,
 	rpcInspectorSuite p2p.GossipSubInspectorSuite,
-<<<<<<< HEAD
-	rCfg *ResourceManagerConfig,
-	uniCfg *p2pconfig.UnicastConfig,
-=======
 	rCfg *netconf.ResourceManagerConfig,
 	uniCfg *p2pconfig.UnicastConfig,
 	connMgrConfig *netconf.ConnectionManagerConfig,
->>>>>>> 37ece4cd
 	disallowListCacheCfg *p2p.DisallowListCacheConfig) (p2p.NodeBuilder, error) {
 
 	connManager, err := connection.NewConnManager(log, metricsCfg.Metrics, connMgrConfig)
