--- conflicted
+++ resolved
@@ -69,16 +69,11 @@
 	role string,
 	onInterceptPeerDialFilters, onInterceptSecuredFilters []p2p.PeerFilter,
 	connectionPruning bool,
-<<<<<<< HEAD
 	updateInterval,
 	createStreamRetryInterval time.Duration,
-	rCfg *ResourceManagerConfig) LibP2PFactoryFunc {
-=======
-	updateInterval time.Duration,
 	rCfg *ResourceManagerConfig,
 	unicastRateLimiterDistributor p2p.UnicastRateLimiterDistributor,
 ) LibP2PFactoryFunc {
->>>>>>> d8e87fd4
 	return func() (p2p.LibP2PNode, error) {
 		builder, err := DefaultNodeBuilder(log,
 			address,
@@ -93,10 +88,7 @@
 			peerScoringEnabled,
 			connectionPruning,
 			updateInterval,
-<<<<<<< HEAD
 			createStreamRetryInterval,
-			rCfg)
-=======
 			rCfg,
 			unicastRateLimiterDistributor)
 
@@ -104,7 +96,6 @@
 			return nil, fmt.Errorf("could not create node builder: %w", err)
 		}
 
->>>>>>> d8e87fd4
 		return builder.Build()
 	}
 }
@@ -120,11 +111,8 @@
 	EnableGossipSubPeerScoring(provider module.IdentityProvider, ops ...scoring.PeerScoreParamsOption) NodeBuilder
 	SetCreateNode(CreateNodeFunc) NodeBuilder
 	SetGossipSubFactory(GossipSubFactoryFunc, GossipSubAdapterConfigFunc) NodeBuilder
-<<<<<<< HEAD
 	SetUnicastManagerOptions(createStreamRetryInterval time.Duration) NodeBuilder
-=======
 	SetRateLimiterDistributor(consumer p2p.UnicastRateLimiterDistributor) NodeBuilder
->>>>>>> d8e87fd4
 	Build() (p2p.LibP2PNode, error)
 }
 
@@ -164,11 +152,8 @@
 	peerManagerUpdateInterval   time.Duration
 	peerScoringParameterOptions []scoring.PeerScoreParamsOption
 	createNode                  CreateNodeFunc
-<<<<<<< HEAD
 	createStreamRetryInterval   time.Duration
-=======
 	rateLimiterDistributor      p2p.UnicastRateLimiterDistributor
->>>>>>> d8e87fd4
 }
 
 func NewNodeBuilder(logger zerolog.Logger,
@@ -493,13 +478,8 @@
 	onInterceptPeerDialFilters, onInterceptSecuredFilters []p2p.PeerFilter,
 	peerScoringEnabled bool,
 	connectionPruning bool,
-<<<<<<< HEAD
 	updateInterval,
 	createStreamRetryInterval time.Duration,
-	rCfg *ResourceManagerConfig) NodeBuilder {
-	connManager := connection.NewConnManager(log, metrics)
-=======
-	updateInterval time.Duration,
 	rCfg *ResourceManagerConfig,
 	unicastRateLimiterDistributor p2p.UnicastRateLimiterDistributor) (NodeBuilder, error) {
 
@@ -507,7 +487,6 @@
 	if err != nil {
 		return nil, fmt.Errorf("could not create connection manager: %w", err)
 	}
->>>>>>> d8e87fd4
 
 	// set the default connection gater peer filters for both InterceptPeerDial and InterceptSecured callbacks
 	peerFilter := notEjectedPeerFilter(idProvider)
@@ -526,13 +505,9 @@
 			return dht.NewDHT(ctx, host, protocols.FlowDHTProtocolID(sporkId), log, metrics, dht.AsServer())
 		}).
 		SetPeerManagerOptions(connectionPruning, updateInterval).
-<<<<<<< HEAD
 		SetUnicastManagerOptions(createStreamRetryInterval).
-		SetCreateNode(DefaultCreateNodeFunc)
-=======
 		SetCreateNode(DefaultCreateNodeFunc).
 		SetRateLimiterDistributor(unicastRateLimiterDistributor)
->>>>>>> d8e87fd4
 
 	if peerScoringEnabled {
 		builder.EnableGossipSubPeerScoring(idProvider)
