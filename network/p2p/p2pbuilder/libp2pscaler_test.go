--- conflicted
+++ resolved
@@ -109,16 +109,10 @@
 	require.Equal(t, fd/10000, s)
 }
 
-<<<<<<< HEAD
-// TestApplyInboundStreamLimits tests that the inbound stream limits are applied correctly, i.e., the limits from the config file
-// are applied to the concrete limit config when the concrete limit config is greater than the limits from the config file.
-func TestApplyInboundStreamLimits(t *testing.T) {
-=======
 // TestApplyResourceLimitOverride tests the ApplyResourceLimitOverride function. It tests the following cases:
 // 1. The override limit is not set (i.e., left at zero), the original limit should be used.
 // 2. The override limit is set, the override limit should be used.
 func TestApplyResourceLimitOverride(t *testing.T) {
->>>>>>> fef6b067
 	cfg, err := config.DefaultConfig()
 	require.NoError(t, err)
 
@@ -131,88 +125,6 @@
 	libp2p.SetDefaultServiceLimits(&limits)
 	scaled := limits.Scale(mem, fd)
 
-<<<<<<< HEAD
-	concrete := rcmgr.PartialLimitConfig{
-		System: rcmgr.ResourceLimits{
-			// intentionally sets to 1 to test that it is not overridden.
-			StreamsInbound: 1,
-		},
-		Transient: rcmgr.ResourceLimits{
-			// sets it higher than the default to test that it is overridden.
-			StreamsInbound: rcmgr.LimitVal(cfg.NetworkConfig.ResourceManagerConfig.InboundStream.Transient + 1),
-		},
-		ProtocolDefault: rcmgr.ResourceLimits{
-			// sets it higher than the default to test that it is overridden.
-			StreamsInbound: rcmgr.LimitVal(cfg.NetworkConfig.ResourceManagerConfig.InboundStream.Protocol + 1),
-			// intentionally sets it lower than the default to test that it is not overridden.
-			ConnsInbound: rcmgr.LimitVal(cfg.NetworkConfig.ResourceManagerConfig.PeerBaseLimitConnsInbound - 1),
-		},
-		ProtocolPeerDefault: rcmgr.ResourceLimits{
-			StreamsInbound: 1, // intentionally sets to 1 to test that it is not overridden.
-		},
-		PeerDefault: rcmgr.ResourceLimits{
-			StreamsInbound: rcmgr.LimitVal(cfg.NetworkConfig.ResourceManagerConfig.InboundStream.Peer + 1),
-		},
-		Conn: rcmgr.ResourceLimits{
-			StreamsInbound: 1, // intentionally sets to 1 to test that it is not overridden.
-		},
-		Stream: rcmgr.ResourceLimits{
-			StreamsInbound: 1, // intentionally sets to 1 to test that it is not overridden.
-		},
-	}.Build(scaled)
-
-	// apply inbound stream limits from the config file.
-	applied := ApplyInboundStreamLimits(unittest.Logger(), concrete, cfg.NetworkConfig.ResourceManagerConfig.InboundStream)
-
-	// then applies the peer base limit connections from the config file.
-	applied = ApplyInboundConnectionLimits(unittest.Logger(), applied, cfg.NetworkConfig.ResourceManagerConfig.PeerBaseLimitConnsInbound)
-
-	// check that the applied limits are overridden.
-	// transient limit should be overridden.
-	require.Equal(t, int(cfg.NetworkConfig.ResourceManagerConfig.InboundStream.Transient), int(applied.ToPartialLimitConfig().Transient.StreamsInbound))
-	// protocol default limit should be overridden.
-	require.Equal(t, int(cfg.NetworkConfig.ResourceManagerConfig.InboundStream.Protocol), int(applied.ToPartialLimitConfig().ProtocolDefault.StreamsInbound))
-	// peer default limit should be overridden.
-	require.Equal(t, int(cfg.NetworkConfig.ResourceManagerConfig.InboundStream.Peer), int(applied.ToPartialLimitConfig().PeerDefault.StreamsInbound))
-	// protocol peer default limit should not be overridden.
-	require.Equal(t, int(1), int(applied.ToPartialLimitConfig().ProtocolPeerDefault.StreamsInbound))
-	// conn limit should not be overridden.
-	require.Equal(t, int(1), int(applied.ToPartialLimitConfig().Conn.StreamsInbound))
-	// stream limit should not be overridden.
-	require.Equal(t, int(1), int(applied.ToPartialLimitConfig().Stream.StreamsInbound))
-	// system limit should not be overridden.
-	require.Equal(t, int(1), int(applied.ToPartialLimitConfig().System.StreamsInbound))
-}
-
-// TestApplyInboundConnectionLimits tests that the inbound connection limits are applied correctly, i.e., the limits from the config file
-// are applied to the concrete limit config when the concrete limit config is set.
-func TestApplyInboundConnectionLimits(t *testing.T) {
-	cfg, err := config.DefaultConfig()
-	require.NoError(t, err)
-
-	// by default the peer base limit connections is set to 0 meaning that the libp2p default is used.
-	require.Equal(t, 0, int(cfg.NetworkConfig.ResourceManagerConfig.PeerBaseLimitConnsInbound))
-
-	mem, err := allowedMemory(cfg.NetworkConfig.ResourceManagerConfig.MemoryLimitRatio)
-	require.NoError(t, err)
-
-	fd, err := allowedFileDescriptors(cfg.NetworkConfig.FileDescriptorsRatio)
-	require.NoError(t, err)
-	limits := rcmgr.DefaultLimits
-	libp2p.SetDefaultServiceLimits(&limits)
-	scaled := limits.Scale(mem, fd)
-
-	// then applies the peer base limit connections from the config file.
-	applied1 := ApplyInboundConnectionLimits(unittest.Logger(), scaled, cfg.NetworkConfig.ResourceManagerConfig.PeerBaseLimitConnsInbound)
-	// since the peer base limit connections is set to 0, the libp2p default should be used, hence applied1 should be equal to scaled (i.e., the libp2p default).
-	require.Equal(t, int(scaled.ToPartialLimitConfig().PeerDefault.ConnsInbound), int(applied1.ToPartialLimitConfig().PeerDefault.ConnsInbound))
-	// default libp2p peer base limit connections should be greater than 0.
-	require.Greater(t, int(applied1.ToPartialLimitConfig().PeerDefault.ConnsInbound), 0)
-
-	// now set the peer base limit connections to 100, and test that it is applied correctly.
-	applied2 := ApplyInboundConnectionLimits(unittest.Logger(), scaled, 100)
-	require.Equal(t, int(100), int(applied2.ToPartialLimitConfig().PeerDefault.ConnsInbound))
-=======
 	systemOverride := p2pconf.ResourceManagerOverrideLimit{
 		StreamsInbound:      0, // should not be overridden.
 		StreamsOutbound:     456,
@@ -295,5 +207,4 @@
 	requireNotEqual(t, dp.ProtocolDefault, op.ProtocolDefault)
 	requireNotEqual(t, dp.PeerDefault, op.PeerDefault)
 	requireNotEqual(t, dp.ProtocolPeerDefault, op.ProtocolPeerDefault)
->>>>>>> fef6b067
 }