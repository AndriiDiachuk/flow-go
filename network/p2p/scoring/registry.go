package scoring

import (
	"fmt"
	"time"

	"github.com/libp2p/go-libp2p/core/peer"
	"github.com/rs/zerolog"

	"github.com/onflow/flow-go/model/flow"
	"github.com/onflow/flow-go/module"
	"github.com/onflow/flow-go/network/p2p"
	netcache "github.com/onflow/flow-go/network/p2p/cache"
	p2pmsg "github.com/onflow/flow-go/network/p2p/message"
	"github.com/onflow/flow-go/network/p2p/p2plogging"
	"github.com/onflow/flow-go/utils/logging"
)

const (
	// skipDecayThreshold is the threshold for which when the negative penalty is above this value, the decay function will not be called.
	// instead, the penalty will be set to 0. This is to prevent the penalty from keeping a small negative value for a long time.
	skipDecayThreshold = -0.1
	// defaultDecay is the default decay value for the application specific penalty.
	// this value is used when no custom decay value is provided, and  decays the penalty by 1% every second.
	// assume:
	//     penalty = -100 (the maximum application specific penalty is -100)
	//     skipDecayThreshold = -0.1
	// it takes around 459 seconds for the penalty to decay to reach greater than -0.1 and turn into 0.
	//     x * 0.99 ^ n > -0.1 (assuming negative x).
	//     0.99 ^ n > -0.1 / x
	// Now we can take the logarithm of both sides (with any base, but let's use base 10 for simplicity).
	//     log( 0.99 ^ n ) < log( 0.1 / x )
	// Using the properties of logarithms, we can bring down the exponent:
	//     n * log( 0.99 ) < log( -0.1 / x )
	// And finally, we can solve for n:
	//     n > log( -0.1 / x ) / log( 0.99 )
	// We can plug in x = -100:
	//     n > log( -0.1 / -100 ) / log( 0.99 )
	//     n > log( 0.001 ) / log( 0.99 )
	//     n > -3 / log( 0.99 )
	//     n >  458.22
	defaultDecay = 0.99 // default decay value for the application specific penalty.
	// graftMisbehaviourPenalty is the penalty applied to the application specific penalty when a peer conducts a graft misbehaviour.
	graftMisbehaviourPenalty = -10
	// pruneMisbehaviourPenalty is the penalty applied to the application specific penalty when a peer conducts a prune misbehaviour.
	pruneMisbehaviourPenalty = -10
	// iHaveMisbehaviourPenalty is the penalty applied to the application specific penalty when a peer conducts a iHave misbehaviour.
	iHaveMisbehaviourPenalty = -10
	// iWantMisbehaviourPenalty is the penalty applied to the application specific penalty when a peer conducts a iWant misbehaviour.
	iWantMisbehaviourPenalty = -10
)

// GossipSubCtrlMsgPenaltyValue is the penalty value for each control message type.
type GossipSubCtrlMsgPenaltyValue struct {
	Graft float64 // penalty value for an individual graft message misbehaviour.
	Prune float64 // penalty value for an individual prune message misbehaviour.
	IHave float64 // penalty value for an individual iHave message misbehaviour.
	IWant float64 // penalty value for an individual iWant message misbehaviour.
}

// DefaultGossipSubCtrlMsgPenaltyValue returns the default penalty value for each control message type.
func DefaultGossipSubCtrlMsgPenaltyValue() GossipSubCtrlMsgPenaltyValue {
	return GossipSubCtrlMsgPenaltyValue{
		Graft: graftMisbehaviourPenalty,
		Prune: pruneMisbehaviourPenalty,
		IHave: iHaveMisbehaviourPenalty,
		IWant: iWantMisbehaviourPenalty,
	}
}

// GossipSubAppSpecificScoreRegistry is the registry for the application specific score of peers in the GossipSub protocol.
// The application specific score is part of the overall score of a peer, and is used to determine the peer's score based
// on its behavior related to the application (Flow protocol).
// This registry holds the view of the local peer of the application specific score of other peers in the network based
// on what it has observed from the network.
// Similar to the GossipSub score, the application specific score is meant to be private to the local peer, and is not
// shared with other peers in the network.
type GossipSubAppSpecificScoreRegistry struct {
	logger     zerolog.Logger
	idProvider module.IdentityProvider
	// spamScoreCache currently only holds the control message misbehaviour penalty (spam related penalty).
	spamScoreCache p2p.GossipSubSpamRecordCache
	penalty        GossipSubCtrlMsgPenaltyValue
	// initial application specific penalty record, used to initialize the penalty cache entry.
	init      func() p2p.GossipSubSpamRecord
	validator p2p.SubscriptionValidator
}

// GossipSubAppSpecificScoreRegistryConfig is the configuration for the GossipSubAppSpecificScoreRegistry.
// The configuration is used to initialize the registry.
type GossipSubAppSpecificScoreRegistryConfig struct {
	Logger zerolog.Logger

	// Validator is the subscription validator used to validate the subscriptions of peers, and determine if a peer is
	// authorized to subscribe to a topic.
	Validator p2p.SubscriptionValidator

	// Penalty encapsulates the penalty unit for each control message type misbehaviour.
	Penalty GossipSubCtrlMsgPenaltyValue

	// IdProvider is the identity provider used to translate peer ids at the networking layer to Flow identifiers (if
	// an authorized peer is found).
	IdProvider module.IdentityProvider

	// Init is a factory function that returns a new GossipSubSpamRecord. It is used to initialize the spam record of
	// a peer when the peer is first observed by the local peer.
	Init func() p2p.GossipSubSpamRecord

	// CacheFactory is a factory function that returns a new GossipSubSpamRecordCache. It is used to initialize the spamScoreCache.
	// The cache is used to store the application specific penalty of peers.
	CacheFactory func() p2p.GossipSubSpamRecordCache
}

// NewGossipSubAppSpecificScoreRegistry returns a new GossipSubAppSpecificScoreRegistry.
// Args:
//
//	config: the configuration for the registry.
//
// Returns:
//
//	a new GossipSubAppSpecificScoreRegistry.
func NewGossipSubAppSpecificScoreRegistry(config *GossipSubAppSpecificScoreRegistryConfig) *GossipSubAppSpecificScoreRegistry {
	reg := &GossipSubAppSpecificScoreRegistry{
		logger:         config.Logger.With().Str("module", "app_score_registry").Logger(),
		spamScoreCache: config.CacheFactory(),
		penalty:        config.Penalty,
		init:           config.Init,
		validator:      config.Validator,
		idProvider:     config.IdProvider,
	}

	return reg
}

var _ p2p.GossipSubInvCtrlMsgNotifConsumer = (*GossipSubAppSpecificScoreRegistry)(nil)

// AppSpecificScoreFunc returns the application specific penalty function that is called by the GossipSub protocol to determine the application specific penalty of a peer.
func (r *GossipSubAppSpecificScoreRegistry) AppSpecificScoreFunc() func(peer.ID) float64 {
	return func(pid peer.ID) float64 {
		appSpecificScore := float64(0)

		lg := r.logger.With().Str("peer_id", p2plogging.PeerId(pid)).Logger()
		// (1) spam penalty: the penalty is applied to the application specific penalty when a peer conducts a spamming misbehaviour.
		spamRecord, err, spamRecordExists := r.spamScoreCache.Get(pid)
		if err != nil {
			// the error is considered fatal as it means the cache is not working properly.
			// we should not continue with the execution as it may lead to routing attack vulnerability.
			r.logger.Fatal().Str("peer_id", p2plogging.PeerId(pid)).Err(err).Msg("could not get application specific penalty for peer")
			return appSpecificScore // unreachable, but added to avoid proceeding with the execution if log level is changed.
		}

		if spamRecordExists {
			lg = lg.With().Float64("spam_penalty", spamRecord.Penalty).Logger()
			appSpecificScore += spamRecord.Penalty
		}

		// (2) staking score: for staked peers, a default positive reward is applied only if the peer has no penalty on spamming and subscription.
		// for unknown peers a negative penalty is applied.
		stakingScore, flowId, role := r.stakingScore(pid)
		if stakingScore < 0 {
			lg = lg.With().Float64("staking_penalty", stakingScore).Logger()
			// staking penalty is applied right away.
			appSpecificScore += stakingScore
		}

		if stakingScore >= 0 {
			// (3) subscription penalty: the subscription penalty is applied to the application specific penalty when a
			// peer is subscribed to a topic that it is not allowed to subscribe to based on its role.
			// Note: subscription penalty can be considered only for staked peers, for non-staked peers, we cannot
			// determine the role of the peer.
			subscriptionPenalty := r.subscriptionPenalty(pid, flowId, role)
			lg = lg.With().Float64("subscription_penalty", subscriptionPenalty).Logger()
			if subscriptionPenalty < 0 {
				appSpecificScore += subscriptionPenalty
			}
		}

		// (4) staking reward: for staked peers, a default positive reward is applied only if the peer has no penalty on spamming and subscription.
		if stakingScore > 0 && appSpecificScore == float64(0) {
			lg = lg.With().Float64("staking_reward", stakingScore).Logger()
			appSpecificScore += stakingScore
		}

		lg.Trace().
			Float64("total_app_specific_score", appSpecificScore).
			Msg("application specific penalty computed")

		return appSpecificScore
	}
}

func (r *GossipSubAppSpecificScoreRegistry) stakingScore(pid peer.ID) (float64, flow.Identifier, flow.Role) {
	lg := r.logger.With().Str("peer_id", p2plogging.PeerId(pid)).Logger()

	// checks if peer has a valid Flow protocol identity.
	flowId, err := HasValidFlowIdentity(r.idProvider, pid)
	if err != nil {
		lg.Error().
			Err(err).
			Bool(logging.KeySuspicious, true).
			Msg("invalid peer identity, penalizing peer")
		return DefaultUnknownIdentityPenalty, flow.Identifier{}, 0
	}

	lg = lg.With().
		Hex("flow_id", logging.ID(flowId.NodeID)).
		Str("role", flowId.Role.String()).
		Logger()

	// checks if peer is an access node, and if so, pushes it to the
	// edges of the network by giving the minimum penalty.
	if flowId.Role == flow.RoleAccess {
		lg.Trace().
			Msg("pushing access node to edge by penalizing with minimum penalty value")
		return MinAppSpecificPenalty, flowId.NodeID, flowId.Role
	}

	lg.Trace().
		Msg("rewarding well-behaved non-access node peer with maximum reward value")

	return DefaultStakedIdentityReward, flowId.NodeID, flowId.Role
}

func (r *GossipSubAppSpecificScoreRegistry) subscriptionPenalty(pid peer.ID, flowId flow.Identifier, role flow.Role) float64 {
	// checks if peer has any subscription violation.
	if err := r.validator.CheckSubscribedToAllowedTopics(pid, role); err != nil {
		r.logger.Err(err).
			Str("peer_id", p2plogging.PeerId(pid)).
			Hex("flow_id", logging.ID(flowId)).
			Bool(logging.KeySuspicious, true).
			Msg("invalid subscription detected, penalizing peer")
		return DefaultInvalidSubscriptionPenalty
	}

	return 0
}

// OnInvalidControlMessageNotification is called when a new invalid control message notification is distributed.
// Any error on consuming event must handle internally.
// The implementation must be concurrency safe, but can be blocking.
func (r *GossipSubAppSpecificScoreRegistry) OnInvalidControlMessageNotification(notification *p2p.InvCtrlMsgNotif) {
	// we use mutex to ensure the method is concurrency safe.

	lg := r.logger.With().
<<<<<<< HEAD
		Err(notification.Error).
		Str("peer_id", notification.PeerID.String()).
		Logger()
=======
		Str("peer_id", p2plogging.PeerId(notification.PeerID)).
		Str("misbehavior_type", notification.MsgType.String()).Logger()
>>>>>>> 06484962

	// try initializing the application specific penalty for the peer if it is not yet initialized.
	// this is done to avoid the case where the peer is not yet cached and the application specific penalty is not yet initialized.
	// initialization is successful only if the peer is not yet cached.
	initialized := r.spamScoreCache.Add(notification.PeerID, r.init())
	if initialized {
		lg.Trace().Str("peer_id", p2plogging.PeerId(notification.PeerID)).Msg("application specific penalty initialized for peer")
	}

	record, err := r.spamScoreCache.Update(notification.PeerID, func(record p2p.GossipSubSpamRecord) p2p.GossipSubSpamRecord {
		switch notification.MsgType {
		case p2pmsg.CtrlMsgGraft:
			record.Penalty += r.penalty.Graft
		case p2pmsg.CtrlMsgPrune:
			record.Penalty += r.penalty.Prune
		case p2pmsg.CtrlMsgIHave:
			record.Penalty += r.penalty.IHave
		case p2pmsg.CtrlMsgIWant:
			record.Penalty += r.penalty.IWant
		default:
			// the error is considered fatal as it means that we have an unsupported misbehaviour type, we should crash the node to prevent routing attack vulnerability.
			lg.Fatal().Str("misbehavior_type", notification.MsgType.String()).Msg("unknown misbehaviour type")
		}
		return record
	})
	if err != nil {
		// any returned error from adjust is non-recoverable and fatal, we crash the node.
		lg.Fatal().Err(err).Msg("could not adjust application specific penalty for peer")
	}

	lg.Debug().
		Float64("app_specific_score", record.Penalty).
		Msg("applied misbehaviour penalty and updated application specific penalty")
}

// DefaultDecayFunction is the default decay function that is used to decay the application specific penalty of a peer.
// It is used if no decay function is provided in the configuration.
// It decays the application specific penalty of a peer if it is negative.
func DefaultDecayFunction() netcache.PreprocessorFunc {
	return func(record p2p.GossipSubSpamRecord, lastUpdated time.Time) (p2p.GossipSubSpamRecord, error) {
		if record.Penalty >= 0 {
			// no need to decay the penalty if it is positive, the reason is currently the app specific penalty
			// is only used to penalize peers. Hence, when there is no reward, there is no need to decay the positive penalty, as
			// no node can accumulate a positive penalty.
			return record, nil
		}

		if record.Penalty > skipDecayThreshold {
			// penalty is negative but greater than the threshold, we set it to 0.
			record.Penalty = 0
			return record, nil
		}

		// penalty is negative and below the threshold, we decay it.
		penalty, err := GeometricDecay(record.Penalty, record.Decay, lastUpdated)
		if err != nil {
			return record, fmt.Errorf("could not decay application specific penalty: %w", err)
		}
		record.Penalty = penalty
		return record, nil
	}
}

// InitAppScoreRecordState initializes the gossipsub spam record state for a peer.
// Returns:
//   - a gossipsub spam record with the default decay value and 0 penalty.
func InitAppScoreRecordState() p2p.GossipSubSpamRecord {
	return p2p.GossipSubSpamRecord{
		Decay:   defaultDecay,
		Penalty: 0,
	}
}<|MERGE_RESOLUTION|>--- conflicted
+++ resolved
@@ -242,14 +242,9 @@
 	// we use mutex to ensure the method is concurrency safe.
 
 	lg := r.logger.With().
-<<<<<<< HEAD
 		Err(notification.Error).
-		Str("peer_id", notification.PeerID.String()).
-		Logger()
-=======
 		Str("peer_id", p2plogging.PeerId(notification.PeerID)).
 		Str("misbehavior_type", notification.MsgType.String()).Logger()
->>>>>>> 06484962
 
 	// try initializing the application specific penalty for the peer if it is not yet initialized.
 	// this is done to avoid the case where the peer is not yet cached and the application specific penalty is not yet initialized.
