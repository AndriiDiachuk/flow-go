--- conflicted
+++ resolved
@@ -25,41 +25,6 @@
 	"github.com/onflow/flow-go/utils/logging"
 )
 
-<<<<<<< HEAD
-const (
-	// MinimumSpamPenaltyDecayFactor is minimum speed at which the spam penalty value of a peer is decayed.
-	// Spam record will be initialized with a decay value between .5 , .7 and this value will then be decayed up to .99 on consecutive misbehavior's,
-	// The maximum decay value decays the penalty by 1% every second. The decay is applied geometrically, i.e., `newPenalty = oldPenalty * decay`, hence, the higher decay value
-	// indicates a lower decay speed, i.e., it takes more heartbeat intervals to decay a penalty back to zero when the decay value is high.
-	// assume:
-	//     penalty = -100 (the maximum application specific penalty is -100)
-	//     skipDecayThreshold = -0.1
-	// it takes around 459 seconds for the penalty to decay to reach greater than -0.1 and turn into 0.
-	//     x * 0.99 ^ n > -0.1 (assuming negative x).
-	//     0.99 ^ n > -0.1 / x
-	// Now we can take the logarithm of both sides (with any base, but let's use base 10 for simplicity).
-	//     log( 0.99 ^ n ) < log( 0.1 / x )
-	// Using the properties of logarithms, we can bring down the exponent:
-	//     n * log( 0.99 ) < log( -0.1 / x )
-	// And finally, we can solve for n:
-	//     n > log( -0.1 / x ) / log( 0.99 )
-	// We can plug in x = -100:
-	//     n > log( -0.1 / -100 ) / log( 0.99 )
-	//     n > log( 0.001 ) / log( 0.99 )
-	//     n > -3 / log( 0.99 )
-	//     n >  458.22
-	MinimumSpamPenaltyDecayFactor = 0.99
-	// MaximumSpamPenaltyDecayFactor represents the maximum rate at which the spam penalty value of a peer decays. Decay speeds increase
-	// during sustained malicious activity, leading to a slower recovery of the app-specific score for the penalized node. Conversely,
-	// decay speeds decrease, allowing faster recoveries, when nodes exhibit fleeting misbehavior.
-	MaximumSpamPenaltyDecayFactor = 0.8
-	// skipDecayThreshold is the threshold for which when the negative penalty is above this value, the decay function will not be called.
-	// instead, the penalty will be set to 0. This is to prevent the penalty from keeping a small negative value for a long time.
-	skipDecayThreshold = -0.1
-)
-
-=======
->>>>>>> 458695ca
 type SpamRecordInitFunc func() p2p.GossipSubSpamRecord
 
 // GossipSubCtrlMsgPenaltyValue is the penalty value for each control message type.
@@ -74,8 +39,6 @@
 	RpcPublishMessage                     float64 // penalty value for an individual RpcPublishMessage message misbehaviour.
 }
 
-<<<<<<< HEAD
-=======
 // GossipSubCtrlMsgPenaltyValues returns the default penalty value for each control message type.
 func GossipSubCtrlMsgPenaltyValues(penalties p2pconfig.MisbehaviourPenalties) GossipSubCtrlMsgPenaltyValue {
 	return GossipSubCtrlMsgPenaltyValue{
@@ -88,7 +51,6 @@
 	}
 }
 
->>>>>>> 458695ca
 // GossipSubAppSpecificScoreRegistry is the registry for the application specific score of peers in the GossipSub protocol.
 // The application specific score is part of the overall score of a peer, and is used to determine the peer's score based
 // on its behavior related to the application (Flow protocol).
