--- conflicted
+++ resolved
@@ -48,19 +48,15 @@
 	iHaveMisbehaviourPenalty = -10
 	// iWantMisbehaviourPenalty is the penalty applied to the application specific penalty when a peer conducts a iWant misbehaviour.
 	iWantMisbehaviourPenalty = -10
-<<<<<<< HEAD
 	// clusterPrefixedPenaltyReductionFactor factor used to reduce the penalty for control message misbehaviours on cluster prefixed topics. This is allows a more lenient punishment for nodes
 	// that fall behind and may need to request old data.
 	clusterPrefixedPenaltyReductionFactor = .5
-=======
 	// rpcPublishMessageMisbehaviourPenalty is the penalty applied to the application specific penalty when a peer conducts a RpcPublishMessageMisbehaviourPenalty misbehaviour.
 	rpcPublishMessageMisbehaviourPenalty = -10
->>>>>>> 9c88e318
 )
 
 // GossipSubCtrlMsgPenaltyValue is the penalty value for each control message type.
 type GossipSubCtrlMsgPenaltyValue struct {
-<<<<<<< HEAD
 	Graft float64 // penalty value for an individual graft message misbehaviour.
 	Prune float64 // penalty value for an individual prune message misbehaviour.
 	IHave float64 // penalty value for an individual iHave message misbehaviour.
@@ -68,31 +64,18 @@
 	// ClusterPrefixedPenaltyReductionFactor factor used to reduce the penalty for control message misbehaviours on cluster prefixed topics. This is allows a more lenient punishment for nodes
 	// that fall behind and may need to request old data.
 	ClusterPrefixedPenaltyReductionFactor float64
-=======
-	Graft             float64 // penalty value for an individual graft message misbehaviour.
-	Prune             float64 // penalty value for an individual prune message misbehaviour.
-	IHave             float64 // penalty value for an individual iHave message misbehaviour.
-	IWant             float64 // penalty value for an individual iWant message misbehaviour.
-	RpcPublishMessage float64 // penalty value for an individual RpcPublishMessage message misbehaviour.
->>>>>>> 9c88e318
+	RpcPublishMessage                     float64 // penalty value for an individual RpcPublishMessage message misbehaviour.
 }
 
 // DefaultGossipSubCtrlMsgPenaltyValue returns the default penalty value for each control message type.
 func DefaultGossipSubCtrlMsgPenaltyValue() GossipSubCtrlMsgPenaltyValue {
 	return GossipSubCtrlMsgPenaltyValue{
-<<<<<<< HEAD
 		Graft:                                 graftMisbehaviourPenalty,
 		Prune:                                 pruneMisbehaviourPenalty,
 		IHave:                                 iHaveMisbehaviourPenalty,
 		IWant:                                 iWantMisbehaviourPenalty,
 		ClusterPrefixedPenaltyReductionFactor: clusterPrefixedPenaltyReductionFactor,
-=======
-		Graft:             graftMisbehaviourPenalty,
-		Prune:             pruneMisbehaviourPenalty,
-		IHave:             iHaveMisbehaviourPenalty,
-		IWant:             iWantMisbehaviourPenalty,
-		RpcPublishMessage: rpcPublishMessageMisbehaviourPenalty,
->>>>>>> 9c88e318
+		RpcPublishMessage:                     rpcPublishMessageMisbehaviourPenalty,
 	}
 }
 
