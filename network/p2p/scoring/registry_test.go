--- conflicted
+++ resolved
@@ -2,28 +2,24 @@
 
 import (
 	"fmt"
+	"github.com/libp2p/go-libp2p/core/peer"
+	"github.com/onflow/flow-go/module/metrics"
+	"github.com/onflow/flow-go/module/mock"
+	netcache "github.com/onflow/flow-go/network/p2p/cache"
+	mockp2p "github.com/onflow/flow-go/network/p2p/mock"
+	"github.com/onflow/flow-go/network/p2p/p2pconf"
+	testifymock "github.com/stretchr/testify/mock"
 	"math"
-<<<<<<< HEAD
-	"math/rand"
-=======
 	"sync"
->>>>>>> 9577079f
 	"testing"
 	"time"
 
-	"github.com/libp2p/go-libp2p/core/peer"
 	"github.com/stretchr/testify/assert"
-	testifymock "github.com/stretchr/testify/mock"
 	"github.com/stretchr/testify/require"
 
 	"github.com/onflow/flow-go/config"
-	"github.com/onflow/flow-go/module/metrics"
-	"github.com/onflow/flow-go/module/mock"
 	"github.com/onflow/flow-go/network/p2p"
-	netcache "github.com/onflow/flow-go/network/p2p/cache"
 	p2pmsg "github.com/onflow/flow-go/network/p2p/message"
-	mockp2p "github.com/onflow/flow-go/network/p2p/mock"
-	"github.com/onflow/flow-go/network/p2p/p2pconf"
 	"github.com/onflow/flow-go/network/p2p/scoring"
 	"github.com/onflow/flow-go/utils/unittest"
 )
@@ -72,13 +68,8 @@
 	})
 }
 
-<<<<<<< HEAD
 func testPeerWithSpamRecord(t *testing.T, messageType p2pmsg.ControlMessageType, basePenalty float64) {
-	peerID := peer.ID("peer-1")
-=======
-func testPeerWithSpamRecord(t *testing.T, messageType p2pmsg.ControlMessageType, expectedPenalty float64) {
 	peerID := unittest.PeerIdFixture(t)
->>>>>>> 9577079f
 	reg, spamRecords := newGossipSubAppSpecificScoreRegistry(
 		t,
 		withStakedIdentity(peerID),
@@ -133,13 +124,8 @@
 
 // testSpamRecordWithUnknownIdentity tests the app specific penalty computation of the node when there is a spam record for the peer id and
 // the peer id has an unknown identity.
-<<<<<<< HEAD
 func testSpamRecordWithUnknownIdentity(t *testing.T, messageType p2pmsg.ControlMessageType, basePenalty float64) {
-	peerID := peer.ID("peer-1")
-=======
-func testSpamRecordWithUnknownIdentity(t *testing.T, messageType p2pmsg.ControlMessageType, expectedPenalty float64) {
 	peerID := unittest.PeerIdFixture(t)
->>>>>>> 9577079f
 	reg, spamRecords := newGossipSubAppSpecificScoreRegistry(
 		t,
 		withUnknownIdentity(peerID),
@@ -190,13 +176,8 @@
 
 // testSpamRecordWithUnknownIdentity tests the app specific penalty computation of the node when there is a spam record for the peer id and
 // the peer id has an invalid subscription as well.
-<<<<<<< HEAD
 func testSpamRecordWithSubscriptionPenalty(t *testing.T, messageType p2pmsg.ControlMessageType, basePenalty float64) {
-	peerID := peer.ID("peer-1")
-=======
-func testSpamRecordWithSubscriptionPenalty(t *testing.T, messageType p2pmsg.ControlMessageType, expectedPenalty float64) {
 	peerID := unittest.PeerIdFixture(t)
->>>>>>> 9577079f
 	reg, spamRecords := newGossipSubAppSpecificScoreRegistry(
 		t,
 		withStakedIdentity(peerID),
@@ -453,22 +434,6 @@
 	assert.Equal(t, 0.0, record.Penalty) // penalty should be zero.
 }
 
-<<<<<<< HEAD
-// TestInvalidControlMessageMultiErrorScoreCalculation tests that invalid control message penalties are calculated as expected when notifications
-// contain multiple errors with multiple different severity levels.
-func TestInvalidControlMessageMultiErrorScoreCalculation(t *testing.T) {
-	peerIds := unittest.PeerIdFixtures(t, 4)
-	reg, spamRecords := newGossipSubAppSpecificScoreRegistry(
-		t,
-		withStakedIdentity(peerIds[0]),
-		withStakedIdentity(peerIds[1]),
-		withStakedIdentity(peerIds[2]),
-		withStakedIdentity(peerIds[3]),
-		withValidSubscriptions(peerIds[0]),
-		withValidSubscriptions(peerIds[1]),
-		withValidSubscriptions(peerIds[2]),
-		withValidSubscriptions(peerIds[3]))
-=======
 // TestSpamRecordDecayAdjustment ensures that spam record decay is increased each time a peers score reaches the scoring.IncreaseDecayThreshold eventually
 // sustained misbehavior will result in the spam record decay reaching the minimum decay speed .99, and the decay speed is reset to the max decay speed .8.
 func TestSpamRecordDecayAdjustment(t *testing.T) {
@@ -566,7 +531,6 @@
 		opts = append(opts, withStakedIdentity(peerID), withValidSubscriptions(peerID))
 	}
 	reg, spamRecords := newGossipSubAppSpecificScoreRegistry(t, opts...)
->>>>>>> 9577079f
 
 	for _, peerID := range peerIds {
 		// initially, the spamRecords should not have the peer id.
@@ -577,7 +541,76 @@
 		assert.Equal(t, scoring.MaxAppSpecificReward, score)
 	}
 
-<<<<<<< HEAD
+	// Report consecutive misbehavior's for the specified peer ID. Two misbehavior's are reported concurrently:
+	// 1. With IsClusterPrefixed set to false, ensuring the penalty applied to the application-specific score is not reduced.
+	// 2. With IsClusterPrefixed set to true, reducing the penalty added to the overall app-specific score by the default reduction factor.
+	for i, ctlMsgType := range ctlMsgTypes {
+		peerID := peerIds[i]
+		var wg sync.WaitGroup
+		wg.Add(2)
+		go func() {
+			defer wg.Done()
+			reg.OnInvalidControlMessageNotification(&p2p.InvCtrlMsgNotif{
+				PeerID:    peerID,
+				MsgType:   ctlMsgType,
+				TopicType: p2p.CtrlMsgNonClusterTopicType,
+			})
+		}()
+		go func() {
+			defer wg.Done()
+			reg.OnInvalidControlMessageNotification(&p2p.InvCtrlMsgNotif{
+				PeerID:    peerID,
+				MsgType:   ctlMsgType,
+				TopicType: p2p.CtrlMsgTopicTypeClusterPrefixed,
+			})
+		}()
+		unittest.RequireReturnsBefore(t, wg.Wait, 100*time.Millisecond, "timed out waiting for goroutines to finish")
+
+		// expected penalty should be penaltyValueFixtures().Graft * (1  + clusterReductionFactor)
+		expectedPenalty := penaltyValueFixture(ctlMsgType) * (1 + penaltyValueFixtures().ClusterPrefixedPenaltyReductionFactor)
+
+		// the penalty should now be updated in the spamRecords
+		record, err, ok := spamRecords.Get(peerID) // get the record from the spamRecords.
+		assert.True(t, ok)
+		assert.NoError(t, err)
+		assert.Less(t, math.Abs(expectedPenalty-record.Penalty), 10e-3)
+		assert.Equal(t, scoring.InitAppScoreRecordState().Decay, record.Decay)
+		// this peer has a spam record, with no subscription penalty. Hence, the app specific score should only be the spam penalty,
+		// and the peer should be deprived of the default reward for its valid staked role.
+		score := reg.AppSpecificScoreFunc()(peerID)
+		tolerance := 10e-3 // 0.1%
+		if expectedPenalty == 0 {
+			assert.Less(t, math.Abs(expectedPenalty), tolerance)
+		} else {
+			assert.Less(t, math.Abs(expectedPenalty-score)/expectedPenalty, tolerance)
+		}
+	}
+}
+
+// TestInvalidControlMessageMultiErrorScoreCalculation tests that invalid control message penalties are calculated as expected when notifications
+// contain multiple errors with multiple different severity levels.
+func TestInvalidControlMessageMultiErrorScoreCalculation(t *testing.T) {
+	peerIds := unittest.PeerIdFixtures(t, 4)
+	reg, spamRecords := newGossipSubAppSpecificScoreRegistry(
+		t,
+		withStakedIdentity(peerIds[0]),
+		withStakedIdentity(peerIds[1]),
+		withStakedIdentity(peerIds[2]),
+		withStakedIdentity(peerIds[3]),
+		withValidSubscriptions(peerIds[0]),
+		withValidSubscriptions(peerIds[1]),
+		withValidSubscriptions(peerIds[2]),
+		withValidSubscriptions(peerIds[3]))
+
+	for _, peerID := range peerIds {
+		// initially, the spamRecords should not have the peer id.
+		assert.False(t, spamRecords.Has(peerID))
+		// since the peer id does not have a spam record, the app specific score should be the max app specific reward, which
+		// is the default reward for a staked peer that has valid subscriptions.
+		score := reg.AppSpecificScoreFunc()(peerID)
+		assert.Equal(t, scoring.MaxAppSpecificReward, score)
+	}
+
 	type testCase struct {
 		notification    *p2p.InvCtrlMsgNotif
 		expectedPenalty float64
@@ -658,51 +691,6 @@
 		// and the peer should be deprived of the default reward for its valid staked role.
 		score := reg.AppSpecificScoreFunc()(tCase.notification.PeerID)
 		assert.Less(t, math.Abs(tCase.expectedPenalty-score), 10e-3)
-=======
-	// Report consecutive misbehavior's for the specified peer ID. Two misbehavior's are reported concurrently:
-	// 1. With IsClusterPrefixed set to false, ensuring the penalty applied to the application-specific score is not reduced.
-	// 2. With IsClusterPrefixed set to true, reducing the penalty added to the overall app-specific score by the default reduction factor.
-	for i, ctlMsgType := range ctlMsgTypes {
-		peerID := peerIds[i]
-		var wg sync.WaitGroup
-		wg.Add(2)
-		go func() {
-			defer wg.Done()
-			reg.OnInvalidControlMessageNotification(&p2p.InvCtrlMsgNotif{
-				PeerID:    peerID,
-				MsgType:   ctlMsgType,
-				TopicType: p2p.CtrlMsgNonClusterTopicType,
-			})
-		}()
-		go func() {
-			defer wg.Done()
-			reg.OnInvalidControlMessageNotification(&p2p.InvCtrlMsgNotif{
-				PeerID:    peerID,
-				MsgType:   ctlMsgType,
-				TopicType: p2p.CtrlMsgTopicTypeClusterPrefixed,
-			})
-		}()
-		unittest.RequireReturnsBefore(t, wg.Wait, 100*time.Millisecond, "timed out waiting for goroutines to finish")
-
-		// expected penalty should be penaltyValueFixtures().Graft * (1  + clusterReductionFactor)
-		expectedPenalty := penaltyValueFixture(ctlMsgType) * (1 + penaltyValueFixtures().ClusterPrefixedPenaltyReductionFactor)
-
-		// the penalty should now be updated in the spamRecords
-		record, err, ok := spamRecords.Get(peerID) // get the record from the spamRecords.
-		assert.True(t, ok)
-		assert.NoError(t, err)
-		assert.Less(t, math.Abs(expectedPenalty-record.Penalty), 10e-3)
-		assert.Equal(t, scoring.InitAppScoreRecordState().Decay, record.Decay)
-		// this peer has a spam record, with no subscription penalty. Hence, the app specific score should only be the spam penalty,
-		// and the peer should be deprived of the default reward for its valid staked role.
-		score := reg.AppSpecificScoreFunc()(peerID)
-		tolerance := 10e-3 // 0.1%
-		if expectedPenalty == 0 {
-			assert.Less(t, math.Abs(expectedPenalty), tolerance)
-		} else {
-			assert.Less(t, math.Abs(expectedPenalty-score)/expectedPenalty, tolerance)
-		}
->>>>>>> 9577079f
 	}
 }
 
