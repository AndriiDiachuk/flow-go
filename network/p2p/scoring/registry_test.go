package scoring_test

import (
	"context"
	"fmt"
	"math"
	"sync"
	"testing"
	"time"

	"github.com/libp2p/go-libp2p/core/peer"
	"github.com/stretchr/testify/assert"
	testifymock "github.com/stretchr/testify/mock"
	"github.com/stretchr/testify/require"

	"github.com/onflow/flow-go/config"
	"github.com/onflow/flow-go/model/flow"
	"github.com/onflow/flow-go/module/irrecoverable"
	"github.com/onflow/flow-go/module/metrics"
	"github.com/onflow/flow-go/module/mock"
	"github.com/onflow/flow-go/network"
	"github.com/onflow/flow-go/network/p2p"
	netcache "github.com/onflow/flow-go/network/p2p/cache"
	p2pmsg "github.com/onflow/flow-go/network/p2p/message"
	mockp2p "github.com/onflow/flow-go/network/p2p/mock"
	"github.com/onflow/flow-go/network/p2p/p2pconf"
	"github.com/onflow/flow-go/network/p2p/scoring"
	"github.com/onflow/flow-go/network/p2p/scoring/internal"
	"github.com/onflow/flow-go/utils/unittest"
)

// TestScoreRegistry_FreshStart tests the app specific score computation of the node when there is no spam record for the peer id upon fresh start of the registry.
// It tests the state that a staked peer with a valid role and valid subscriptions has no spam records; hence it should "eventually" be rewarded with the default reward
// for its GossipSub app specific score. The "eventually" comes from the fact that the app specific score is updated asynchronously in the cache, and the cache is
// updated when the app specific score function is called by GossipSub.
func TestScoreRegistry_FreshStart(t *testing.T) {
	peerID := peer.ID("peer-1")

	cfg, err := config.DefaultConfig()
	require.NoError(t, err)
	// refresh cached app-specific score every 100 milliseconds to speed up the test.
	cfg.NetworkConfig.GossipSub.ScoringParameters.AppSpecificScore.ScoreTTL = 100 * time.Millisecond

	reg, spamRecords, appScoreCache := newGossipSubAppSpecificScoreRegistry(t, cfg.NetworkConfig.GossipSub.ScoringParameters, withStakedIdentities(peerID),
		withValidSubscriptions(peerID))

	// starts the registry.
	ctx, cancel := context.WithCancel(context.Background())
	signalerCtx := irrecoverable.NewMockSignalerContext(t, ctx)
	reg.Start(signalerCtx)
	unittest.RequireCloseBefore(t, reg.Ready(), 1*time.Second, "failed to start GossipSubAppSpecificScoreRegistry")

	// initially, the spamRecords should not have the peer id, and there should be no app-specific score in the cache.
	require.False(t, spamRecords.Has(peerID))
	score, updated, exists := appScoreCache.Get(peerID) // get the score from the cache.
	require.False(t, exists)
	require.Equal(t, time.Time{}, updated)
	require.Equal(t, float64(0), score)

	queryTime := time.Now()
	require.Eventually(t, func() bool {
		// calling the app specific score function when there is no app specific score in the cache should eventually update the cache.
		score := reg.AppSpecificScoreFunc()(peerID)
		// since the peer id does not have a spam record, the app specific score should be the max app specific reward, which
		// is the default reward for a staked peer that has valid subscriptions.
		return score == scoring.MaxAppSpecificReward
	}, 5*time.Second, 100*time.Millisecond)

	// still the spamRecords should not have the peer id (as there is no spam record for the peer id).
	require.False(t, spamRecords.Has(peerID))

	// however, the app specific score should be updated in the cache.
	score, updated, exists = appScoreCache.Get(peerID) // get the score from the cache.
	require.True(t, exists)
	require.True(t, updated.After(queryTime))
	require.Equal(t, scoring.MaxAppSpecificReward, score)

	// stop the registry.
	cancel()
	unittest.RequireCloseBefore(t, reg.Done(), 1*time.Second, "failed to stop GossipSubAppSpecificScoreRegistry")
}

// TestScoreRegistry_PeerWithSpamRecord is a test suite designed to assess the app-specific penalty computation
// in a scenario where a peer with a staked identity and valid subscriptions has a spam record. The suite runs multiple
// sub-tests, each targeting a specific type of control message (graft, prune, ihave, iwant, RpcPublishMessage). The focus
// is on the impact of spam records on the app-specific score, specifically how such records negate the default reward
// a staked peer would otherwise receive, leaving only the penalty as the app-specific score. This testing reflects the
// asynchronous nature of app-specific score updates in GossipSub's cache.
func TestScoreRegistry_PeerWithSpamRecord(t *testing.T) {
	t.Run("graft", func(t *testing.T) {
		testScoreRegistryPeerWithSpamRecord(t, p2pmsg.CtrlMsgGraft, penaltyValueFixtures().Graft)
	})
	t.Run("prune", func(t *testing.T) {
		testScoreRegistryPeerWithSpamRecord(t, p2pmsg.CtrlMsgPrune, penaltyValueFixtures().Prune)
	})
	t.Run("ihave", func(t *testing.T) {
		testScoreRegistryPeerWithSpamRecord(t, p2pmsg.CtrlMsgIHave, penaltyValueFixtures().IHave)
	})
	t.Run("iwant", func(t *testing.T) {
		testScoreRegistryPeerWithSpamRecord(t, p2pmsg.CtrlMsgIWant, penaltyValueFixtures().IWant)
	})
	t.Run("RpcPublishMessage", func(t *testing.T) {
		testScoreRegistryPeerWithSpamRecord(t, p2pmsg.RpcPublishMessage, penaltyValueFixtures().RpcPublishMessage)
	})
}

// testScoreRegistryPeerWithSpamRecord conducts an individual test within the TestScoreRegistry_PeerWithSpamRecord suite.
// It evaluates the ScoreRegistry's handling of a staked peer with valid subscriptions when a spam record is present for
// the peer ID. The function simulates the process of starting the registry, recording a misbehavior, and then verifying the
// updates to the spam records and app-specific score cache based on the type of control message received.
// Parameters:
// - t *testing.T: The test context.
// - messageType p2pmsg.ControlMessageType: The type of control message being tested.
// - expectedPenalty float64: The expected penalty value for the given control message type.
// This function specifically tests how the ScoreRegistry updates a peer's app-specific score in response to spam records,
// emphasizing the removal of the default reward for staked peers with valid roles and focusing on the asynchronous update
// mechanism of the app-specific score in the cache.
func testScoreRegistryPeerWithSpamRecord(t *testing.T, messageType p2pmsg.ControlMessageType, expectedPenalty float64) {
	peerID := peer.ID("peer-1")

	cfg, err := config.DefaultConfig()
	require.NoError(t, err)
	// refresh cached app-specific score every 100 milliseconds to speed up the test.
	cfg.NetworkConfig.GossipSub.ScoringParameters.AppSpecificScore.ScoreTTL = 10 * time.Millisecond

	reg, spamRecords, appScoreCache := newGossipSubAppSpecificScoreRegistry(t, cfg.NetworkConfig.GossipSub.ScoringParameters, withStakedIdentities(peerID),
		withValidSubscriptions(peerID))

	// starts the registry.
	ctx, cancel := context.WithCancel(context.Background())
	signalerCtx := irrecoverable.NewMockSignalerContext(t, ctx)
	reg.Start(signalerCtx)
	unittest.RequireCloseBefore(t, reg.Ready(), 1*time.Second, "failed to start GossipSubAppSpecificScoreRegistry")

	// initially, the spamRecords should not have the peer id; also the app specific score record should not be in the cache.
	require.False(t, spamRecords.Has(peerID))
	score, updated, exists := appScoreCache.Get(peerID) // get the score from the cache.
	require.False(t, exists)
	require.Equal(t, time.Time{}, updated)
	require.Equal(t, float64(0), score)

	// eventually, the app specific score should be updated in the cache.
	require.Eventually(t, func() bool {
		// calling the app specific score function when there is no app specific score in the cache should eventually update the cache.
		score := reg.AppSpecificScoreFunc()(peerID)
		// since the peer id does not have a spam record, the app specific score should be the max app specific reward, which
		// is the default reward for a staked peer that has valid subscriptions.
		return scoring.MaxAppSpecificReward == score
	}, 5*time.Second, 100*time.Millisecond)

	// report a misbehavior for the peer id.
	reg.OnInvalidControlMessageNotification(&p2p.InvCtrlMsgNotif{
		PeerID:  peerID,
		MsgType: messageType,
	})

	// the penalty should now be updated in the spamRecords
	record, err, ok := spamRecords.Get(peerID) // get the record from the spamRecords.
	assert.True(t, ok)
	assert.NoError(t, err)
	assert.Less(t, math.Abs(expectedPenalty-record.Penalty), 10e-3)        // penalty should be updated to -10.
	assert.Equal(t, scoring.InitAppScoreRecordState().Decay, record.Decay) // decay should be initialized to the initial state.

	queryTime := time.Now()
	// eventually, the app specific score should be updated in the cache.
	require.Eventually(t, func() bool {
		// calling the app specific score function when there is no app specific score in the cache should eventually update the cache.
		score := reg.AppSpecificScoreFunc()(peerID)
		// this peer has a spam record, with no subscription penalty. Hence, the app specific score should only be the spam penalty,
		// and the peer should be deprived of the default reward for its valid staked role.
		// As the app specific score in the cache and spam penalty in the spamRecords are updated at different times, we account for 0.1% error.
		return math.Abs(expectedPenalty-score)/math.Max(expectedPenalty, score) < 0.001
	}, 5*time.Second, 100*time.Millisecond)

	// the app specific score should now be updated in the cache.
	score, updated, exists = appScoreCache.Get(peerID) // get the score from the cache.
	require.True(t, exists)
	require.True(t, updated.After(queryTime))
	require.True(t, math.Abs(expectedPenalty-score)/math.Max(expectedPenalty, score) < 0.001)

	// stop the registry.
	cancel()
	unittest.RequireCloseBefore(t, reg.Done(), 1*time.Second, "failed to stop GossipSubAppSpecificScoreRegistry")
}

// TestScoreRegistry_SpamRecordWithUnknownIdentity is a test suite for verifying the behavior of the ScoreRegistry
// when handling spam records associated with unknown identities. It tests various scenarios based on different control
// message types, including graft, prune, ihave, iwant, and RpcPublishMessage. Each sub-test validates the app-specific
// penalty computation and updates to the score registry when a peer with an unknown identity sends these control messages.
func TestScoreRegistry_SpamRecordWithUnknownIdentity(t *testing.T) {
	t.Run("graft", func(t *testing.T) {
		testScoreRegistrySpamRecordWithUnknownIdentity(t, p2pmsg.CtrlMsgGraft, penaltyValueFixtures().Graft)
	})
	t.Run("prune", func(t *testing.T) {
		testScoreRegistrySpamRecordWithUnknownIdentity(t, p2pmsg.CtrlMsgPrune, penaltyValueFixtures().Prune)
	})
	t.Run("ihave", func(t *testing.T) {
		testScoreRegistrySpamRecordWithUnknownIdentity(t, p2pmsg.CtrlMsgIHave, penaltyValueFixtures().IHave)
	})
	t.Run("iwant", func(t *testing.T) {
		testScoreRegistrySpamRecordWithUnknownIdentity(t, p2pmsg.CtrlMsgIWant, penaltyValueFixtures().IWant)
	})
	t.Run("RpcPublishMessage", func(t *testing.T) {
		testScoreRegistrySpamRecordWithUnknownIdentity(t, p2pmsg.RpcPublishMessage, penaltyValueFixtures().RpcPublishMessage)
	})
}

// testScoreRegistrySpamRecordWithUnknownIdentity tests the app-specific penalty computation of the node when there
// is a spam record for a peer ID with an unknown identity. It examines the functionality of the GossipSubAppSpecificScoreRegistry
// under various conditions, including the initialization state, spam record creation, and the impact of different control message types.
// Parameters:
// - t *testing.T: The testing context.
// - messageType p2pmsg.ControlMessageType: The type of control message being tested.
// - expectedPenalty float64: The expected penalty value for the given control message type.
// The function simulates the process of starting the registry, reporting a misbehavior for the peer ID, and verifying the
// updates to the spam records and app-specific score cache. It ensures that the penalties are correctly computed and applied
// based on the given control message type and the state of the peer ID (unknown identity and spam record presence).
func testScoreRegistrySpamRecordWithUnknownIdentity(t *testing.T, messageType p2pmsg.ControlMessageType, expectedPenalty float64) {
	peerID := peer.ID("peer-1")
	cfg, err := config.DefaultConfig()
	require.NoError(t, err)
	// refresh cached app-specific score every 100 milliseconds to speed up the test.
	cfg.NetworkConfig.GossipSub.ScoringParameters.AppSpecificScore.ScoreTTL = 100 * time.Millisecond

	reg, spamRecords, appScoreCache := newGossipSubAppSpecificScoreRegistry(t, cfg.NetworkConfig.GossipSub.ScoringParameters,
		withUnknownIdentity(peerID),
		withValidSubscriptions(peerID))

	// starts the registry.
	ctx, cancel := context.WithCancel(context.Background())
	signalerCtx := irrecoverable.NewMockSignalerContext(t, ctx)
	reg.Start(signalerCtx)
	unittest.RequireCloseBefore(t, reg.Ready(), 1*time.Second, "failed to start GossipSubAppSpecificScoreRegistry")

	// initially, the spamRecords should not have the peer id; also the app specific score record should not be in the cache.
	require.False(t, spamRecords.Has(peerID))
	score, updated, exists := appScoreCache.Get(peerID) // get the score from the cache.
	require.False(t, exists)
	require.Equal(t, time.Time{}, updated)
	require.Equal(t, float64(0), score)

	// eventually the app specific score should be updated in the cache to the penalty value for unknown identity.
	require.Eventually(t, func() bool {
		// calling the app specific score function when there is no app specific score in the cache should eventually update the cache.
		score := reg.AppSpecificScoreFunc()(peerID)
		// peer does not have spam record, but has an unknown identity. Hence, the app specific score should be the staking penalty.
		return scoring.DefaultUnknownIdentityPenalty == score
	}, 5*time.Second, 100*time.Millisecond)

	// queryTime := time.Now()
	// report a misbehavior for the peer id.
	reg.OnInvalidControlMessageNotification(&p2p.InvCtrlMsgNotif{
		PeerID:  peerID,
		MsgType: messageType,
	})

	// the penalty should now be updated.
	record, err, ok := spamRecords.Get(peerID) // get the record from the spamRecords.
	require.True(t, ok)
	require.NoError(t, err)
	require.Less(t, math.Abs(expectedPenalty-record.Penalty), 10e-3)        // penalty should be updated to -10, we account for decay.
	require.Equal(t, scoring.InitAppScoreRecordState().Decay, record.Decay) // decay should be initialized to the initial state.

	queryTime := time.Now()
	// eventually, the app specific score should be updated in the cache.
	require.Eventually(t, func() bool {
		// calling the app specific score function when there is no app specific score in the cache should eventually update the cache.
		score := reg.AppSpecificScoreFunc()(peerID)
		// the peer has spam record as well as an unknown identity. Hence, the app specific score should be the spam penalty
		// and the staking penalty.
		// As the app specific score in the cache and spam penalty in the spamRecords are updated at different times, we account for 0.1% error.
		return unittest.AreNumericallyClose(expectedPenalty+scoring.DefaultUnknownIdentityPenalty, score, 0.01)
	}, 5*time.Second, 10*time.Millisecond)

	// the app specific score should now be updated in the cache.
	score, updated, exists = appScoreCache.Get(peerID) // get the score from the cache.
	require.True(t, exists)
	require.True(t, updated.After(queryTime))

	unittest.RequireNumericallyClose(t, expectedPenalty+scoring.DefaultUnknownIdentityPenalty, score, 0.01)
	assert.Equal(t, scoring.InitAppScoreRecordState().Decay, record.Decay) // decay should be initialized to the initial state.

	// stop the registry.
	cancel()
	unittest.RequireCloseBefore(t, reg.Done(), 1*time.Second, "failed to stop GossipSubAppSpecificScoreRegistry")
}

// TestScoreRegistry_SpamRecordWithSubscriptionPenalty is a test suite for verifying the behavior of the ScoreRegistry
// in handling spam records associated with invalid subscriptions. It encompasses a series of sub-tests, each focusing on
// a different control message type: graft, prune, ihave, iwant, and RpcPublishMessage. These sub-tests are designed to
// validate the appropriate application of penalties in the ScoreRegistry when a peer with an invalid subscription is involved
// in spam activities, as indicated by these control messages.
func TestScoreRegistry_SpamRecordWithSubscriptionPenalty(t *testing.T) {
	t.Run("graft", func(t *testing.T) {
		testScoreRegistrySpamRecordWithSubscriptionPenalty(t, p2pmsg.CtrlMsgGraft, penaltyValueFixtures().Graft)
	})
	t.Run("prune", func(t *testing.T) {
		testScoreRegistrySpamRecordWithSubscriptionPenalty(t, p2pmsg.CtrlMsgPrune, penaltyValueFixtures().Prune)
	})
	t.Run("ihave", func(t *testing.T) {
		testScoreRegistrySpamRecordWithSubscriptionPenalty(t, p2pmsg.CtrlMsgIHave, penaltyValueFixtures().IHave)
	})
	t.Run("iwant", func(t *testing.T) {
		testScoreRegistrySpamRecordWithSubscriptionPenalty(t, p2pmsg.CtrlMsgIWant, penaltyValueFixtures().IWant)
	})
	t.Run("RpcPublishMessage", func(t *testing.T) {
		testScoreRegistrySpamRecordWithSubscriptionPenalty(t, p2pmsg.RpcPublishMessage, penaltyValueFixtures().RpcPublishMessage)
	})
}

// testScoreRegistrySpamRecordWithSubscriptionPenalty tests the application-specific penalty computation in the ScoreRegistry
// when a spam record exists for a peer ID that also has an invalid subscription. The function simulates the process of
// initializing the registry, handling spam records, and updating penalties based on various control message types.
// Parameters:
// - t *testing.T: The testing context.
// - messageType p2pmsg.ControlMessageType: The type of control message being tested.
// - expectedPenalty float64: The expected penalty value for the given control message type.
// The function focuses on evaluating the registry's response to spam activities (as represented by control messages) from a
// peer with invalid subscriptions. It verifies that penalties are accurately computed and applied, taking into account both
// the spam record and the invalid subscription status of the peer.
func testScoreRegistrySpamRecordWithSubscriptionPenalty(t *testing.T, messageType p2pmsg.ControlMessageType, expectedPenalty float64) {
	peerID := peer.ID("peer-1")
	cfg, err := config.DefaultConfig()
	require.NoError(t, err)
	// refresh cached app-specific score every 100 milliseconds to speed up the test.
	cfg.NetworkConfig.GossipSub.ScoringParameters.AppSpecificScore.ScoreTTL = 100 * time.Millisecond

	reg, spamRecords, appScoreCache := newGossipSubAppSpecificScoreRegistry(t, cfg.NetworkConfig.GossipSub.ScoringParameters, withStakedIdentities(peerID),
		withInvalidSubscriptions(peerID))

	// starts the registry.
	ctx, cancel := context.WithCancel(context.Background())
	signalerCtx := irrecoverable.NewMockSignalerContext(t, ctx)
	reg.Start(signalerCtx)
	unittest.RequireCloseBefore(t, reg.Ready(), 1*time.Second, "failed to start GossipSubAppSpecificScoreRegistry")

	// initially, the spamRecords should not have the peer id; also the app specific score record should not be in the cache.
	require.False(t, spamRecords.Has(peerID))
	score, updated, exists := appScoreCache.Get(peerID) // get the score from the cache.
	require.False(t, exists)
	require.Equal(t, time.Time{}, updated)
	require.Equal(t, float64(0), score)

	// peer does not have spam record, but has invalid subscription. Hence, the app specific score should be subscription penalty.
	// eventually the app specific score should be updated in the cache to the penalty value for subscription penalty.
	require.Eventually(t, func() bool {
		// calling the app specific score function when there is no app specific score in the cache should eventually update the cache.
		score := reg.AppSpecificScoreFunc()(peerID)
		// peer does not have spam record, but has an invalid subscription penalty.
		return scoring.DefaultInvalidSubscriptionPenalty == score
	}, 5*time.Second, 100*time.Millisecond)

	// report a misbehavior for the peer id.
	reg.OnInvalidControlMessageNotification(&p2p.InvCtrlMsgNotif{
		PeerID:  peerID,
		MsgType: messageType,
	})

	// the penalty should now be updated.
	record, err, ok := spamRecords.Get(peerID) // get the record from the spamRecords.
	assert.True(t, ok)
	assert.NoError(t, err)
	assert.Less(t, math.Abs(expectedPenalty-record.Penalty), 10e-3)
	assert.Equal(t, scoring.InitAppScoreRecordState().Decay, record.Decay) // decay should be initialized to the initial state.

	queryTime := time.Now()
	// eventually, the app specific score should be updated in the cache.
	require.Eventually(t, func() bool {
		// calling the app specific score function when there is no app specific score in the cache should eventually update the cache.
		score := reg.AppSpecificScoreFunc()(peerID)
		// the peer has spam record as well as an unknown identity. Hence, the app specific score should be the spam penalty
		// and the staking penalty.
		// As the app specific score in the cache and spam penalty in the spamRecords are updated at different times, we account for 0.1% error.
		return unittest.AreNumericallyClose(expectedPenalty+scoring.DefaultInvalidSubscriptionPenalty, score, 0.01)
	}, 5*time.Second, 10*time.Millisecond)

	// the app specific score should now be updated in the cache.
	score, updated, exists = appScoreCache.Get(peerID) // get the score from the cache.
	require.True(t, exists)
	require.True(t, updated.After(queryTime))
	unittest.RequireNumericallyClose(t, expectedPenalty+scoring.DefaultInvalidSubscriptionPenalty, score, 0.01)

	// stop the registry.
	cancel()
	unittest.RequireCloseBefore(t, reg.Done(), 1*time.Second, "failed to stop GossipSubAppSpecificScoreRegistry")
}

// TestSpamPenaltyDecaysInCache tests that the spam penalty records decay over time in the cache.
func TestScoreRegistry_SpamPenaltyDecaysInCache(t *testing.T) {
	peerID := peer.ID("peer-1")
	cfg, err := config.DefaultConfig()
	require.NoError(t, err)
	// refresh cached app-specific score every 100 milliseconds to speed up the test.
	cfg.NetworkConfig.GossipSub.ScoringParameters.AppSpecificScore.ScoreTTL = 100 * time.Millisecond

	reg, _, _ := newGossipSubAppSpecificScoreRegistry(t, cfg.NetworkConfig.GossipSub.ScoringParameters, withStakedIdentities(peerID),
		withValidSubscriptions(peerID))

	// starts the registry.
	ctx, cancel := context.WithCancel(context.Background())
	signalerCtx := irrecoverable.NewMockSignalerContext(t, ctx)
	reg.Start(signalerCtx)
	unittest.RequireCloseBefore(t, reg.Ready(), 1*time.Second, "failed to start GossipSubAppSpecificScoreRegistry")

	// report a misbehavior for the peer id.
	reg.OnInvalidControlMessageNotification(&p2p.InvCtrlMsgNotif{
		PeerID:  peerID,
		MsgType: p2pmsg.CtrlMsgPrune,
	})

	time.Sleep(1 * time.Second) // wait for the penalty to decay.

	reg.OnInvalidControlMessageNotification(&p2p.InvCtrlMsgNotif{
		PeerID:  peerID,
		MsgType: p2pmsg.CtrlMsgGraft,
	})

	time.Sleep(1 * time.Second) // wait for the penalty to decay.

	reg.OnInvalidControlMessageNotification(&p2p.InvCtrlMsgNotif{
		PeerID:  peerID,
		MsgType: p2pmsg.CtrlMsgIHave,
	})

	time.Sleep(1 * time.Second) // wait for the penalty to decay.

	reg.OnInvalidControlMessageNotification(&p2p.InvCtrlMsgNotif{
		PeerID:  peerID,
		MsgType: p2pmsg.CtrlMsgIWant,
	})

	time.Sleep(1 * time.Second) // wait for the penalty to decay.

	reg.OnInvalidControlMessageNotification(&p2p.InvCtrlMsgNotif{
		PeerID:  peerID,
		MsgType: p2pmsg.RpcPublishMessage,
	})

	time.Sleep(1 * time.Second) // wait for the penalty to decay.

	// the upper bound is the sum of the penalties without decay.
	scoreUpperBound := penaltyValueFixtures().Prune +
		penaltyValueFixtures().Graft +
		penaltyValueFixtures().IHave +
		penaltyValueFixtures().IWant +
		penaltyValueFixtures().RpcPublishMessage
	// the lower bound is the sum of the penalties with decay assuming the decay is applied 4 times to the sum of the penalties.
	// in reality, the decay is applied 4 times to the first penalty, then 3 times to the second penalty, and so on.
	r := scoring.InitAppScoreRecordState()
	scoreLowerBound := scoreUpperBound * math.Pow(r.Decay, 4)

	// eventually, the app specific score should be updated in the cache.
	require.Eventually(t, func() bool {
		// when the app specific penalty function is called for the first time, the decay functionality should be kicked in
		// the cache, and the penalty should be updated. Note that since the penalty values are negative, the default staked identity
		// reward is not applied. Hence, the penalty is only comprised of the penalties.
		score := reg.AppSpecificScoreFunc()(peerID)
		// with decay, the penalty should be between the upper and lower bounds.
		return score > scoreUpperBound && score < scoreLowerBound
	}, 5*time.Second, 100*time.Millisecond)

	// stop the registry.
	cancel()
	unittest.RequireCloseBefore(t, reg.Done(), 1*time.Second, "failed to stop GossipSubAppSpecificScoreRegistry")
}

// TestSpamPenaltyDecayToZero tests that the spam penalty decays to zero over time, and when the spam penalty of
// a peer is set back to zero, its app specific penalty is also reset to the initial state.
func TestScoreRegistry_SpamPenaltyDecayToZero(t *testing.T) {
	peerID := peer.ID("peer-1")
	cfg, err := config.DefaultConfig()
	require.NoError(t, err)
	// refresh cached app-specific score every 100 milliseconds to speed up the test.
	cfg.NetworkConfig.GossipSub.ScoringParameters.AppSpecificScore.ScoreTTL = 100 * time.Millisecond

	reg, spamRecords, _ := newGossipSubAppSpecificScoreRegistry(t, cfg.NetworkConfig.GossipSub.ScoringParameters, withStakedIdentities(peerID),
		withValidSubscriptions(peerID),
		withInitFunction(func() p2p.GossipSubSpamRecord {
			return p2p.GossipSubSpamRecord{
				Decay:   0.02, // we choose a small decay value to speed up the test.
				Penalty: 0,
			}
		}))

	// starts the registry.
	ctx, cancel := context.WithCancel(context.Background())
	signalerCtx := irrecoverable.NewMockSignalerContext(t, ctx)
	reg.Start(signalerCtx)
	unittest.RequireCloseBefore(t, reg.Ready(), 1*time.Second, "failed to start GossipSubAppSpecificScoreRegistry")

	// report a misbehavior for the peer id.
	reg.OnInvalidControlMessageNotification(&p2p.InvCtrlMsgNotif{
		PeerID:  peerID,
		MsgType: p2pmsg.CtrlMsgGraft,
	})

	// decays happen every second, so we wait for 1 second to make sure the penalty is updated.
	time.Sleep(1 * time.Second)
	// the penalty should now be updated, it should be still negative but greater than the penalty value (due to decay).
	require.Eventually(t, func() bool {
		score := reg.AppSpecificScoreFunc()(peerID)
		// the penalty should be less than zero and greater than the penalty value (due to decay).
		return score < 0 && score > penaltyValueFixtures().Graft
	}, 5*time.Second, 100*time.Millisecond)

	require.Eventually(t, func() bool {
		// the spam penalty should eventually decay to zero.
		r, err, ok := spamRecords.Get(peerID)
		return ok && err == nil && r.Penalty == 0.0
	}, 5*time.Second, 100*time.Millisecond)

	require.Eventually(t, func() bool {
		// when the spam penalty is decayed to zero, the app specific penalty of the node should reset back to default staking reward.
		return reg.AppSpecificScoreFunc()(peerID) == scoring.DefaultStakedIdentityReward
	}, 5*time.Second, 100*time.Millisecond)

	// the penalty should now be zero.
	record, err, ok := spamRecords.Get(peerID) // get the record from the spamRecords.
	assert.True(t, ok)
	assert.NoError(t, err)
	assert.Equal(t, 0.0, record.Penalty) // penalty should be zero.

	// stop the registry.
	cancel()
	unittest.RequireCloseBefore(t, reg.Done(), 1*time.Second, "failed to stop GossipSubAppSpecificScoreRegistry")
}

// TestPersistingUnknownIdentityPenalty tests that even though the spam penalty is decayed to zero, the unknown identity penalty
// is persisted. This is because the unknown identity penalty is not decayed.
func TestScoreRegistry_PersistingUnknownIdentityPenalty(t *testing.T) {
	peerID := peer.ID("peer-1")

	cfg, err := config.DefaultConfig()
	require.NoError(t, err)
	// refresh cached app-specific score every 100 milliseconds to speed up the test.
	cfg.NetworkConfig.GossipSub.ScoringParameters.AppSpecificScore.ScoreTTL = 100 * time.Millisecond

	reg, spamRecords, _ := newGossipSubAppSpecificScoreRegistry(t, cfg.NetworkConfig.GossipSub.ScoringParameters, withUnknownIdentity(peerID), // the peer id has an unknown identity.
		withValidSubscriptions(peerID),
		withInitFunction(func() p2p.GossipSubSpamRecord {
			return p2p.GossipSubSpamRecord{
				Decay:   0.02, // we choose a small decay value to speed up the test.
				Penalty: 0,
			}
		}))

	// starts the registry.
	ctx, cancel := context.WithCancel(context.Background())
	signalerCtx := irrecoverable.NewMockSignalerContext(t, ctx)
	reg.Start(signalerCtx)
	unittest.RequireCloseBefore(t, reg.Ready(), 1*time.Second, "failed to start GossipSubAppSpecificScoreRegistry")

	// initially, the app specific score should be the default unknown identity penalty.
	require.Eventually(t, func() bool {
		score := reg.AppSpecificScoreFunc()(peerID)
		return score == scoring.DefaultUnknownIdentityPenalty
	}, 5*time.Second, 100*time.Millisecond)

	// report a misbehavior for the peer id.
	reg.OnInvalidControlMessageNotification(&p2p.InvCtrlMsgNotif{
		PeerID:  peerID,
		MsgType: p2pmsg.CtrlMsgGraft,
	})

	// decays happen every second, so we wait for 1 second to make sure the penalty is updated.
	time.Sleep(1 * time.Second)

	// the penalty should now be updated, it should be still negative but greater than the penalty value (due to decay).
	require.Eventually(t, func() bool {
		score := reg.AppSpecificScoreFunc()(peerID)
		// Ideally, the score should be the sum of the default invalid subscription penalty and the graft penalty, however,
		// due to exponential decay of the spam penalty and asynchronous update the app specific score; score should be in the range of [scoring.
		// (scoring.DefaultUnknownIdentityPenalty+penaltyValueFixtures().Graft, scoring.DefaultUnknownIdentityPenalty).
		return score < scoring.DefaultUnknownIdentityPenalty && score > scoring.DefaultUnknownIdentityPenalty+penaltyValueFixtures().Graft
	}, 5*time.Second, 100*time.Millisecond)

	require.Eventually(t, func() bool {
		// the spam penalty should eventually decay to zero.
		r, err, ok := spamRecords.Get(peerID)
		return ok && err == nil && r.Penalty == 0.0
	}, 5*time.Second, 100*time.Millisecond)

	require.Eventually(t, func() bool {
		// when the spam penalty is decayed to zero, the app specific penalty of the node should only contain the unknown identity penalty.
		return reg.AppSpecificScoreFunc()(peerID) == scoring.DefaultUnknownIdentityPenalty
	}, 5*time.Second, 100*time.Millisecond)

	// the spam penalty should now be zero in spamRecords.
	record, err, ok := spamRecords.Get(peerID) // get the record from the spamRecords.
	assert.True(t, ok)
	assert.NoError(t, err)
	assert.Equal(t, 0.0, record.Penalty) // penalty should be zero.

	// stop the registry.
	cancel()
	unittest.RequireCloseBefore(t, reg.Done(), 1*time.Second, "failed to stop GossipSubAppSpecificScoreRegistry")
}

// TestPersistingInvalidSubscriptionPenalty tests that even though the spam penalty is decayed to zero, the invalid subscription penalty
// is persisted. This is because the invalid subscription penalty is not decayed.
func TestScoreRegistry_PersistingInvalidSubscriptionPenalty(t *testing.T) {
	peerID := peer.ID("peer-1")

	cfg, err := config.DefaultConfig()
	require.NoError(t, err)
	// refresh cached app-specific score every 100 milliseconds to speed up the test.
	cfg.NetworkConfig.GossipSub.ScoringParameters.AppSpecificScore.ScoreTTL = 100 * time.Millisecond

	reg, spamRecords, _ := newGossipSubAppSpecificScoreRegistry(t, cfg.NetworkConfig.GossipSub.ScoringParameters, withStakedIdentities(peerID),
		withInvalidSubscriptions(peerID), // the peer id has an invalid subscription.
		withInitFunction(func() p2p.GossipSubSpamRecord {
			return p2p.GossipSubSpamRecord{
				Decay:   0.02, // we choose a small decay value to speed up the test.
				Penalty: 0,
			}
		}))

	// starts the registry.
	ctx, cancel := context.WithCancel(context.Background())
	signalerCtx := irrecoverable.NewMockSignalerContext(t, ctx)
	reg.Start(signalerCtx)
	unittest.RequireCloseBefore(t, reg.Ready(), 1*time.Second, "failed to start GossipSubAppSpecificScoreRegistry")

	// initially, the app specific score should be the default invalid subscription penalty.
	require.Eventually(t, func() bool {
		score := reg.AppSpecificScoreFunc()(peerID)
		return score == scoring.DefaultInvalidSubscriptionPenalty
	}, 5*time.Second, 100*time.Millisecond)

	// report a misbehavior for the peer id.
	reg.OnInvalidControlMessageNotification(&p2p.InvCtrlMsgNotif{
		PeerID:  peerID,
		MsgType: p2pmsg.CtrlMsgGraft,
	})

	// with reported spam, the app specific score should be the default invalid subscription penalty + the spam penalty.
	require.Eventually(t, func() bool {
		score := reg.AppSpecificScoreFunc()(peerID)
		// Ideally, the score should be the sum of the default invalid subscription penalty and the graft penalty, however,
		// due to exponential decay of the spam penalty and asynchronous update the app specific score; score should be in the range of [scoring.
		// (DefaultInvalidSubscriptionPenalty+penaltyValueFixtures().Graft, scoring.DefaultInvalidSubscriptionPenalty).
		return score < scoring.DefaultInvalidSubscriptionPenalty && score > scoring.DefaultInvalidSubscriptionPenalty+penaltyValueFixtures().Graft
	}, 5*time.Second, 100*time.Millisecond)

	require.Eventually(t, func() bool {
		// the spam penalty should eventually decay to zero.
		r, err, ok := spamRecords.Get(peerID)
		return ok && err == nil && r.Penalty == 0.0
	}, 5*time.Second, 100*time.Millisecond)

	require.Eventually(t, func() bool {
		// when the spam penalty is decayed to zero, the app specific penalty of the node should only contain the default invalid subscription penalty.
		return reg.AppSpecificScoreFunc()(peerID) == scoring.DefaultUnknownIdentityPenalty
	}, 5*time.Second, 100*time.Millisecond)

	// the spam penalty should now be zero in spamRecords.
	record, err, ok := spamRecords.Get(peerID) // get the record from the spamRecords.
	assert.True(t, ok)
	assert.NoError(t, err)
	assert.Equal(t, 0.0, record.Penalty) // penalty should be zero.

	// stop the registry.
	cancel()
	unittest.RequireCloseBefore(t, reg.Done(), 1*time.Second, "failed to stop GossipSubAppSpecificScoreRegistry")
}

// TestScoreRegistry_TestSpamRecordDecayAdjustment ensures that spam record decay is increased each time a peers score reaches the scoring.IncreaseDecayThreshold eventually
// sustained misbehavior will result in the spam record decay reaching the minimum decay speed .99, and the decay speed is reset to the max decay speed .8.
func TestScoreRegistry_TestSpamRecordDecayAdjustment(t *testing.T) {
	cfg, err := config.DefaultConfig()
	require.NoError(t, err)
	// refresh cached app-specific score every 100 milliseconds to speed up the test.
	cfg.NetworkConfig.GossipSub.ScoringParameters.AppSpecificScore.ScoreTTL = 100 * time.Millisecond
	// increase configured DecayRateReductionFactor so that the decay time is increased faster
	cfg.NetworkConfig.GossipSub.ScoringParameters.SpamRecordCache.DecayRateReductionFactor = .1
	cfg.NetworkConfig.GossipSub.ScoringParameters.SpamRecordCache.PenaltyDecayEvaluationPeriod = time.Second

	peer1 := unittest.PeerIdFixture(t)
	peer2 := unittest.PeerIdFixture(t)
	reg, spamRecords, _ := newGossipSubAppSpecificScoreRegistry(t,
		cfg.NetworkConfig.GossipSub.ScoringParameters,
		withStakedIdentities(peer1, peer2),
		withValidSubscriptions(peer1, peer2))

	ctx, cancel := context.WithCancel(context.Background())
	signalerCtx := irrecoverable.NewMockSignalerContext(t, ctx)
	reg.Start(signalerCtx)
	unittest.RequireCloseBefore(t, reg.Ready(), 1*time.Second, "failed to start GossipSubAppSpecificScoreRegistry")

	// initially, the spamRecords should not have the peer ids.
	assert.False(t, spamRecords.Has(peer1))
	assert.False(t, spamRecords.Has(peer2))
	// since the both peers do not have a spam record, their app specific score should be the max app specific reward, which
	// is the default reward for a staked peer that has valid subscriptions.
	require.Eventually(t, func() bool {
		// when the spam penalty is decayed to zero, the app specific penalty of the node should only contain the unknown identity penalty.
		return scoring.MaxAppSpecificReward == reg.AppSpecificScoreFunc()(peer1) && scoring.MaxAppSpecificReward == reg.AppSpecificScoreFunc()(peer2)
	}, 5*time.Second, 100*time.Millisecond)

	// simulate sustained malicious activity from peer1, eventually the decay speed
	// for a spam record should be reduced to the MinimumSpamPenaltyDecayFactor
	prevDecay := scoring.MaximumSpamPenaltyDecayFactor
	tolerance := 0.1
	require.Eventually(t, func() bool {
		reg.OnInvalidControlMessageNotification(&p2p.InvCtrlMsgNotif{
			PeerID:  peer1,
			MsgType: p2pmsg.CtrlMsgPrune,
		})
		record, err, ok := spamRecords.Get(peer1)
		require.NoError(t, err)
		require.True(t, ok)
		assert.Less(t, math.Abs(prevDecay-record.Decay), tolerance)
		prevDecay = record.Decay
		return record.Decay == scoring.MinimumSpamPenaltyDecayFactor
	}, 5*time.Second, 500*time.Millisecond)

	// initialize a spam record for peer2
	reg.OnInvalidControlMessageNotification(&p2p.InvCtrlMsgNotif{
		PeerID:  peer2,
		MsgType: p2pmsg.CtrlMsgPrune,
	})
	// reduce penalty and increase Decay to scoring.MinimumSpamPenaltyDecayFactor
	record, err := spamRecords.Update(peer2, func(record p2p.GossipSubSpamRecord) p2p.GossipSubSpamRecord {
		record.Penalty = -.1
		record.Decay = scoring.MinimumSpamPenaltyDecayFactor
		return record
	})
	require.NoError(t, err)
	require.True(t, record.Decay == scoring.MinimumSpamPenaltyDecayFactor)
	require.True(t, record.Penalty == -.1)
	// simulate sustained good behavior from peer 2, each time the spam record is read from the cache
	// using Get method the record penalty will be decayed until it is eventually reset to
	// 0 at this point the decay speed for the record should be reset to MaximumSpamPenaltyDecayFactor
	// eventually after penalty reaches the skipDecaThreshold the record decay will be reset to scoring.MaximumSpamPenaltyDecayFactor
	require.Eventually(t, func() bool {
		record, err, ok := spamRecords.Get(peer2)
		require.NoError(t, err)
		require.True(t, ok)
		return record.Decay == scoring.MaximumSpamPenaltyDecayFactor &&
			record.Penalty == 0 &&
			record.LastDecayAdjustment.IsZero()
	}, 5*time.Second, time.Second)

	// ensure decay can be reduced again after recovery for peerID 2
	require.Eventually(t, func() bool {
		reg.OnInvalidControlMessageNotification(&p2p.InvCtrlMsgNotif{
			PeerID:  peer2,
			MsgType: p2pmsg.CtrlMsgPrune,
		})
		record, err, ok := spamRecords.Get(peer1)
		require.NoError(t, err)
		require.True(t, ok)
		return record.Decay == scoring.MinimumSpamPenaltyDecayFactor
	}, 5*time.Second, 500*time.Millisecond)

	// stop the registry.
	cancel()
	unittest.RequireCloseBefore(t, reg.Done(), 1*time.Second, "failed to stop GossipSubAppSpecificScoreRegistry")
}

// TestPeerSpamPenaltyClusterPrefixed evaluates the application-specific penalty calculation for a node when a spam record is present
// for cluster-prefixed topics. In the case of an invalid control message notification marked as cluster-prefixed,
// the application-specific penalty should be reduced by the default reduction factor. This test verifies the accurate computation
// of the application-specific score under these conditions.
func TestPeerSpamPenaltyClusterPrefixed(t *testing.T) {
	ctlMsgTypes := p2pmsg.ControlMessageTypes()
	peerIds := unittest.PeerIdFixtures(t, len(ctlMsgTypes))

	cfg, err := config.DefaultConfig()
	require.NoError(t, err)
	// refresh cached app-specific score every 100 milliseconds to speed up the test.
	cfg.NetworkConfig.GossipSub.ScoringParameters.AppSpecificScore.ScoreTTL = 100 * time.Millisecond

	reg, spamRecords, _ := newGossipSubAppSpecificScoreRegistry(t,
		cfg.NetworkConfig.GossipSub.ScoringParameters,
		withStakedIdentities(peerIds...),
		withValidSubscriptions(peerIds...))

	// starts the registry.
	ctx, cancel := context.WithCancel(context.Background())
	signalerCtx := irrecoverable.NewMockSignalerContext(t, ctx)
	reg.Start(signalerCtx)
	unittest.RequireCloseBefore(t, reg.Ready(), 1*time.Second, "failed to start GossipSubAppSpecificScoreRegistry")

	for _, peerID := range peerIds {
		// initially, the spamRecords should not have the peer id.
		assert.False(t, spamRecords.Has(peerID))
		// since the peer id does not have a spam record, the app specific score should (eventually, due to caching) be the max app specific reward, which
		// is the default reward for a staked peer that has valid subscriptions.
		require.Eventually(t, func() bool {
			// calling the app specific score function when there is no app specific score in the cache should eventually update the cache.
			score := reg.AppSpecificScoreFunc()(peerID)
			// since the peer id does not have a spam record, the app specific score should be the max app specific reward, which
			// is the default reward for a staked peer that has valid subscriptions.
			return score == scoring.MaxAppSpecificReward
		}, 5*time.Second, 100*time.Millisecond)

	}

	// Report consecutive misbehavior's for the specified peer ID. Two misbehavior's are reported concurrently:
	// 1. With IsClusterPrefixed set to false, ensuring the penalty applied to the application-specific score is not reduced.
	// 2. With IsClusterPrefixed set to true, reducing the penalty added to the overall app-specific score by the default reduction factor.
	for i, ctlMsgType := range ctlMsgTypes {
		peerID := peerIds[i]
		var wg sync.WaitGroup
		wg.Add(2)
		go func() {
			defer wg.Done()
			reg.OnInvalidControlMessageNotification(&p2p.InvCtrlMsgNotif{
				PeerID:    peerID,
				MsgType:   ctlMsgType,
				TopicType: p2p.CtrlMsgNonClusterTopicType,
			})
		}()
		go func() {
			defer wg.Done()
			reg.OnInvalidControlMessageNotification(&p2p.InvCtrlMsgNotif{
				PeerID:    peerID,
				MsgType:   ctlMsgType,
				TopicType: p2p.CtrlMsgTopicTypeClusterPrefixed,
			})
		}()
		unittest.RequireReturnsBefore(t, wg.Wait, 100*time.Millisecond, "timed out waiting for goroutines to finish")

		// expected penalty should be penaltyValueFixtures().Graft * (1  + clusterReductionFactor)
		expectedPenalty := penaltyValueFixture(ctlMsgType) * (1 + penaltyValueFixtures().ClusterPrefixedPenaltyReductionFactor)

		// the penalty should now be updated in the spamRecords
		record, err, ok := spamRecords.Get(peerID) // get the record from the spamRecords.
		assert.True(t, ok)
		assert.NoError(t, err)
		assert.Less(t, math.Abs(expectedPenalty-record.Penalty), 10e-3)
		assert.Equal(t, scoring.InitAppScoreRecordState().Decay, record.Decay)
		// this peer has a spam record, with no subscription penalty. Hence, the app specific score should only be the spam penalty,
		// and the peer should be deprived of the default reward for its valid staked role.
		score := reg.AppSpecificScoreFunc()(peerID)
		tolerance := 10e-3 // 0.1%
		if expectedPenalty == 0 {
			assert.Less(t, math.Abs(expectedPenalty), tolerance)
		} else {
			assert.Less(t, math.Abs(expectedPenalty-score)/expectedPenalty, tolerance)
		}
	}

	// stop the registry.
	cancel()
	unittest.RequireCloseBefore(t, reg.Done(), 1*time.Second, "failed to stop GossipSubAppSpecificScoreRegistry")
}

// withStakedIdentities returns a function that sets the identity provider to return staked identities for the given peer ids.
// It is used for testing purposes, and causes the given peer id to benefit from the staked identity reward in GossipSub.
func withStakedIdentities(peerIds ...peer.ID) func(cfg *scoring.GossipSubAppSpecificScoreRegistryConfig) {
	return func(cfg *scoring.GossipSubAppSpecificScoreRegistryConfig) {
		cfg.IdProvider.(*mock.IdentityProvider).On("ByPeerID", testifymock.AnythingOfType("peer.ID")).
			Return(func(pid peer.ID) *flow.Identity {
				for _, peerID := range peerIds {
					if peerID == pid {
						return unittest.IdentityFixture()
					}
				}
				return nil
			}, func(pid peer.ID) bool {
				for _, peerID := range peerIds {
					if peerID == pid {
						return true
					}
				}
				return false
			}).Maybe()
	}
}

// withValidSubscriptions returns a function that sets the subscription validator to return nil for the given peer ids.
// It is used for testing purposes and causes the given peer id to never be penalized for subscribing to invalid topics.
func withValidSubscriptions(peerIds ...peer.ID) func(cfg *scoring.GossipSubAppSpecificScoreRegistryConfig) {
	return func(cfg *scoring.GossipSubAppSpecificScoreRegistryConfig) {
		cfg.Validator.(*mockp2p.SubscriptionValidator).
			On("CheckSubscribedToAllowedTopics", testifymock.AnythingOfType("peer.ID"), testifymock.Anything).
			Return(func(pid peer.ID, _ flow.Role) error {
				for _, peerID := range peerIds {
					if peerID == pid {
						return nil
					}
				}
				return fmt.Errorf("invalid subscriptions")
			}).Maybe()
	}
}

// withUnknownIdentity returns a function that sets the identity provider to return an error for the given peer id.
// It is used for testing purposes, and causes the given peer id to be penalized for not having a staked identity.
func withUnknownIdentity(peer peer.ID) func(cfg *scoring.GossipSubAppSpecificScoreRegistryConfig) {
	return func(cfg *scoring.GossipSubAppSpecificScoreRegistryConfig) {
		cfg.IdProvider.(*mock.IdentityProvider).On("ByPeerID", peer).Return(nil, false).Maybe()
	}
}

// withInvalidSubscriptions returns a function that sets the subscription validator to return an error for the given peer id.
// It is used for testing purposes and causes the given peer id to be penalized for subscribing to invalid topics.
func withInvalidSubscriptions(peer peer.ID) func(cfg *scoring.GossipSubAppSpecificScoreRegistryConfig) {
	return func(cfg *scoring.GossipSubAppSpecificScoreRegistryConfig) {
		cfg.Validator.(*mockp2p.SubscriptionValidator).On("CheckSubscribedToAllowedTopics",
			peer,
			testifymock.Anything).Return(fmt.Errorf("invalid subscriptions")).Maybe()
	}
}

func withInitFunction(initFunction scoring.SpamRecordInitFunc) func(cfg *scoring.GossipSubAppSpecificScoreRegistryConfig) {
	return func(cfg *scoring.GossipSubAppSpecificScoreRegistryConfig) {
		cfg.Init = initFunction
	}
}

<<<<<<< HEAD
// newGossipSubAppSpecificScoreRegistry returns a new instance of GossipSubAppSpecificScoreRegistry with default values
// for the testing purposes.
func newGossipSubAppSpecificScoreRegistry(t *testing.T, opts ...func(*scoring.GossipSubAppSpecificScoreRegistryConfig)) (*scoring.GossipSubAppSpecificScoreRegistry, *netcache.GossipSubSpamRecordCache) {
	gossipSubSpamRecordCache := netcache.NewGossipSubSpamRecordCache(100, unittest.Logger(), metrics.NewNoopCollector(), scoring.DefaultDecayFunction())
=======
// newGossipSubAppSpecificScoreRegistry creates a new instance of GossipSubAppSpecificScoreRegistry along with its associated
// GossipSubSpamRecordCache and AppSpecificScoreCache. This function is primarily used in testing scenarios to set up a controlled
// environment for evaluating the behavior of the GossipSub scoring mechanism.
//
// The function accepts a variable number of options to configure the GossipSubAppSpecificScoreRegistryConfig, allowing for
// customization of the registry's behavior in tests. These options can modify various aspects of the configuration, such as
// penalty values, identity providers, validators, and caching mechanisms.
//
// Parameters:
// - t *testing.T: The test context, used for asserting the absence of errors during the setup.
// - opts ...func(*scoring.GossipSubAppSpecificScoreRegistryConfig): A variadic set of functions that modify the registry's configuration.
//
// Returns:
// - *scoring.GossipSubAppSpecificScoreRegistry: The configured GossipSub application-specific score registry.
// - *netcache.GossipSubSpamRecordCache: The cache used for storing spam records.
// - *internal.AppSpecificScoreCache: The cache for storing application-specific scores.
//
// This function initializes and configures the scoring registry with default and test-specific settings. It sets up a spam record cache
// and an application-specific score cache with predefined sizes and functionalities. The function also configures the scoring parameters
// with test-specific values, particularly modifying the ScoreTTL value for the purpose of the tests. The creation and configuration of
// the GossipSubAppSpecificScoreRegistry are validated to ensure no errors occur during the process.
func newGossipSubAppSpecificScoreRegistry(t *testing.T, params p2pconf.ScoringParameters, opts ...func(*scoring.GossipSubAppSpecificScoreRegistryConfig)) (*scoring.GossipSubAppSpecificScoreRegistry,
	*netcache.GossipSubSpamRecordCache,
	*internal.AppSpecificScoreCache) {
	cache := netcache.NewGossipSubSpamRecordCache(100,
		unittest.Logger(),
		metrics.NewNoopCollector(),
		scoring.DefaultDecayFunction(params.SpamRecordCache.PenaltyDecaySlowdownThreshold, params.SpamRecordCache.DecayRateReductionFactor, params.SpamRecordCache.PenaltyDecayEvaluationPeriod))
	appSpecificScoreCache := internal.NewAppSpecificScoreCache(100, unittest.Logger(), metrics.NewNoopCollector())

	validator := mockp2p.NewSubscriptionValidator(t)
	validator.On("Start", testifymock.Anything).Return().Maybe()
	done := make(chan struct{})
	close(done)
	f := func() <-chan struct{} {
		return done
	}
	validator.On("Ready").Return(f()).Maybe()
	validator.On("Done").Return(f()).Maybe()
>>>>>>> eb7e444c
	cfg := &scoring.GossipSubAppSpecificScoreRegistryConfig{
		Logger:     unittest.Logger(),
		Init:       scoring.InitAppScoreRecordState,
		Penalty:    penaltyValueFixtures(),
		IdProvider: mock.NewIdentityProvider(t),
<<<<<<< HEAD
		Validator:  mockp2p.NewSubscriptionValidator(t),
		GossipSubSpamRecordCacheFactory: func() p2p.GossipSubSpamRecordCache {
			return gossipSubSpamRecordCache
		},
		GetDuplicateMessageCount: func(id peer.ID) float64 {
			return 0
=======
		Validator:  validator,
		AppScoreCacheFactory: func() p2p.GossipSubApplicationSpecificScoreCache {
			return appSpecificScoreCache
		},
		SpamRecordCacheFactory: func() p2p.GossipSubSpamRecordCache {
			return cache
>>>>>>> eb7e444c
		},
		Parameters:              params.AppSpecificScore,
		HeroCacheMetricsFactory: metrics.NewNoopHeroCacheMetricsFactory(),
		NetworkingType:          network.PrivateNetwork,
	}
	for _, opt := range opts {
		opt(cfg)
	}
<<<<<<< HEAD
	return scoring.NewGossipSubAppSpecificScoreRegistry(cfg), gossipSubSpamRecordCache
=======

	reg, err := scoring.NewGossipSubAppSpecificScoreRegistry(cfg)
	require.NoError(t, err, "failed to create GossipSubAppSpecificScoreRegistry")

	return reg, cache, appSpecificScoreCache
>>>>>>> eb7e444c
}

// penaltyValueFixtures returns a set of penalty values for testing purposes.
// The values are not realistic. The important thing is that they are different from each other. This is to make sure
// that the tests are not passing because of the default values.
func penaltyValueFixtures() scoring.GossipSubCtrlMsgPenaltyValue {
	return scoring.GossipSubCtrlMsgPenaltyValue{
		Graft:                                 -100,
		Prune:                                 -50,
		IHave:                                 -20,
		IWant:                                 -10,
		ClusterPrefixedPenaltyReductionFactor: .5,
		RpcPublishMessage:                     -10,
	}
}

// penaltyValueFixture returns the set penalty of the provided control message type returned from the fixture func penaltyValueFixtures.
func penaltyValueFixture(msgType p2pmsg.ControlMessageType) float64 {
	penaltyValues := penaltyValueFixtures()
	switch msgType {
	case p2pmsg.CtrlMsgGraft:
		return penaltyValues.Graft
	case p2pmsg.CtrlMsgPrune:
		return penaltyValues.Prune
	case p2pmsg.CtrlMsgIHave:
		return penaltyValues.IHave
	case p2pmsg.CtrlMsgIWant:
		return penaltyValues.IWant
	case p2pmsg.RpcPublishMessage:
		return penaltyValues.RpcPublishMessage
	default:
		return penaltyValues.ClusterPrefixedPenaltyReductionFactor
	}
}<|MERGE_RESOLUTION|>--- conflicted
+++ resolved
@@ -911,12 +911,6 @@
 	}
 }
 
-<<<<<<< HEAD
-// newGossipSubAppSpecificScoreRegistry returns a new instance of GossipSubAppSpecificScoreRegistry with default values
-// for the testing purposes.
-func newGossipSubAppSpecificScoreRegistry(t *testing.T, opts ...func(*scoring.GossipSubAppSpecificScoreRegistryConfig)) (*scoring.GossipSubAppSpecificScoreRegistry, *netcache.GossipSubSpamRecordCache) {
-	gossipSubSpamRecordCache := netcache.NewGossipSubSpamRecordCache(100, unittest.Logger(), metrics.NewNoopCollector(), scoring.DefaultDecayFunction())
-=======
 // newGossipSubAppSpecificScoreRegistry creates a new instance of GossipSubAppSpecificScoreRegistry along with its associated
 // GossipSubSpamRecordCache and AppSpecificScoreCache. This function is primarily used in testing scenarios to set up a controlled
 // environment for evaluating the behavior of the GossipSub scoring mechanism.
@@ -956,27 +950,20 @@
 	}
 	validator.On("Ready").Return(f()).Maybe()
 	validator.On("Done").Return(f()).Maybe()
->>>>>>> eb7e444c
 	cfg := &scoring.GossipSubAppSpecificScoreRegistryConfig{
 		Logger:     unittest.Logger(),
 		Init:       scoring.InitAppScoreRecordState,
 		Penalty:    penaltyValueFixtures(),
 		IdProvider: mock.NewIdentityProvider(t),
-<<<<<<< HEAD
-		Validator:  mockp2p.NewSubscriptionValidator(t),
-		GossipSubSpamRecordCacheFactory: func() p2p.GossipSubSpamRecordCache {
-			return gossipSubSpamRecordCache
-		},
-		GetDuplicateMessageCount: func(id peer.ID) float64 {
-			return 0
-=======
 		Validator:  validator,
 		AppScoreCacheFactory: func() p2p.GossipSubApplicationSpecificScoreCache {
 			return appSpecificScoreCache
 		},
 		SpamRecordCacheFactory: func() p2p.GossipSubSpamRecordCache {
 			return cache
->>>>>>> eb7e444c
+		},
+		GetDuplicateMessageCount: func(id peer.ID) float64 {
+			return 0
 		},
 		Parameters:              params.AppSpecificScore,
 		HeroCacheMetricsFactory: metrics.NewNoopHeroCacheMetricsFactory(),
@@ -985,15 +972,11 @@
 	for _, opt := range opts {
 		opt(cfg)
 	}
-<<<<<<< HEAD
-	return scoring.NewGossipSubAppSpecificScoreRegistry(cfg), gossipSubSpamRecordCache
-=======
 
 	reg, err := scoring.NewGossipSubAppSpecificScoreRegistry(cfg)
 	require.NoError(t, err, "failed to create GossipSubAppSpecificScoreRegistry")
 
 	return reg, cache, appSpecificScoreCache
->>>>>>> eb7e444c
 }
 
 // penaltyValueFixtures returns a set of penalty values for testing purposes.
