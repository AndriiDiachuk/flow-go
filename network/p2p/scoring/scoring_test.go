--- conflicted
+++ resolved
@@ -136,15 +136,9 @@
 	p2ptest.EnsurePubsubMessageExchange(t, ctx, nodes, blockTopic, 1, func() interface{} {
 		return unittest.ProposalFixture()
 	})
-
-<<<<<<< HEAD
-	// now simulates node2 spamming node1 with invalid gossipsub control messages.
-	for i := 0; i < 300; i++ {
-=======
 	// simulates node2 spamming node1 with invalid gossipsub control messages until node2 gets dissallow listed.
 	// since the decay will start lower than .99 and will only be incremented by default .01, we need to spam a lot of messages so that the node gets disallow listed
 	for i := 0; i < 750; i++ {
->>>>>>> 9577079f
 		inspectorSuite1.consumer.OnInvalidControlMessageNotification(&p2p.InvCtrlMsgNotif{
 			PeerID:  node2.ID(),
 			MsgType: p2pmsg.ControlMessageTypes()[rand.Intn(len(p2pmsg.ControlMessageTypes()))],
