package test_test

import (
	"context"
	"testing"
	"time"

	pubsub "github.com/libp2p/go-libp2p-pubsub"
	"github.com/libp2p/go-libp2p/core/peer"
	"github.com/libp2p/go-libp2p/core/peerstore"
	"github.com/stretchr/testify/assert"
	"github.com/stretchr/testify/require"

	"github.com/onflow/flow-go/network/p2p/p2pnode"
	"github.com/onflow/flow-go/network/p2p/utils"

	"github.com/onflow/flow-go/network/p2p/internal/p2pfixtures"

	libp2pmessage "github.com/onflow/flow-go/model/libp2p/message"
	"github.com/onflow/flow-go/module/irrecoverable"
	"github.com/onflow/flow-go/module/metrics"
	"github.com/onflow/flow-go/network/channels"
	"github.com/onflow/flow-go/network/message"
	"github.com/onflow/flow-go/utils/unittest"
)

// Tests in this file evaluate tests that the network layer behaves as expected after a spork.
// All network related sporking requirements can be supported via libp2p directly,
// without needing any additional support in Flow other than providing the new root block ID.
// Sporking can be supported by two ways:
// 1. Updating the network key of a node after it is moved from the old chain to the new chain
// 2. Updating the Flow Libp2p protocol ID suffix to prevent one-to-one messaging across sporks and
//    updating the channel suffix to prevent one-to-K messaging (PubSub) across sporks.
// 1 and 2 both can independently ensure that nodes from the old chain cannot communicate with nodes on the new chain
// These tests are just to reconfirm the network behaviour and provide a test bed for future tests for sporking, if needed

// TestCrosstalkPreventionOnNetworkKeyChange tests that a node from the old chain cannot talk to a node in the new chain
// if it's network key is updated while the libp2p protocol ID remains the same
func TestCrosstalkPreventionOnNetworkKeyChange(t *testing.T) {
<<<<<<< HEAD
	unittest.SkipUnless(t, unittest.TEST_FLAKY, "flaky test")
=======
	unittest.SkipUnless(t, unittest.TEST_FLAKY, "flaky test - passing in Flaky Test Monitor but keeps failing in CI and keeps blocking many PRs")
>>>>>>> 95612b31
	ctx, cancel := context.WithCancel(context.Background())
	defer cancel()

	ctx1, cancel1 := context.WithCancel(ctx)
	signalerCtx1 := irrecoverable.NewMockSignalerContext(t, ctx1)

	ctx2, cancel2 := context.WithCancel(ctx)
	signalerCtx2 := irrecoverable.NewMockSignalerContext(t, ctx2)

	ctx2a, cancel2a := context.WithCancel(ctx)
	signalerCtx2a := irrecoverable.NewMockSignalerContext(t, ctx2a)

	// create and start node 1 on localhost and random port
	node1key := p2pfixtures.NetworkingKeyFixtures(t)
	sporkId := unittest.IdentifierFixture()

	node1, id1 := p2pfixtures.NodeFixture(t,
		sporkId,
		"test_crosstalk_prevention_on_network_key_change",
		p2pfixtures.WithNetworkingPrivateKey(node1key),
	)

	p2pfixtures.StartNode(t, signalerCtx1, node1, 100*time.Millisecond)
	defer p2pfixtures.StopNode(t, node1, cancel1, 100*time.Millisecond)

	t.Logf(" %s node started on %s", id1.NodeID.String(), id1.Address)
	t.Logf("libp2p ID for %s: %s", id1.NodeID.String(), node1.Host().ID())

	// create and start node 2 on localhost and random port
	node2key := p2pfixtures.NetworkingKeyFixtures(t)
	node2, id2 := p2pfixtures.NodeFixture(t,
		sporkId,
		"test_crosstalk_prevention_on_network_key_change",
		p2pfixtures.WithNetworkingPrivateKey(node2key),
	)
	p2pfixtures.StartNode(t, signalerCtx2, node2, 100*time.Millisecond)

	peerInfo2, err := utils.PeerAddressInfo(id2)
	require.NoError(t, err)

	// create stream from node 1 to node 2
	testOneToOneMessagingSucceeds(t, node1, peerInfo2)

	// Simulate a hard-spoon: node1 is on the old chain, but node2 is moved from the old chain to the new chain

	// stop node 2 and start it again with a different networking key but on the same IP and port
	p2pfixtures.StopNode(t, node2, cancel2, 100*time.Millisecond)

	// start node2 with the same name, ip and port but with the new key
	node2keyNew := p2pfixtures.NetworkingKeyFixtures(t)
	assert.False(t, node2key.Equals(node2keyNew))
	node2, id2New := p2pfixtures.NodeFixture(t,
		sporkId,
		"test_crosstalk_prevention_on_network_key_change",
		p2pfixtures.WithNetworkingPrivateKey(node2keyNew),
		p2pfixtures.WithNetworkingAddress(id2.Address),
	)

	p2pfixtures.StartNode(t, signalerCtx2a, node2, 100*time.Millisecond)
	defer p2pfixtures.StopNode(t, node2, cancel2a, 100*time.Millisecond)

	// make sure the node2 indeed came up on the old ip and port
	assert.Equal(t, id2New.Address, id2.Address)

	// attempt to create a stream from node 1 (old chain) to node 2 (new chain)
	// this time it should fail since node 2 is using a different public key
	// (and therefore has a different libp2p node id)
	testOneToOneMessagingFails(t, node1, peerInfo2)
}

// TestOneToOneCrosstalkPrevention tests that a node from the old chain cannot talk directly to a node in the new chain
// if the Flow libp2p protocol ID is updated while the network keys are kept the same.
func TestOneToOneCrosstalkPrevention(t *testing.T) {
	ctx, cancel := context.WithCancel(context.Background())
	defer cancel()

	ctx1, cancel1 := context.WithCancel(ctx)
	signalerCtx1 := irrecoverable.NewMockSignalerContext(t, ctx1)

	ctx2, cancel2 := context.WithCancel(ctx)
	signalerCtx2 := irrecoverable.NewMockSignalerContext(t, ctx2)

	ctx2a, cancel2a := context.WithCancel(ctx)
	signalerCtx2a := irrecoverable.NewMockSignalerContext(t, ctx2a)

	sporkId1 := unittest.IdentifierFixture()

	// create and start node 1 on localhost and random port
	node1, id1 := p2pfixtures.NodeFixture(t, sporkId1, "test_one_to_one_crosstalk_prevention")

	p2pfixtures.StartNode(t, signalerCtx1, node1, 100*time.Millisecond)
	defer p2pfixtures.StopNode(t, node1, cancel1, 100*time.Millisecond)

	peerInfo1, err := utils.PeerAddressInfo(id1)
	require.NoError(t, err)

	// create and start node 2 on localhost and random port
	node2, id2 := p2pfixtures.NodeFixture(t, sporkId1, "test_one_to_one_crosstalk_prevention")

	p2pfixtures.StartNode(t, signalerCtx2, node2, 100*time.Millisecond)

	// create stream from node 2 to node 1
	testOneToOneMessagingSucceeds(t, node2, peerInfo1)

	// Simulate a hard-spoon: node1 is on the old chain, but node2 is moved from the old chain to the new chain
	// stop node 2 and start it again with a different libp2p protocol id to listen for
	p2pfixtures.StopNode(t, node2, cancel2, time.Second)

	// start node2 with the same address and root key but different root block id
	node2, id2New := p2pfixtures.NodeFixture(t,
		unittest.IdentifierFixture(), // update the flow root id for node 2. node1 is still listening on the old protocol
		"test_one_to_one_crosstalk_prevention",
		p2pfixtures.WithNetworkingAddress(id2.Address),
	)

	p2pfixtures.StartNode(t, signalerCtx2a, node2, 100*time.Millisecond)
	defer p2pfixtures.StopNode(t, node2, cancel2a, 100*time.Millisecond)

	// make sure the node2 indeed came up on the old ip and port
	assert.Equal(t, id2New.Address, id2.Address)

	// attempt to create a stream from node 2 (new chain) to node 1 (old chain)
	// this time it should fail since node 2 is listening on a different protocol
	testOneToOneMessagingFails(t, node2, peerInfo1)
}

// TestOneToKCrosstalkPrevention tests that a node from the old chain cannot talk to a node in the new chain via PubSub
// if the channel is updated while the network keys are kept the same.
func TestOneToKCrosstalkPrevention(t *testing.T) {
	ctx, cancel := context.WithCancel(context.Background())
	defer cancel()

	ctx1, cancel1 := context.WithCancel(ctx)
	signalerCtx1 := irrecoverable.NewMockSignalerContext(t, ctx1)

	ctx2, cancel2 := context.WithCancel(ctx)
	signalerCtx2 := irrecoverable.NewMockSignalerContext(t, ctx2)

	// root id before spork
	previousSporkId := unittest.IdentifierFixture()

	// create and start node 1 on localhost and random port
	node1, _ := p2pfixtures.NodeFixture(t,
		previousSporkId,
		"test_one_to_k_crosstalk_prevention",
	)

	p2pfixtures.StartNode(t, signalerCtx1, node1, 100*time.Millisecond)
	defer p2pfixtures.StopNode(t, node1, cancel1, 100*time.Millisecond)

	// create and start node 2 on localhost and random port with the same root block ID
	node2, id2 := p2pfixtures.NodeFixture(t,
		previousSporkId,
		"test_one_to_k_crosstalk_prevention",
	)

	p2pfixtures.StartNode(t, signalerCtx2, node2, 100*time.Millisecond)
	defer p2pfixtures.StopNode(t, node2, cancel2, 100*time.Millisecond)

	pInfo2, err := utils.PeerAddressInfo(id2)
	require.NoError(t, err)

	// spork topic is derived by suffixing the channel with the root block ID
	topicBeforeSpork := channels.TopicFromChannel(channels.TestNetworkChannel, previousSporkId)

	// both nodes are initially on the same spork and subscribed to the same topic
	_, err = node1.Subscribe(topicBeforeSpork, unittest.NetworkCodec(), unittest.AllowAllPeerFilter(), unittest.NetworkSlashingViolationsConsumer(unittest.Logger(), metrics.NewNoopCollector()))
	require.NoError(t, err)
	sub2, err := node2.Subscribe(topicBeforeSpork, unittest.NetworkCodec(), unittest.AllowAllPeerFilter(), unittest.NetworkSlashingViolationsConsumer(unittest.Logger(), metrics.NewNoopCollector()))
	require.NoError(t, err)

	// add node 2 as a peer of node 1
	err = node1.AddPeer(ctx, pInfo2)
	require.NoError(t, err)

	// let the two nodes form the mesh
	time.Sleep(time.Second)

	// assert that node 1 can successfully send a message to node 2 via PubSub
	testOneToKMessagingSucceeds(ctx, t, node1, sub2, topicBeforeSpork)

	// new root id after spork
	rootIDAfterSpork := unittest.IdentifierFixture()

	// topic after the spork
	topicAfterSpork := channels.TopicFromChannel(channels.TestNetworkChannel, rootIDAfterSpork)

	// mimic that node1 is now part of the new spork while node2 remains on the old spork
	// by unsubscribing node1 from 'topicBeforeSpork' and subscribing it to 'topicAfterSpork'
	// and keeping node2 subscribed to topic 'topicBeforeSpork'
	err = node1.UnSubscribe(topicBeforeSpork)
	require.NoError(t, err)
	_, err = node1.Subscribe(topicAfterSpork, unittest.NetworkCodec(), unittest.AllowAllPeerFilter(), unittest.NetworkSlashingViolationsConsumer(unittest.Logger(), metrics.NewNoopCollector()))
	require.NoError(t, err)

	// assert that node 1 can no longer send a message to node 2 via PubSub
	testOneToKMessagingFails(ctx, t, node1, sub2, topicAfterSpork)
}

func testOneToOneMessagingSucceeds(t *testing.T, sourceNode *p2pnode.Node, peerInfo peer.AddrInfo) {
	// create stream from node 1 to node 2
	sourceNode.Host().Peerstore().AddAddrs(peerInfo.ID, peerInfo.Addrs, peerstore.AddressTTL)
	s, err := sourceNode.CreateStream(context.Background(), peerInfo.ID)
	// assert that stream creation succeeded
	require.NoError(t, err)
	assert.NotNil(t, s)
}

func testOneToOneMessagingFails(t *testing.T, sourceNode *p2pnode.Node, peerInfo peer.AddrInfo) {
	// create stream from source node to destination address
	sourceNode.Host().Peerstore().AddAddrs(peerInfo.ID, peerInfo.Addrs, peerstore.AddressTTL)
	_, err := sourceNode.CreateStream(context.Background(), peerInfo.ID)
	// assert that stream creation failed
	assert.Error(t, err)
	// assert that it failed with the expected error
	assert.Regexp(t, ".*failed to negotiate security protocol.*|.*protocol not supported.*", err)
}

func testOneToKMessagingSucceeds(ctx context.Context,
	t *testing.T,
	sourceNode *p2pnode.Node,
	dstnSub *pubsub.Subscription,
	topic channels.Topic) {

	payload := createTestMessage(t)

	// send a 1-k message from source node to destination node
	err := sourceNode.Publish(ctx, topic, payload)
	require.NoError(t, err)

	// assert that the message is received by the destination node
	unittest.AssertReturnsBefore(t, func() {
		msg, err := dstnSub.Next(ctx)
		require.NoError(t, err)
		assert.Equal(t, payload, msg.Data)
	},
		// libp2p hearbeats every second, so at most the message should take 1 second
		2*time.Second)
}

func testOneToKMessagingFails(ctx context.Context,
	t *testing.T,
	sourceNode *p2pnode.Node,
	dstnSub *pubsub.Subscription,
	topic channels.Topic) {

	payload := createTestMessage(t)

	// send a 1-k message from source node to destination node
	err := sourceNode.Publish(ctx, topic, payload)
	require.NoError(t, err)

	// assert that the message is never received by the destination node
	_ = unittest.RequireNeverReturnBefore(t, func() {
		_, _ = dstnSub.Next(ctx)
	},
		// libp2p hearbeats every second, so at most the message should take 1 second
		2*time.Second,
		"nodes on different sporks were able to communicate")
}

func createTestMessage(t *testing.T) []byte {
	b, err := unittest.NetworkCodec().Encode(&libp2pmessage.TestMessage{
		Text: "hello",
	})
	require.NoError(t, err)

	msg := &message.Message{
		Payload: b,
	}
	payload, err := msg.Marshal()
	require.NoError(t, err)

	return payload
}<|MERGE_RESOLUTION|>--- conflicted
+++ resolved
@@ -37,11 +37,7 @@
 // TestCrosstalkPreventionOnNetworkKeyChange tests that a node from the old chain cannot talk to a node in the new chain
 // if it's network key is updated while the libp2p protocol ID remains the same
 func TestCrosstalkPreventionOnNetworkKeyChange(t *testing.T) {
-<<<<<<< HEAD
-	unittest.SkipUnless(t, unittest.TEST_FLAKY, "flaky test")
-=======
 	unittest.SkipUnless(t, unittest.TEST_FLAKY, "flaky test - passing in Flaky Test Monitor but keeps failing in CI and keeps blocking many PRs")
->>>>>>> 95612b31
 	ctx, cancel := context.WithCancel(context.Background())
 	defer cancel()
 
