package test

import (
	"context"
	"fmt"
	"os"
	"testing"
	"time"

	"github.com/ipfs/go-cid"
	"github.com/ipfs/go-datastore"
	"github.com/ipfs/go-datastore/sync"
	blockstore "github.com/ipfs/go-ipfs-blockstore"
	"github.com/rs/zerolog"
	"github.com/stretchr/testify/suite"
	"go.uber.org/atomic"

	"github.com/onflow/flow-go/utils/unittest"

	"github.com/onflow/flow-go/model/flow"
	"github.com/onflow/flow-go/module/blobs"
	"github.com/onflow/flow-go/module/util"
	"github.com/onflow/flow-go/network"
	"github.com/onflow/flow-go/network/channels"
	"github.com/onflow/flow-go/network/mocknetwork"
	"github.com/onflow/flow-go/network/p2p"
)

// conditionalTopology is a topology that behaves like the underlying topology when the condition is true,
// otherwise returns an empty identity list.
type conditionalTopology struct {
	top       network.Topology
	condition func() bool
}

var _ network.Topology = (*conditionalTopology)(nil)

func (t *conditionalTopology) Fanout(ids flow.IdentityList) flow.IdentityList {
	if t.condition() {
		return t.top.Fanout(ids)
	} else {
		return flow.IdentityList{}
	}
}

type BlobServiceTestSuite struct {
	suite.Suite

	cancel       context.CancelFunc
	networks     []network.Network
	blobServices []network.BlobService
	datastores   []datastore.Batching
	blobCids     []cid.Cid
	numNodes     int
}

func TestBlobService(t *testing.T) {
	t.Parallel()
	suite.Run(t, new(BlobServiceTestSuite))
}

func (suite *BlobServiceTestSuite) putBlob(ds datastore.Batching, blob blobs.Blob) {
	ctx, cancel := context.WithTimeout(context.Background(), time.Second)
	defer cancel()
	suite.Require().NoError(blockstore.NewBlockstore(ds).Put(ctx, blob))
}

func (suite *BlobServiceTestSuite) SetupTest() {
	suite.numNodes = 3

	logger := zerolog.New(os.Stdout)

	// Bitswap listens to connect events but doesn't iterate over existing connections, and fixing this without
	// race conditions is tricky given the way the code is architected. As a result, libP2P hosts must first listen
	// on Bitswap before connecting to each other, otherwise their Bitswap requests may never reach each other.
	// See https://github.com/ipfs/go-bitswap/issues/525 for more details.
	topologyActive := atomic.NewBool(false)

	ctx, cancel := context.WithCancel(context.Background())
	suite.cancel = cancel

	ids, mws, networks, _ := GenerateIDsMiddlewaresNetworks(
		ctx,
		suite.T(),
		suite.numNodes,
		logger,
<<<<<<< HEAD
		tops,
		unittest.NetworkCodec(),
		WithDHT("blob_service_test", p2p.AsServer()),
		WithPeerManagerOpts(p2p.WithInterval(time.Second)),
=======
		unittest.NetworkCodec(),
		mocknetwork.NewViolationsConsumer(suite.T()),
		WithDHT("blob_service_test", p2p.AsServer()),
		WithPeerUpdateInterval(time.Second),
>>>>>>> 138e1c32
	)
	suite.networks = networks

	blobExchangeChannel := channels.Channel("blob-exchange")

	for i, net := range networks {
		ds := sync.MutexWrap(datastore.NewMapDatastore())
		suite.datastores = append(suite.datastores, ds)
		blob := blobs.NewBlob([]byte(fmt.Sprintf("foo%v", i)))
		suite.blobCids = append(suite.blobCids, blob.Cid())
		suite.putBlob(ds, blob)
		blobService, err := net.RegisterBlobService(blobExchangeChannel, ds)
		suite.Require().NoError(err)
		<-blobService.Ready()
		suite.blobServices = append(suite.blobServices, blobService)
	}

	// let nodes connect to each other only after they are all listening on Bitswap
	topologyActive.Store(true)
	suite.Require().Eventually(func() bool {
		for i, mw := range mws {
			for j := i + 1; j < suite.numNodes; j++ {
				connected, err := mw.IsConnected(ids[j].NodeID)
				suite.Require().NoError(err)
				if !connected {
					return false
				}
			}
		}
		return true
	}, 3*time.Second, 100*time.Millisecond)
}

func (suite *BlobServiceTestSuite) TearDownTest() {
	suite.cancel()

	netDoneChans := make([]<-chan struct{}, len(suite.networks))
	for i, net := range suite.networks {
		netDoneChans[i] = net.Done()
	}
	<-util.AllClosed(netDoneChans...)

	suite.networks = nil
	suite.cancel = nil
	suite.blobServices = nil
	suite.datastores = nil
	suite.blobCids = nil
}

func (suite *BlobServiceTestSuite) TestGetBlobs() {
	for i, bex := range suite.blobServices {
		// check that we can get all other blobs
		var blobsToGet []cid.Cid
		unreceivedBlobs := make(map[cid.Cid]struct{})
		for j, blobCid := range suite.blobCids {
			if j != i {
				blobsToGet = append(blobsToGet, blobCid)
				unreceivedBlobs[blobCid] = struct{}{}
			}
		}

		ctx, cancel := context.WithTimeout(context.Background(), 5*time.Second)
		defer cancel()

		blobs := bex.GetBlobs(ctx, blobsToGet)

		for blob := range blobs {
			delete(unreceivedBlobs, blob.Cid())
		}

		for c := range unreceivedBlobs {
			suite.T().Errorf("Blob %v not received by node %v", c, i)
		}
	}
}

func (suite *BlobServiceTestSuite) TestGetBlobsWithSession() {
	for i, bex := range suite.blobServices {
		// check that we can get all other blobs in a single session
		blobsToGet := make(map[cid.Cid]struct{})
		for j, blobCid := range suite.blobCids {
			if j != i {
				blobsToGet[blobCid] = struct{}{}
			}
		}
		ctx, cancel := context.WithTimeout(context.Background(), 5*time.Second)
		defer cancel()
		session := bex.GetSession(ctx)
		for blobCid := range blobsToGet {
			_, err := session.GetBlob(ctx, blobCid)
			suite.Assert().NoError(err)
		}
	}
}

func (suite *BlobServiceTestSuite) TestHas() {
	var blobChans []<-chan blobs.Blob
	unreceivedBlobs := make([]map[cid.Cid]struct{}, len(suite.blobServices))

	for i, bex := range suite.blobServices {
		unreceivedBlobs[i] = make(map[cid.Cid]struct{})
		// check that peers are notified when we have a new blob
		var blobsToGet []cid.Cid
		for j := 0; j < suite.numNodes; j++ {
			if j != i {
				blob := blobs.NewBlob([]byte(fmt.Sprintf("bar%v", i)))
				blobsToGet = append(blobsToGet, blob.Cid())
				unreceivedBlobs[i][blob.Cid()] = struct{}{}
			}
		}

		ctx, cancel := context.WithTimeout(context.Background(), 5*time.Second)
		defer cancel()

		blobs := bex.GetBlobs(ctx, blobsToGet)
		blobChans = append(blobChans, blobs)
	}

	// check that blobs are not received until Has is called by the server
	suite.Require().Never(func() bool {
		for _, blobChan := range blobChans {
			select {
			case _, ok := <-blobChan:
				if ok {
					return true
				}
			default:
			}
		}
		return false
	}, time.Second, 100*time.Millisecond)

	for i, bex := range suite.blobServices {
		ctx, cancel := context.WithTimeout(context.Background(), 5*time.Second)
		defer cancel()

		err := bex.AddBlob(ctx, blobs.NewBlob([]byte(fmt.Sprintf("bar%v", i))))
		suite.Require().NoError(err)
	}

	for i, blobs := range blobChans {
		for blob := range blobs {
			delete(unreceivedBlobs[i], blob.Cid())
		}
		for c := range unreceivedBlobs[i] {
			suite.T().Errorf("blob %v not received by node %v", c, i)
		}
	}
}<|MERGE_RESOLUTION|>--- conflicted
+++ resolved
@@ -84,17 +84,10 @@
 		suite.T(),
 		suite.numNodes,
 		logger,
-<<<<<<< HEAD
-		tops,
-		unittest.NetworkCodec(),
-		WithDHT("blob_service_test", p2p.AsServer()),
-		WithPeerManagerOpts(p2p.WithInterval(time.Second)),
-=======
 		unittest.NetworkCodec(),
 		mocknetwork.NewViolationsConsumer(suite.T()),
 		WithDHT("blob_service_test", p2p.AsServer()),
 		WithPeerUpdateInterval(time.Second),
->>>>>>> 138e1c32
 	)
 	suite.networks = networks
 
