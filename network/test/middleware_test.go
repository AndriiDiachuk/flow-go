--- conflicted
+++ resolved
@@ -30,11 +30,7 @@
 	"github.com/onflow/flow-go/utils/unittest"
 )
 
-<<<<<<< HEAD
-const testChannel = network.PublicSyncCommittee
-=======
 const testChannel = channels.TestNetworkChannel
->>>>>>> 138e1c32
 
 // libp2p emits a call to `Protect` with a topic-specific tag upon establishing each peering connection in a GossipSUb mesh, see:
 // https://github.com/libp2p/go-libp2p-pubsub/blob/master/tag_tracer.go
@@ -100,13 +96,9 @@
 		log:  m.logger,
 	}
 
-<<<<<<< HEAD
-	m.ids, m.mws, obs, m.providers = GenerateIDsAndMiddlewares(m.T(), m.size, logger, unittest.NetworkCodec())
-=======
 	m.slashingViolationsConsumer = mocknetwork.NewViolationsConsumer(m.T())
 
 	m.ids, m.mws, obs, m.providers = GenerateIDsAndMiddlewares(m.T(), m.size, m.logger, unittest.NetworkCodec(), m.slashingViolationsConsumer)
->>>>>>> 138e1c32
 
 	for _, observableConnMgr := range obs {
 		observableConnMgr.Subscribe(&ob)
@@ -150,11 +142,7 @@
 func (m *MiddlewareTestSuite) TestUpdateNodeAddresses() {
 	// create a new staked identity
 	ids, libP2PNodes, _ := GenerateIDs(m.T(), m.logger, 1)
-<<<<<<< HEAD
-	mws, providers := GenerateMiddlewares(m.T(), m.logger, ids, libP2PNodes, unittest.NetworkCodec())
-=======
 	mws, providers := GenerateMiddlewares(m.T(), m.logger, ids, libP2PNodes, unittest.NetworkCodec(), m.slashingViolationsConsumer)
->>>>>>> 138e1c32
 	require.Len(m.T(), ids, 1)
 	require.Len(m.T(), providers, 1)
 	require.Len(m.T(), mws, 1)
