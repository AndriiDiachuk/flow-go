package checker

import (
	"fmt"
	"github.com/dapperlabs/flow-go/pkg/language/runtime/common"
	"github.com/dapperlabs/flow-go/pkg/language/runtime/sema"
	. "github.com/dapperlabs/flow-go/pkg/language/runtime/tests/utils"
	. "github.com/onsi/gomega"
	"testing"
)

func TestCheckFailableDowncastingWithMoveAnnotation(t *testing.T) {
	for _, kind := range common.CompositeKinds {
		t.Run(kind.Keyword(), func(t *testing.T) {
			RegisterTestingT(t)

			_, err := ParseAndCheck(fmt.Sprintf(`
              %[1]s T {}

              let test %[2]s %[3]s T() as? <-T
	        `,
				kind.Keyword(),
				kind.TransferOperator(),
				kind.ConstructionKeyword(),
			))

			switch kind {
			case common.CompositeKindResource:

				// TODO: add support for resources

				errs := ExpectCheckerErrors(err, 2)

				Expect(errs[0]).
					To(BeAssignableToTypeOf(&sema.UnsupportedDeclarationError{}))

				// TODO: add support for non-Any types in failable downcasting

				Expect(errs[1]).
					To(BeAssignableToTypeOf(&sema.UnsupportedTypeError{}))

			case common.CompositeKindContract:

				// TODO: add support for contracts

				errs := ExpectCheckerErrors(err, 3)

				Expect(errs[0]).
					To(BeAssignableToTypeOf(&sema.UnsupportedDeclarationError{}))

				Expect(errs[1]).
					To(BeAssignableToTypeOf(&sema.InvalidMoveAnnotationError{}))

				// TODO: add support for non-Any types in failable downcasting

				Expect(errs[2]).
					To(BeAssignableToTypeOf(&sema.UnsupportedTypeError{}))

			case common.CompositeKindStructure:

				errs := ExpectCheckerErrors(err, 2)

				Expect(errs[0]).
					To(BeAssignableToTypeOf(&sema.InvalidMoveAnnotationError{}))

				// TODO: add support for non-Any types in failable downcasting

				Expect(errs[1]).
					To(BeAssignableToTypeOf(&sema.UnsupportedTypeError{}))
			}
		})
	}
}

func TestCheckFunctionDeclarationParameterWithMoveAnnotation(t *testing.T) {
	for _, kind := range common.CompositeKinds {
		t.Run(kind.Keyword(), func(t *testing.T) {
			RegisterTestingT(t)

			_, err := ParseAndCheck(fmt.Sprintf(`
              %s T {}

              fun test(r: <-T) {}
	        `, kind.Keyword()))

			switch kind {
			case common.CompositeKindResource:

				// TODO: add support for resources

				errs := ExpectCheckerErrors(err, 1)

				Expect(errs[0]).
					To(BeAssignableToTypeOf(&sema.UnsupportedDeclarationError{}))

			case common.CompositeKindContract:

				// TODO: add support for contracts

				errs := ExpectCheckerErrors(err, 2)

				Expect(errs[0]).
					To(BeAssignableToTypeOf(&sema.UnsupportedDeclarationError{}))

				Expect(errs[1]).
					To(BeAssignableToTypeOf(&sema.InvalidMoveAnnotationError{}))

			case common.CompositeKindStructure:

				errs := ExpectCheckerErrors(err, 1)

				Expect(errs[0]).
					To(BeAssignableToTypeOf(&sema.InvalidMoveAnnotationError{}))
			}
		})
	}
}

func TestCheckFunctionDeclarationParameterWithoutMoveAnnotation(t *testing.T) {
	for _, kind := range common.CompositeKinds {
		t.Run(kind.Keyword(), func(t *testing.T) {
			RegisterTestingT(t)

			_, err := ParseAndCheck(fmt.Sprintf(`
              %s T {}

              fun test(r: T) {}
	        `, kind.Keyword()))

			switch kind {
			case common.CompositeKindResource:

				// TODO: add support for resources

				errs := ExpectCheckerErrors(err, 2)

				Expect(errs[0]).
					To(BeAssignableToTypeOf(&sema.UnsupportedDeclarationError{}))

				Expect(errs[1]).
					To(BeAssignableToTypeOf(&sema.MissingMoveAnnotationError{}))

			case common.CompositeKindContract:

				// TODO: add support for contracts

				errs := ExpectCheckerErrors(err, 1)

				Expect(errs[0]).
					To(BeAssignableToTypeOf(&sema.UnsupportedDeclarationError{}))

			case common.CompositeKindStructure:

				Expect(err).
					To(Not(HaveOccurred()))
			}
		})
	}
}

func TestCheckFunctionDeclarationReturnTypeWithMoveAnnotation(t *testing.T) {
	for _, kind := range common.CompositeKinds {
		t.Run(kind.Keyword(), func(t *testing.T) {
			RegisterTestingT(t)

			_, err := ParseAndCheck(fmt.Sprintf(`
              %[1]s T {}

              fun test(): <-T {
                  return %[2]s %[3]s T()
              }
	        `,
				kind.Keyword(),
				kind.Annotation(),
				kind.ConstructionKeyword(),
			))

			switch kind {
			case common.CompositeKindResource:

				// TODO: add support for resources

				errs := ExpectCheckerErrors(err, 1)

				Expect(errs[0]).
					To(BeAssignableToTypeOf(&sema.UnsupportedDeclarationError{}))

			case common.CompositeKindContract:

				// TODO: add support for contracts

				errs := ExpectCheckerErrors(err, 2)

				Expect(errs[0]).
					To(BeAssignableToTypeOf(&sema.UnsupportedDeclarationError{}))

				Expect(errs[1]).
					To(BeAssignableToTypeOf(&sema.InvalidMoveAnnotationError{}))

			case common.CompositeKindStructure:

				errs := ExpectCheckerErrors(err, 1)

				Expect(errs[0]).
					To(BeAssignableToTypeOf(&sema.InvalidMoveAnnotationError{}))
			}
		})
	}
}

func TestCheckFunctionDeclarationReturnTypeWithoutMoveAnnotation(t *testing.T) {
	for _, kind := range common.CompositeKinds {
		t.Run(kind.Keyword(), func(t *testing.T) {
			RegisterTestingT(t)

			_, err := ParseAndCheck(fmt.Sprintf(`
              %[1]s T {}

              fun test(): T {
                  return %[2]s %[3]s T()
              }
	        `,
				kind.Keyword(),
				kind.Annotation(),
				kind.ConstructionKeyword(),
			))

			switch kind {
			case common.CompositeKindResource:

				// TODO: add support for resources

				errs := ExpectCheckerErrors(err, 2)

				Expect(errs[0]).
					To(BeAssignableToTypeOf(&sema.UnsupportedDeclarationError{}))

				Expect(errs[1]).
					To(BeAssignableToTypeOf(&sema.MissingMoveAnnotationError{}))

			case common.CompositeKindContract:

				// TODO: add support for contracts

				errs := ExpectCheckerErrors(err, 1)

				Expect(errs[0]).
					To(BeAssignableToTypeOf(&sema.UnsupportedDeclarationError{}))

			case common.CompositeKindStructure:

				Expect(err).
					To(Not(HaveOccurred()))
			}
		})
	}
}

func TestCheckVariableDeclarationWithMoveAnnotation(t *testing.T) {
	for _, kind := range common.CompositeKinds {
		t.Run(kind.Keyword(), func(t *testing.T) {
			RegisterTestingT(t)

			_, err := ParseAndCheck(fmt.Sprintf(`
              %[1]s T {}

              let test: <-T %[2]s %[3]s T()
	        `,
				kind.Keyword(),
				kind.TransferOperator(),
				kind.ConstructionKeyword(),
			))

			switch kind {
			case common.CompositeKindResource:

				// TODO: add support for resources

				errs := ExpectCheckerErrors(err, 1)

				Expect(errs[0]).
					To(BeAssignableToTypeOf(&sema.UnsupportedDeclarationError{}))

			case common.CompositeKindContract:

				// TODO: add support for contracts

				errs := ExpectCheckerErrors(err, 2)

				Expect(errs[0]).
					To(BeAssignableToTypeOf(&sema.UnsupportedDeclarationError{}))

				Expect(errs[1]).
					To(BeAssignableToTypeOf(&sema.InvalidMoveAnnotationError{}))

			case common.CompositeKindStructure:

				errs := ExpectCheckerErrors(err, 1)

				Expect(errs[0]).
					To(BeAssignableToTypeOf(&sema.InvalidMoveAnnotationError{}))
			}
		})
	}
}

func TestCheckVariableDeclarationWithoutMoveAnnotation(t *testing.T) {
	for _, kind := range common.CompositeKinds {
		t.Run(kind.Keyword(), func(t *testing.T) {
			RegisterTestingT(t)

			_, err := ParseAndCheck(fmt.Sprintf(`
              %[1]s T {}

              let test: T %[2]s %[3]s T()
	        `,
				kind.Keyword(),
				kind.TransferOperator(),
				kind.ConstructionKeyword(),
			))

			switch kind {
			case common.CompositeKindResource:

				// TODO: add support for resources

				errs := ExpectCheckerErrors(err, 2)

				Expect(errs[0]).
					To(BeAssignableToTypeOf(&sema.UnsupportedDeclarationError{}))

				Expect(errs[1]).
					To(BeAssignableToTypeOf(&sema.MissingMoveAnnotationError{}))

			case common.CompositeKindContract:

				// TODO: add support for contracts

				errs := ExpectCheckerErrors(err, 1)

				Expect(errs[0]).
					To(BeAssignableToTypeOf(&sema.UnsupportedDeclarationError{}))

			case common.CompositeKindStructure:

				Expect(err).
					To(Not(HaveOccurred()))
			}
		})
	}
}

func TestCheckFieldDeclarationWithMoveAnnotation(t *testing.T) {
	for _, kind := range common.CompositeKinds {
		t.Run(kind.Keyword(), func(t *testing.T) {
			RegisterTestingT(t)

			_, err := ParseAndCheck(fmt.Sprintf(`
              %[1]s T {}

              %[1]s U {
                  let t: <-T
                  init(t: <-T) {
                      self.t %[2]s t
                  }
              }
	        `,
				kind.Keyword(),
				kind.TransferOperator(),
			))

			switch kind {
			case common.CompositeKindResource:

				// TODO: add support for resources

				errs := ExpectCheckerErrors(err, 2)

				Expect(errs[0]).
					To(BeAssignableToTypeOf(&sema.UnsupportedDeclarationError{}))

				Expect(errs[1]).
					To(BeAssignableToTypeOf(&sema.UnsupportedDeclarationError{}))

			case common.CompositeKindContract:

				// TODO: add support for contracts

				errs := ExpectCheckerErrors(err, 4)

				// NOTE: one invalid move annotation error for field, one for parameter

				Expect(errs[0]).
					To(BeAssignableToTypeOf(&sema.InvalidMoveAnnotationError{}))

				Expect(errs[1]).
					To(BeAssignableToTypeOf(&sema.UnsupportedDeclarationError{}))

				Expect(errs[2]).
					To(BeAssignableToTypeOf(&sema.InvalidMoveAnnotationError{}))

				Expect(errs[3]).
					To(BeAssignableToTypeOf(&sema.UnsupportedDeclarationError{}))

			case common.CompositeKindStructure:

				errs := ExpectCheckerErrors(err, 2)

				// NOTE: one invalid move annotation error for field, one for parameter

				Expect(errs[0]).
					To(BeAssignableToTypeOf(&sema.InvalidMoveAnnotationError{}))

				Expect(errs[1]).
					To(BeAssignableToTypeOf(&sema.InvalidMoveAnnotationError{}))
			}
		})
	}
}

func TestCheckFieldDeclarationWithoutMoveAnnotation(t *testing.T) {
	for _, kind := range common.CompositeKinds {
		t.Run(kind.Keyword(), func(t *testing.T) {
			RegisterTestingT(t)

			_, err := ParseAndCheck(fmt.Sprintf(`
              %[1]s T {}

              %[1]s U {
                  let t: T
                  init(t: T) {
                      self.t %[2]s t
                  }
              }
	        `,
				kind.Keyword(),
				kind.TransferOperator(),
			))

			switch kind {
			case common.CompositeKindResource:

				// TODO: add support for resources

				// NOTE: one missing move annotation error for field, one for parameter

				errs := ExpectCheckerErrors(err, 4)

				Expect(errs[0]).
					To(BeAssignableToTypeOf(&sema.MissingMoveAnnotationError{}))

				Expect(errs[1]).
					To(BeAssignableToTypeOf(&sema.UnsupportedDeclarationError{}))

				Expect(errs[2]).
					To(BeAssignableToTypeOf(&sema.MissingMoveAnnotationError{}))

				Expect(errs[3]).
					To(BeAssignableToTypeOf(&sema.UnsupportedDeclarationError{}))

			case common.CompositeKindContract:

				// TODO: add support for contracts

				errs := ExpectCheckerErrors(err, 2)

				Expect(errs[0]).
					To(BeAssignableToTypeOf(&sema.UnsupportedDeclarationError{}))

				Expect(errs[1]).
					To(BeAssignableToTypeOf(&sema.UnsupportedDeclarationError{}))

			case common.CompositeKindStructure:

				Expect(err).
					To(Not(HaveOccurred()))
			}
		})
	}
}

func TestCheckFunctionExpressionParameterWithMoveAnnotation(t *testing.T) {
	for _, kind := range common.CompositeKinds {
		t.Run(kind.Keyword(), func(t *testing.T) {
			RegisterTestingT(t)

			_, err := ParseAndCheck(fmt.Sprintf(`
              %s T {}

              let test = fun (r: <-T) {}
	        `, kind.Keyword()))

			switch kind {
			case common.CompositeKindResource:

				// TODO: add support for resources

				errs := ExpectCheckerErrors(err, 1)

				Expect(errs[0]).
					To(BeAssignableToTypeOf(&sema.UnsupportedDeclarationError{}))

			case common.CompositeKindContract:

				// TODO: add support for contracts

				errs := ExpectCheckerErrors(err, 2)

				Expect(errs[0]).
					To(BeAssignableToTypeOf(&sema.UnsupportedDeclarationError{}))

				Expect(errs[1]).
					To(BeAssignableToTypeOf(&sema.InvalidMoveAnnotationError{}))

			case common.CompositeKindStructure:

				errs := ExpectCheckerErrors(err, 1)

				Expect(errs[0]).
					To(BeAssignableToTypeOf(&sema.InvalidMoveAnnotationError{}))
			}
		})
	}
}

func TestCheckFunctionExpressionParameterWithoutMoveAnnotation(t *testing.T) {
	for _, kind := range common.CompositeKinds {
		t.Run(kind.Keyword(), func(t *testing.T) {
			RegisterTestingT(t)

			_, err := ParseAndCheck(fmt.Sprintf(`
              %s T {}

              let test = fun (r: T) {}
	        `, kind.Keyword()))

			switch kind {
			case common.CompositeKindResource:

				// TODO: add support for resources

				errs := ExpectCheckerErrors(err, 2)

				Expect(errs[0]).
					To(BeAssignableToTypeOf(&sema.UnsupportedDeclarationError{}))

				Expect(errs[1]).
					To(BeAssignableToTypeOf(&sema.MissingMoveAnnotationError{}))

			case common.CompositeKindContract:

				// TODO: add support for contracts

				errs := ExpectCheckerErrors(err, 1)

				Expect(errs[0]).
					To(BeAssignableToTypeOf(&sema.UnsupportedDeclarationError{}))

			case common.CompositeKindStructure:

				Expect(err).
					To(Not(HaveOccurred()))
			}
		})
	}
}

func TestCheckFunctionExpressionReturnTypeWithMoveAnnotation(t *testing.T) {
	for _, kind := range common.CompositeKinds {
		t.Run(kind.Keyword(), func(t *testing.T) {
			RegisterTestingT(t)

			_, err := ParseAndCheck(fmt.Sprintf(`
              %[1]s T {}

              let test = fun (): <-T {
                  return %[2]s %[3]s T()
              }
	        `,
				kind.Keyword(),
				kind.Annotation(),
				kind.ConstructionKeyword(),
			))

			switch kind {
			case common.CompositeKindResource:

				// TODO: add support for resources

				errs := ExpectCheckerErrors(err, 1)

				Expect(errs[0]).
					To(BeAssignableToTypeOf(&sema.UnsupportedDeclarationError{}))

			case common.CompositeKindContract:

				// TODO: add support for contracts

				errs := ExpectCheckerErrors(err, 2)

				Expect(errs[0]).
					To(BeAssignableToTypeOf(&sema.UnsupportedDeclarationError{}))

				Expect(errs[1]).
					To(BeAssignableToTypeOf(&sema.InvalidMoveAnnotationError{}))

			case common.CompositeKindStructure:

				errs := ExpectCheckerErrors(err, 1)

				Expect(errs[0]).
					To(BeAssignableToTypeOf(&sema.InvalidMoveAnnotationError{}))
			}
		})
	}
}

func TestCheckFunctionExpressionReturnTypeWithoutMoveAnnotation(t *testing.T) {
	for _, kind := range common.CompositeKinds {
		t.Run(kind.Keyword(), func(t *testing.T) {
			RegisterTestingT(t)

			_, err := ParseAndCheck(fmt.Sprintf(`
              %[1]s T {}

              let test = fun (): T {
                  return %[2]s %[3]s T()
              }
	        `,
				kind.Keyword(),
				kind.Annotation(),
				kind.ConstructionKeyword(),
			))

			switch kind {
			case common.CompositeKindResource:

				// TODO: add support for resources

				errs := ExpectCheckerErrors(err, 2)

				Expect(errs[0]).
					To(BeAssignableToTypeOf(&sema.UnsupportedDeclarationError{}))

				Expect(errs[1]).
					To(BeAssignableToTypeOf(&sema.MissingMoveAnnotationError{}))

			case common.CompositeKindContract:

				// TODO: add support for contracts

				errs := ExpectCheckerErrors(err, 1)

				Expect(errs[0]).
					To(BeAssignableToTypeOf(&sema.UnsupportedDeclarationError{}))

			case common.CompositeKindStructure:

				Expect(err).
					To(Not(HaveOccurred()))
			}
		})
	}
}

func TestCheckFunctionTypeParameterWithMoveAnnotation(t *testing.T) {
	for _, kind := range common.CompositeKinds {
		t.Run(kind.Keyword(), func(t *testing.T) {
			RegisterTestingT(t)

			_, err := ParseAndCheck(fmt.Sprintf(`
              %s T {}

              let test: ((<-T): Void) = fun (r: <-T) {}
	        `, kind.Keyword()))

			switch kind {
			case common.CompositeKindResource:

				// TODO: add support for resources

				errs := ExpectCheckerErrors(err, 1)

				Expect(errs[0]).
					To(BeAssignableToTypeOf(&sema.UnsupportedDeclarationError{}))

			case common.CompositeKindContract:

				// TODO: add support for contracts

				errs := ExpectCheckerErrors(err, 2)

				Expect(errs[0]).
					To(BeAssignableToTypeOf(&sema.UnsupportedDeclarationError{}))

				Expect(errs[1]).
					To(BeAssignableToTypeOf(&sema.InvalidMoveAnnotationError{}))

			case common.CompositeKindStructure:

				errs := ExpectCheckerErrors(err, 1)

				Expect(errs[0]).
					To(BeAssignableToTypeOf(&sema.InvalidMoveAnnotationError{}))
			}
		})
	}
}

func TestCheckFunctionTypeParameterWithoutMoveAnnotation(t *testing.T) {
	for _, kind := range common.CompositeKinds {
		t.Run(kind.Keyword(), func(t *testing.T) {
			RegisterTestingT(t)

			_, err := ParseAndCheck(fmt.Sprintf(`
              %s T {}

              let test: ((T): Void) = fun (r: T) {}
	        `, kind.Keyword()))

			switch kind {
			case common.CompositeKindResource:

				// TODO: add support for resources

				errs := ExpectCheckerErrors(err, 2)

				Expect(errs[0]).
					To(BeAssignableToTypeOf(&sema.UnsupportedDeclarationError{}))

				Expect(errs[1]).
					To(BeAssignableToTypeOf(&sema.MissingMoveAnnotationError{}))

			case common.CompositeKindContract:

				// TODO: add support for contracts

				errs := ExpectCheckerErrors(err, 1)

				Expect(errs[0]).
					To(BeAssignableToTypeOf(&sema.UnsupportedDeclarationError{}))

			case common.CompositeKindStructure:

				Expect(err).
					To(Not(HaveOccurred()))
			}
		})
	}
}

func TestCheckFunctionTypeReturnTypeWithMoveAnnotation(t *testing.T) {
	for _, kind := range common.CompositeKinds {
		t.Run(kind.Keyword(), func(t *testing.T) {
			RegisterTestingT(t)

			_, err := ParseAndCheck(fmt.Sprintf(`
              %[1]s T {}

              let test: ((): <-T) = fun (): <-T {
                  return %[2]s %[3]s T()
              }
	        `,
				kind.Keyword(),
				kind.Annotation(),
				kind.ConstructionKeyword(),
			))

			switch kind {
			case common.CompositeKindResource:

				// TODO: add support for resources

				errs := ExpectCheckerErrors(err, 1)

				Expect(errs[0]).
					To(BeAssignableToTypeOf(&sema.UnsupportedDeclarationError{}))

			case common.CompositeKindContract:

				// TODO: add support for contracts

				errs := ExpectCheckerErrors(err, 2)

				Expect(errs[0]).
					To(BeAssignableToTypeOf(&sema.UnsupportedDeclarationError{}))

				Expect(errs[1]).
					To(BeAssignableToTypeOf(&sema.InvalidMoveAnnotationError{}))

			case common.CompositeKindStructure:

				errs := ExpectCheckerErrors(err, 1)

				Expect(errs[0]).
					To(BeAssignableToTypeOf(&sema.InvalidMoveAnnotationError{}))
			}
		})
	}
}

func TestCheckFunctionTypeReturnTypeWithoutMoveAnnotation(t *testing.T) {
	for _, kind := range common.CompositeKinds {
		t.Run(kind.Keyword(), func(t *testing.T) {
			RegisterTestingT(t)

			_, err := ParseAndCheck(fmt.Sprintf(`
              %[1]s T {}

              let test: ((): T) = fun (): T {
                  return %[2]s %[3]s T()
              }
	        `,
				kind.Keyword(),
				kind.Annotation(),
				kind.ConstructionKeyword(),
			))

			switch kind {
			case common.CompositeKindResource:

				// TODO: add support for resources

				errs := ExpectCheckerErrors(err, 2)

				Expect(errs[0]).
					To(BeAssignableToTypeOf(&sema.UnsupportedDeclarationError{}))

				Expect(errs[1]).
					To(BeAssignableToTypeOf(&sema.MissingMoveAnnotationError{}))

			case common.CompositeKindContract:

				// TODO: add support for contracts

				errs := ExpectCheckerErrors(err, 1)

				Expect(errs[0]).
					To(BeAssignableToTypeOf(&sema.UnsupportedDeclarationError{}))

			case common.CompositeKindStructure:

				Expect(err).
					To(Not(HaveOccurred()))
			}
		})
	}
}

func TestCheckFailableDowncastingWithoutMoveAnnotation(t *testing.T) {
	for _, kind := range common.CompositeKinds {
		t.Run(kind.Keyword(), func(t *testing.T) {
			RegisterTestingT(t)

			_, err := ParseAndCheck(fmt.Sprintf(`
              %[1]s T {}

              let test %[2]s %[3]s T() as? T
	        `,
				kind.Keyword(),
				kind.TransferOperator(),
				kind.ConstructionKeyword(),
			))

			switch kind {
			case common.CompositeKindResource:

				// TODO: add support for resources

				errs := ExpectCheckerErrors(err, 3)

				Expect(errs[0]).
					To(BeAssignableToTypeOf(&sema.UnsupportedDeclarationError{}))

				Expect(errs[1]).
					To(BeAssignableToTypeOf(&sema.MissingMoveAnnotationError{}))

				// TODO: add support for non-Any types in failable downcasting

				Expect(errs[2]).
					To(BeAssignableToTypeOf(&sema.UnsupportedTypeError{}))

			case common.CompositeKindContract:

				// TODO: add support for contracts

				errs := ExpectCheckerErrors(err, 2)

				Expect(errs[0]).
					To(BeAssignableToTypeOf(&sema.UnsupportedDeclarationError{}))

				// TODO: add support for non-Any types in failable downcasting

				Expect(errs[1]).
					To(BeAssignableToTypeOf(&sema.UnsupportedTypeError{}))

			case common.CompositeKindStructure:

				// TODO: add support for non-Any types in failable downcasting

				errs := ExpectCheckerErrors(err, 1)

				Expect(errs[0]).
					To(BeAssignableToTypeOf(&sema.UnsupportedTypeError{}))
			}
		})
	}
}

func TestCheckUnaryMove(t *testing.T) {
	RegisterTestingT(t)

	_, err := ParseAndCheck(`
      resource X {}

      fun foo(x: <-X): <-X {
          return <-x
      }

      var x <- foo(x: <-create X())

      fun bar() {
          x <- create X()
      }
	`)

	// TODO: add support for resources

	errs := ExpectCheckerErrors(err, 1)

	Expect(errs[0]).
		To(BeAssignableToTypeOf(&sema.UnsupportedDeclarationError{}))

}

func TestCheckImmediateDestroy(t *testing.T) {
	RegisterTestingT(t)

	_, err := ParseAndCheck(`
      resource X {}

      fun test() {
          destroy create X()
      }
	`)

	// TODO: add create expression once supported
	// TODO: add support for resources

	errs := ExpectCheckerErrors(err, 1)

	Expect(errs[0]).
		To(BeAssignableToTypeOf(&sema.UnsupportedDeclarationError{}))
}

func TestCheckIndirectDestroy(t *testing.T) {
	RegisterTestingT(t)

	_, err := ParseAndCheck(`
      resource X {}

      fun test() {
          let x <- create X()
          destroy x
      }
	`)

	// TODO: add create expression once supported
	// TODO: add support for resources

	errs := ExpectCheckerErrors(err, 1)

	Expect(errs[0]).
		To(BeAssignableToTypeOf(&sema.UnsupportedDeclarationError{}))
}

func TestCheckInvalidResourceCreationWithoutCreate(t *testing.T) {
	RegisterTestingT(t)

	_, err := ParseAndCheck(`
      resource X {}

	  let x <- X()
	`)

	// TODO: add create expression once supported
	// TODO: add support for resources

	errs := ExpectCheckerErrors(err, 2)

	Expect(errs[0]).
		To(BeAssignableToTypeOf(&sema.UnsupportedDeclarationError{}))

	Expect(errs[1]).
		To(BeAssignableToTypeOf(&sema.MissingCreateError{}))

}

func TestCheckInvalidDestroy(t *testing.T) {
	RegisterTestingT(t)

	_, err := ParseAndCheck(`
      struct X {}

      fun test() {
          destroy X()
      }
	`)

	// TODO: add support for resources

	errs := ExpectCheckerErrors(err, 1)

	Expect(errs[0]).
		To(BeAssignableToTypeOf(&sema.InvalidDestructionError{}))
}

func TestCheckUnaryCreateAndDestroy(t *testing.T) {
	RegisterTestingT(t)

	_, err := ParseAndCheck(`
      resource X {}

      fun test() {
          var x <- create X()
          destroy x
      }
	`)

	// TODO: add support for resources

	errs := ExpectCheckerErrors(err, 1)

	Expect(errs[0]).
		To(BeAssignableToTypeOf(&sema.UnsupportedDeclarationError{}))
}

func TestCheckUnaryCreateAndDestroyWithInitializer(t *testing.T) {
	RegisterTestingT(t)

	_, err := ParseAndCheck(`
      resource X {
          let x: Int
          init(x: Int) {
              self.x = x
          }
      }

      fun test() {
          var x <- create X(x: 1)
          destroy x
      }
	`)

	// TODO: add support for resources

	errs := ExpectCheckerErrors(err, 1)

	Expect(errs[0]).
		To(BeAssignableToTypeOf(&sema.UnsupportedDeclarationError{}))
}

func TestCheckInvalidUnaryCreateAndDestroyWithWrongInitializerArguments(t *testing.T) {
	RegisterTestingT(t)

	_, err := ParseAndCheck(`
      resource X {
          let x: Int
          init(x: Int) {
              self.x = x
          }
      }

      fun test() {
          var x <- create X(y: true)
          destroy x
      }
	`)

	// TODO: add support for resources

	errs := ExpectCheckerErrors(err, 3)

	Expect(errs[0]).
		To(BeAssignableToTypeOf(&sema.UnsupportedDeclarationError{}))

	Expect(errs[1]).
		To(BeAssignableToTypeOf(&sema.TypeMismatchError{}))

	Expect(errs[2]).
		To(BeAssignableToTypeOf(&sema.IncorrectArgumentLabelError{}))
}

func TestCheckInvalidUnaryCreateStruct(t *testing.T) {
	RegisterTestingT(t)

	_, err := ParseAndCheck(`
      struct X {}

      fun test() {
          create X()
      }
	`)

	errs := ExpectCheckerErrors(err, 1)

	Expect(errs[0]).
		To(BeAssignableToTypeOf(&sema.InvalidConstructionError{}))
}

func TestCheckInvalidResourceLoss(t *testing.T) {
	t.Run("UnassignedResource", func(t *testing.T) {
		RegisterTestingT(t)

		_, err := ParseAndCheck(`
			resource X {}
			
			fun test() {
				create X()
			}
		`)

		// TODO: add support for resources

		errs := ExpectCheckerErrors(err, 2)

		Expect(errs[0]).
			To(BeAssignableToTypeOf(&sema.UnsupportedDeclarationError{}))

		Expect(errs[1]).
			To(BeAssignableToTypeOf(&sema.ResourceLossError{}))
	})

	t.Run("ImmediateMemberAccess", func(t *testing.T) {
		RegisterTestingT(t)

<<<<<<< HEAD
		_, err := ParseAndCheck(`
			resource Foo {
				fun bar(): Int {
					return 42
				}
			}

			fun test() {
				let x = (create Foo()).bar()
			}
		`)

		// TODO: add support for resources

		errs := ExpectCheckerErrors(err, 2)

		Expect(errs[0]).
			To(BeAssignableToTypeOf(&sema.UnsupportedDeclarationError{}))

		Expect(errs[1]).
			To(BeAssignableToTypeOf(&sema.ResourceLossError{}))
	})

	t.Run("ImmediateMemberAccessFunctionInvocation", func(t *testing.T) {
		RegisterTestingT(t)

		_, err := ParseAndCheck(`
			resource Foo {
				fun bar(): Int {
					return 42
				}
			}
	
			fun createResource(): <-Foo {
				return <-create Foo()
			}
	
			fun test() {
				let x = createResource().bar()
			}
		`)

		// TODO: add support for resources

		errs := ExpectCheckerErrors(err, 2)

		Expect(errs[0]).
			To(BeAssignableToTypeOf(&sema.UnsupportedDeclarationError{}))

		Expect(errs[1]).
			To(BeAssignableToTypeOf(&sema.ResourceLossError{}))
	})
=======
	Expect(errs[1]).
		To(BeAssignableToTypeOf(&sema.ResourceLossError{}))
}

func TestCheckResourceReturn(t *testing.T) {
	RegisterTestingT(t)

	_, err := ParseAndCheck(`
      resource X {}

      fun test(): <-X {
          return <-create X()
      }
	`)

	// TODO: add support for resources

	errs := ExpectCheckerErrors(err, 1)

	Expect(errs[0]).
		To(BeAssignableToTypeOf(&sema.UnsupportedDeclarationError{}))
}

func TestCheckInvalidResourceReturnMissingMove(t *testing.T) {
	RegisterTestingT(t)

	_, err := ParseAndCheck(`
      resource X {}

      fun test(): <-X {
          return create X()
      }
	`)

	// TODO: add support for resources

	errs := ExpectCheckerErrors(err, 2)

	Expect(errs[0]).
		To(BeAssignableToTypeOf(&sema.UnsupportedDeclarationError{}))

	Expect(errs[1]).
		To(BeAssignableToTypeOf(&sema.MissingMoveOperationError{}))
}

func TestCheckInvalidResourceReturnMissingMoveInvalidReturnType(t *testing.T) {
	RegisterTestingT(t)

	_, err := ParseAndCheck(`
      resource X {}

      fun test(): Y {
          return create X()
      }
	`)

	// TODO: add support for resources

	errs := ExpectCheckerErrors(err, 3)

	Expect(errs[0]).
		To(BeAssignableToTypeOf(&sema.NotDeclaredError{}))

	Expect(errs[1]).
		To(BeAssignableToTypeOf(&sema.UnsupportedDeclarationError{}))

	Expect(errs[2]).
		To(BeAssignableToTypeOf(&sema.MissingMoveOperationError{}))
}

func TestCheckInvalidNonResourceReturnWithMove(t *testing.T) {
	RegisterTestingT(t)

	_, err := ParseAndCheck(`
      struct X {}

      fun test(): X {
          return <-X()
      }
	`)

	errs := ExpectCheckerErrors(err, 1)

	Expect(errs[0]).
		To(BeAssignableToTypeOf(&sema.InvalidMoveOperationError{}))
}

func TestCheckResourceArgument(t *testing.T) {
	RegisterTestingT(t)

	_, err := ParseAndCheck(`
      resource X {}

      fun foo(_ x: <-X) {}

      fun bar() {
          foo(<-create X())
      }
	`)

	// TODO: add support for resources

	errs := ExpectCheckerErrors(err, 1)

	Expect(errs[0]).
		To(BeAssignableToTypeOf(&sema.UnsupportedDeclarationError{}))
}

func TestCheckInvalidResourceArgumentMissingMove(t *testing.T) {
	RegisterTestingT(t)

	_, err := ParseAndCheck(`
      resource X {}

      fun foo(_ x: <-X) {}

      fun bar() {
          foo(create X())
      }
	`)

	// TODO: add support for resources

	errs := ExpectCheckerErrors(err, 2)

	Expect(errs[0]).
		To(BeAssignableToTypeOf(&sema.UnsupportedDeclarationError{}))

	Expect(errs[1]).
		To(BeAssignableToTypeOf(&sema.MissingMoveOperationError{}))
}

func TestCheckInvalidResourceArgumentMissingMoveInvalidParameterType(t *testing.T) {
	RegisterTestingT(t)

	_, err := ParseAndCheck(`
      resource X {}

      fun foo(_ x: Y) {}

      fun bar() {
          foo(create X())
      }
	`)

	// TODO: add support for resources

	errs := ExpectCheckerErrors(err, 3)

	Expect(errs[0]).
		To(BeAssignableToTypeOf(&sema.NotDeclaredError{}))

	Expect(errs[1]).
		To(BeAssignableToTypeOf(&sema.UnsupportedDeclarationError{}))

	Expect(errs[2]).
		To(BeAssignableToTypeOf(&sema.MissingMoveOperationError{}))
}

func TestCheckInvalidNonResourceArgumentWithMove(t *testing.T) {
	RegisterTestingT(t)

	_, err := ParseAndCheck(`
      struct X {}

      fun foo(_ x: X) {}

      fun bar() {
          foo(<-X())
      }
	`)

	errs := ExpectCheckerErrors(err, 1)

	Expect(errs[0]).
		To(BeAssignableToTypeOf(&sema.InvalidMoveOperationError{}))
}

func TestCheckResourceVariableDeclarationTransfer(t *testing.T) {
	RegisterTestingT(t)

	_, err := ParseAndCheck(`
      resource X {}

      let x <- create X()
      let y <- x
	`)

	// TODO: add support for resources

	errs := ExpectCheckerErrors(err, 1)

	Expect(errs[0]).
		To(BeAssignableToTypeOf(&sema.UnsupportedDeclarationError{}))
}

func TestCheckInvalidResourceVariableDeclarationIncorrectTransfer(t *testing.T) {
	RegisterTestingT(t)

	_, err := ParseAndCheck(`
      resource X {}

      let x = create X()
      let y = x
	`)

	// TODO: add support for resources

	errs := ExpectCheckerErrors(err, 3)

	Expect(errs[0]).
		To(BeAssignableToTypeOf(&sema.UnsupportedDeclarationError{}))

	Expect(errs[1]).
		To(BeAssignableToTypeOf(&sema.IncorrectTransferOperationError{}))

	Expect(errs[2]).
		To(BeAssignableToTypeOf(&sema.IncorrectTransferOperationError{}))
}

func TestCheckInvalidNonResourceVariableDeclarationMoveTransfer(t *testing.T) {
	RegisterTestingT(t)

	_, err := ParseAndCheck(`
      struct X {}

      let x = X()
      let y <- x
	`)

	errs := ExpectCheckerErrors(err, 1)

	Expect(errs[0]).
		To(BeAssignableToTypeOf(&sema.IncorrectTransferOperationError{}))
}

func TestCheckResourceAssignmentTransfer(t *testing.T) {
	RegisterTestingT(t)

	_, err := ParseAndCheck(`
      resource X {}

      let x <- create X()

      fun test() {
         var x2 <- create X()
         destroy x2
         x2 <- x
      }
	`)

	// TODO: add support for resources

	errs := ExpectCheckerErrors(err, 1)

	Expect(errs[0]).
		To(BeAssignableToTypeOf(&sema.UnsupportedDeclarationError{}))
}

func TestCheckInvalidResourceAssignmentIncorrectTransfer(t *testing.T) {
	RegisterTestingT(t)

	_, err := ParseAndCheck(`
      resource X {}

      let x <- create X()

      fun test() {
        var x2 <- create X()
        destroy x2
        x2 = x
      }
	`)

	// TODO: add support for resources

	errs := ExpectCheckerErrors(err, 2)

	Expect(errs[0]).
		To(BeAssignableToTypeOf(&sema.UnsupportedDeclarationError{}))

	Expect(errs[1]).
		To(BeAssignableToTypeOf(&sema.IncorrectTransferOperationError{}))
}

func TestCheckInvalidNonResourceAssignmentMoveTransfer(t *testing.T) {
	RegisterTestingT(t)

	_, err := ParseAndCheck(`
      struct X {}

      let x = X()
      fun test() {
        var x2 = X()
        x2 <- x
      }
	`)

	errs := ExpectCheckerErrors(err, 1)

	Expect(errs[0]).
		To(BeAssignableToTypeOf(&sema.IncorrectTransferOperationError{}))
>>>>>>> 31d092d3
}<|MERGE_RESOLUTION|>--- conflicted
+++ resolved
@@ -1134,7 +1134,6 @@
 	t.Run("ImmediateMemberAccess", func(t *testing.T) {
 		RegisterTestingT(t)
 
-<<<<<<< HEAD
 		_, err := ParseAndCheck(`
 			resource Foo {
 				fun bar(): Int {
@@ -1187,9 +1186,6 @@
 		Expect(errs[1]).
 			To(BeAssignableToTypeOf(&sema.ResourceLossError{}))
 	})
-=======
-	Expect(errs[1]).
-		To(BeAssignableToTypeOf(&sema.ResourceLossError{}))
 }
 
 func TestCheckResourceReturn(t *testing.T) {
@@ -1490,5 +1486,4 @@
 
 	Expect(errs[0]).
 		To(BeAssignableToTypeOf(&sema.IncorrectTransferOperationError{}))
->>>>>>> 31d092d3
 }