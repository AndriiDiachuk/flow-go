package emulator_test

import (
	"math/big"
	"testing"

	"github.com/stretchr/testify/assert"

	"github.com/dapperlabs/flow-go/model/flow"
	"github.com/dapperlabs/flow-go/sdk/emulator"
	"github.com/dapperlabs/flow-go/sdk/keys"
)

func TestCallScript(t *testing.T) {
	b := emulator.NewEmulatedBlockchain(emulator.DefaultOptions)

<<<<<<< HEAD
	tx := types.Transaction{
=======
	tx := &flow.Transaction{
>>>>>>> 010ce032
		Script:             []byte(addTwoScript),
		ReferenceBlockHash: nil,
		Nonce:              getNonce(),
		ComputeLimit:       10,
		PayerAccount:       b.RootAccountAddress(),
		ScriptAccounts:     []flow.Address{b.RootAccountAddress()},
	}

	sig, err := keys.SignTransaction(tx, b.RootKey())
	assert.Nil(t, err)

	tx.AddSignature(b.RootAccountAddress(), sig)

	// Sample call (value is 0)
	value, err := b.CallScript([]byte(sampleCall))
	assert.Nil(t, err)
	assert.Equal(t, big.NewInt(0), value)

	// Submit tx1 (script adds 2)
	err = b.SubmitTransaction(tx)
	assert.Nil(t, err)

	// Sample call (value is 2)
	value, err = b.CallScript([]byte(sampleCall))
	assert.Nil(t, err)
	assert.Equal(t, big.NewInt(2), value)
}<|MERGE_RESOLUTION|>--- conflicted
+++ resolved
@@ -14,11 +14,7 @@
 func TestCallScript(t *testing.T) {
 	b := emulator.NewEmulatedBlockchain(emulator.DefaultOptions)
 
-<<<<<<< HEAD
-	tx := types.Transaction{
-=======
-	tx := &flow.Transaction{
->>>>>>> 010ce032
+	tx := flow.Transaction{
 		Script:             []byte(addTwoScript),
 		ReferenceBlockHash: nil,
 		Nonce:              getNonce(),
