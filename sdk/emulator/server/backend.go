--- conflicted
+++ resolved
@@ -174,15 +174,7 @@
 
 	printScriptResult(b.logger, result)
 
-<<<<<<< HEAD
-	valueBytes, err := encoding.Encode(result.Value)
-=======
-	for _, event := range events {
-		b.logger.Debugf("🔔  Event emitted: %s", event.String())
-	}
-
-	valueBytes, err := values.Encode(value)
->>>>>>> 7dd0a37f
+	valueBytes, err := values.Encode(result.Value)
 	if err != nil {
 		return nil, status.Error(codes.Internal, err.Error())
 	}
