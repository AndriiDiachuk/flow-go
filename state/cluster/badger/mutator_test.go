package badger

import (
	"context"
	"fmt"
	"math"
	"math/rand"
	"os"
	"testing"
	"time"

	"github.com/dgraph-io/badger/v2"
	"github.com/rs/zerolog"
	"github.com/stretchr/testify/assert"
	"github.com/stretchr/testify/require"
	"github.com/stretchr/testify/suite"

	model "github.com/onflow/flow-go/model/cluster"
	"github.com/onflow/flow-go/model/flow"
	"github.com/onflow/flow-go/module/metrics"
	"github.com/onflow/flow-go/module/trace"
	"github.com/onflow/flow-go/state"
	"github.com/onflow/flow-go/state/cluster"
	"github.com/onflow/flow-go/state/protocol"
	pbadger "github.com/onflow/flow-go/state/protocol/badger"
	"github.com/onflow/flow-go/state/protocol/events"
	"github.com/onflow/flow-go/state/protocol/inmem"
	protocolutil "github.com/onflow/flow-go/state/protocol/util"
	storage "github.com/onflow/flow-go/storage/badger"
	"github.com/onflow/flow-go/storage/badger/operation"
	"github.com/onflow/flow-go/storage/badger/procedure"
	"github.com/onflow/flow-go/storage/util"
	"github.com/onflow/flow-go/utils/unittest"
)

type MutatorSuite struct {
	suite.Suite
	db    *badger.DB
	dbdir string

	genesis      *model.Block
	chainID      flow.ChainID
	epochCounter uint64

	// protocol state for reference blocks for transactions
	protoState   protocol.FollowerState
	protoGenesis *flow.Header

	state cluster.MutableState
}

// runs before each test runs
func (suite *MutatorSuite) SetupTest() {
	var err error

	// seed the RNG
	rand.Seed(time.Now().UnixNano())

	suite.genesis = model.Genesis()
	suite.chainID = suite.genesis.Header.ChainID

	suite.dbdir = unittest.TempDir(suite.T())
	suite.db = unittest.BadgerDB(suite.T(), suite.dbdir)

	metrics := metrics.NewNoopCollector()
	tracer := trace.NewNoopTracer()
	log := zerolog.Nop()
	all := util.StorageLayer(suite.T(), suite.db)
	colPayloads := storage.NewClusterPayloads(metrics, suite.db)

	// just bootstrap with a genesis block, we'll use this as reference
	genesis, result, seal := unittest.BootstrapFixture(unittest.IdentityListFixture(5, unittest.WithAllRoles()))
	// ensure we don't enter a new epoch for tests that build many blocks
	result.ServiceEvents[0].Event.(*flow.EpochSetup).FinalView = genesis.Header.View + 100_000
	seal.ResultID = result.ID()
	qc := unittest.QuorumCertificateFixture(unittest.QCWithRootBlockID(genesis.ID()))
	rootSnapshot, err := inmem.SnapshotFromBootstrapState(genesis, result, seal, qc)
	require.NoError(suite.T(), err)
	suite.epochCounter = rootSnapshot.Encodable().Epochs.Current.Counter

	suite.protoGenesis = genesis.Header
	state, err := pbadger.Bootstrap(metrics, suite.db, all.Headers, all.Seals, all.Results, all.Blocks, all.QuorumCertificates, all.Setups, all.EpochCommits, all.Statuses, rootSnapshot)
	require.NoError(suite.T(), err)
<<<<<<< HEAD
	suite.protoState, err = pbadger.NewFollowerState(state, all.Index, all.Payloads, tracer, events.NewNoop(), protocolutil.MockBlockTimer())
=======

	suite.protoState, err = pbadger.NewFollowerState(
		log,
		tracer,
		consumer,
		state,
		all.Index,
		all.Payloads,
		protocolutil.MockBlockTimer(),
	)
>>>>>>> 12a57871
	require.NoError(suite.T(), err)

	clusterStateRoot, err := NewStateRoot(suite.genesis, unittest.QuorumCertificateFixture(), suite.epochCounter)
	suite.NoError(err)
	clusterState, err := Bootstrap(suite.db, clusterStateRoot)
	suite.Assert().Nil(err)
	suite.state, err = NewMutableState(clusterState, tracer, all.Headers, colPayloads)
	suite.Assert().Nil(err)

}

// runs after each test finishes
func (suite *MutatorSuite) TearDownTest() {
	err := suite.db.Close()
	suite.Assert().Nil(err)
	err = os.RemoveAll(suite.dbdir)
	suite.Assert().Nil(err)
}

// Payload returns a valid cluster block payload containing the given transactions.
func (suite *MutatorSuite) Payload(transactions ...*flow.TransactionBody) model.Payload {
	final, err := suite.protoState.Final().Head()
	suite.Require().Nil(err)

	// find the oldest reference block among the transactions
	minRefID := final.ID() // use final by default
	minRefHeight := uint64(math.MaxUint64)
	for _, tx := range transactions {
		refBlock, err := suite.protoState.AtBlockID(tx.ReferenceBlockID).Head()
		if err != nil {
			continue
		}
		if refBlock.Height < minRefHeight {
			minRefHeight = refBlock.Height
			minRefID = refBlock.ID()
		}
	}
	return model.PayloadFromTransactions(minRefID, transactions...)
}

// BlockWithParent returns a valid block with the given parent.
func (suite *MutatorSuite) BlockWithParent(parent *model.Block) model.Block {
	block := unittest.ClusterBlockWithParent(parent)
	payload := suite.Payload()
	block.SetPayload(payload)
	return block
}

// Block returns a valid cluster block with genesis as parent.
func (suite *MutatorSuite) Block() model.Block {
	return suite.BlockWithParent(suite.genesis)
}

func (suite *MutatorSuite) FinalizeBlock(block model.Block) {
	err := suite.db.Update(func(tx *badger.Txn) error {
		var refBlock flow.Header
		err := operation.RetrieveHeader(block.Payload.ReferenceBlockID, &refBlock)(tx)
		if err != nil {
			return err
		}
		err = procedure.FinalizeClusterBlock(block.ID())(tx)
		if err != nil {
			return err
		}
		err = operation.IndexClusterBlockByReferenceHeight(refBlock.Height, block.ID())(tx)
		return err
	})
	suite.Assert().NoError(err)
}

func (suite *MutatorSuite) Tx(opts ...func(*flow.TransactionBody)) flow.TransactionBody {
	final, err := suite.protoState.Final().Head()
	suite.Require().Nil(err)

	tx := unittest.TransactionBodyFixture(opts...)
	tx.ReferenceBlockID = final.ID()
	return tx
}

func TestMutator(t *testing.T) {
	suite.Run(t, new(MutatorSuite))
}

func (suite *MutatorSuite) TestBootstrap_InvalidHeight() {
	suite.genesis.Header.Height = 1

	_, err := NewStateRoot(suite.genesis, unittest.QuorumCertificateFixture(), suite.epochCounter)
	suite.Assert().Error(err)
}

func (suite *MutatorSuite) TestBootstrap_InvalidParentHash() {
	suite.genesis.Header.ParentID = unittest.IdentifierFixture()

	_, err := NewStateRoot(suite.genesis, unittest.QuorumCertificateFixture(), suite.epochCounter)
	suite.Assert().Error(err)
}

func (suite *MutatorSuite) TestBootstrap_InvalidPayloadHash() {
	suite.genesis.Header.PayloadHash = unittest.IdentifierFixture()

	_, err := NewStateRoot(suite.genesis, unittest.QuorumCertificateFixture(), suite.epochCounter)
	suite.Assert().Error(err)
}

func (suite *MutatorSuite) TestBootstrap_InvalidPayload() {
	// this is invalid because genesis collection should be empty
	suite.genesis.Payload = unittest.ClusterPayloadFixture(2)

	_, err := NewStateRoot(suite.genesis, unittest.QuorumCertificateFixture(), suite.epochCounter)
	suite.Assert().Error(err)
}

func (suite *MutatorSuite) TestBootstrap_Successful() {
	err := suite.db.View(func(tx *badger.Txn) error {

		// should insert collection
		var collection flow.LightCollection
		err := operation.RetrieveCollection(suite.genesis.Payload.Collection.ID(), &collection)(tx)
		suite.Assert().Nil(err)
		suite.Assert().Equal(suite.genesis.Payload.Collection.Light(), collection)

		// should index collection
		collection = flow.LightCollection{} // reset the collection
		err = operation.LookupCollectionPayload(suite.genesis.ID(), &collection.Transactions)(tx)
		suite.Assert().Nil(err)
		suite.Assert().Equal(suite.genesis.Payload.Collection.Light(), collection)

		// should insert header
		var header flow.Header
		err = operation.RetrieveHeader(suite.genesis.ID(), &header)(tx)
		suite.Assert().Nil(err)
		suite.Assert().Equal(suite.genesis.Header.ID(), header.ID())

		// should insert block height -> ID lookup
		var blockID flow.Identifier
		err = operation.LookupClusterBlockHeight(suite.genesis.Header.ChainID, suite.genesis.Header.Height, &blockID)(tx)
		suite.Assert().Nil(err)
		suite.Assert().Equal(suite.genesis.ID(), blockID)

		// should insert boundary
		var boundary uint64
		err = operation.RetrieveClusterFinalizedHeight(suite.genesis.Header.ChainID, &boundary)(tx)
		suite.Assert().Nil(err)
		suite.Assert().Equal(suite.genesis.Header.Height, boundary)

		return nil
	})
	suite.Assert().Nil(err)
}

func (suite *MutatorSuite) TestExtend_WithoutBootstrap() {
	block := unittest.ClusterBlockWithParent(suite.genesis)
	err := suite.state.Extend(&block)
	suite.Assert().Error(err)
}

func (suite *MutatorSuite) TestExtend_InvalidChainID() {
	block := suite.Block()
	// change the chain ID
	block.Header.ChainID = flow.ChainID(fmt.Sprintf("%s-invalid", block.Header.ChainID))

	err := suite.state.Extend(&block)
	suite.Assert().Error(err)
	suite.Assert().True(state.IsInvalidExtensionError(err))
}

func (suite *MutatorSuite) TestExtend_InvalidBlockHeight() {
	block := suite.Block()
	// change the block height
	block.Header.Height = block.Header.Height - 1

	err := suite.state.Extend(&block)
	suite.Assert().Error(err)
	suite.Assert().True(state.IsInvalidExtensionError(err))
}

// TestExtend_InvalidParentView tests if mutator rejects block with invalid ParentView. ParentView must be consistent
// with view of block referred by ParentID.
func (suite *MutatorSuite) TestExtend_InvalidParentView() {
	block := suite.Block()
	// change the block parent view
	block.Header.ParentView--

	err := suite.state.Extend(&block)
	suite.Assert().Error(err)
	suite.Assert().True(state.IsInvalidExtensionError(err))
}

func (suite *MutatorSuite) TestExtend_DuplicateTxInPayload() {
	block := suite.Block()
	// add the same transaction to a payload twice
	tx := suite.Tx()
	payload := suite.Payload(&tx, &tx)
	block.SetPayload(payload)

	// should fail to extend block with invalid payload
	err := suite.state.Extend(&block)
	suite.Assert().Error(err)
	suite.Assert().True(state.IsInvalidExtensionError(err))
}

func (suite *MutatorSuite) TestExtend_OnParentOfFinalized() {
	// build one block on top of genesis
	block1 := suite.Block()
	err := suite.state.Extend(&block1)
	suite.Assert().Nil(err)

	// finalize the block
	suite.FinalizeBlock(block1)

	// insert another block on top of genesis
	// since we have already finalized block 1, this is invalid
	block2 := suite.Block()

	// try to extend with the invalid block
	err = suite.state.Extend(&block2)
	suite.Assert().Error(err)
	suite.Assert().True(state.IsOutdatedExtensionError(err))
}

func (suite *MutatorSuite) TestExtend_Success() {
	block := suite.Block()
	err := suite.state.Extend(&block)
	suite.Assert().Nil(err)

	// should be able to retrieve the block
	var extended model.Block
	err = suite.db.View(procedure.RetrieveClusterBlock(block.ID(), &extended))
	suite.Assert().Nil(err)
	suite.Assert().Equal(*block.Payload, *extended.Payload)

	// the block should be indexed by its parent
	var childIDs flow.IdentifierList
	err = suite.db.View(procedure.LookupBlockChildren(suite.genesis.ID(), &childIDs))
	suite.Assert().Nil(err)
	suite.Require().Len(childIDs, 1)
	suite.Assert().Equal(block.ID(), childIDs[0])
}

func (suite *MutatorSuite) TestExtend_WithEmptyCollection() {
	block := suite.Block()
	// set an empty collection as the payload
	block.SetPayload(suite.Payload())
	err := suite.state.Extend(&block)
	suite.Assert().Nil(err)
}

// an unknown reference block is unverifiable
func (suite *MutatorSuite) TestExtend_WithNonExistentReferenceBlock() {
	suite.Run("empty collection", func() {
		block := suite.Block()
		block.Payload.ReferenceBlockID = unittest.IdentifierFixture()
		block.SetPayload(*block.Payload)
		err := suite.state.Extend(&block)
		suite.Assert().Error(err)
		suite.Assert().True(state.IsUnverifiableExtensionError(err))
	})
	suite.Run("non-empty collection", func() {
		block := suite.Block()
		tx := suite.Tx()
		payload := suite.Payload(&tx)
		// set a random reference block ID
		payload.ReferenceBlockID = unittest.IdentifierFixture()
		block.SetPayload(payload)
		err := suite.state.Extend(&block)
		suite.Assert().Error(err)
		suite.Assert().True(state.IsUnverifiableExtensionError(err))
	})
}

// a collection with an expired reference block is a VALID extension of chain state
func (suite *MutatorSuite) TestExtend_WithExpiredReferenceBlock() {
	// build enough blocks so that using genesis as a reference block causes
	// the collection to be expired
	parent := suite.protoGenesis
	for i := 0; i < flow.DefaultTransactionExpiry+1; i++ {
		next := unittest.BlockWithParentFixture(parent)
		next.Payload.Guarantees = nil
		next.SetPayload(*next.Payload)
		err := suite.protoState.ExtendCertified(context.Background(), next, unittest.CertifyBlock(next.Header))
		suite.Require().Nil(err)
		err = suite.protoState.Finalize(context.Background(), next.ID())
		suite.Require().Nil(err)
		parent = next.Header
	}

	block := suite.Block()
	// set genesis as reference block
	block.SetPayload(model.EmptyPayload(suite.protoGenesis.ID()))
	err := suite.state.Extend(&block)
	suite.Assert().Nil(err)
}

func (suite *MutatorSuite) TestExtend_WithReferenceBlockFromClusterChain() {
	// TODO skipping as this isn't implemented yet
	unittest.SkipUnless(suite.T(), unittest.TEST_TODO, "skipping as this isn't implemented yet")

	block := suite.Block()
	// set genesis from cluster chain as reference block
	block.SetPayload(model.EmptyPayload(suite.genesis.ID()))
	err := suite.state.Extend(&block)
	suite.Assert().Error(err)
}

// TestExtend_WithReferenceBlockFromDifferentEpoch tests extending the cluster state
// using a reference block in a different epoch than the cluster's epoch.
func (suite *MutatorSuite) TestExtend_WithReferenceBlockFromDifferentEpoch() {
	// build and complete the current epoch, then use a reference block from next epoch
	eb := unittest.NewEpochBuilder(suite.T(), suite.protoState)
	eb.BuildEpoch().CompleteEpoch()
	heights, ok := eb.EpochHeights(1)
	require.True(suite.T(), ok)
	nextEpochHeader, err := suite.protoState.AtHeight(heights.FinalHeight() + 1).Head()
	require.NoError(suite.T(), err)

	block := suite.Block()
	block.SetPayload(model.EmptyPayload(nextEpochHeader.ID()))
	err = suite.state.Extend(&block)
	suite.Assert().Error(err)
	suite.Assert().True(state.IsInvalidExtensionError(err))
}

// TestExtend_WithUnfinalizedReferenceBlock tests that extending the cluster state
// with a reference block which is un-finalized and above the finalized boundary
// should be considered an unverifiable extension. It's possible that this reference
// block has been finalized, we just haven't processed it yet.
func (suite *MutatorSuite) TestExtend_WithUnfinalizedReferenceBlock() {
	unfinalized := unittest.BlockWithParentFixture(suite.protoGenesis)
	unfinalized.Payload.Guarantees = nil
	unfinalized.SetPayload(*unfinalized.Payload)
	err := suite.protoState.ExtendCertified(context.Background(), unfinalized, unittest.CertifyBlock(unfinalized.Header))
	suite.Require().NoError(err)

	block := suite.Block()
	block.SetPayload(model.EmptyPayload(unfinalized.ID()))
	err = suite.state.Extend(&block)
	suite.Assert().Error(err)
	suite.Assert().True(state.IsUnverifiableExtensionError(err))
}

// TestExtend_WithOrphanedReferenceBlock tests that extending the cluster state
// with a reference block is un-finalized and below the finalized boundary
// (i.e. orphaned) should be considered an invalid extension. This reference block
// can never be finalized, therefore the proposer knowingly generated an invalid
// cluster block proposal.
func (suite *MutatorSuite) TestExtend_WithOrphanedReferenceBlock() {
	// create a block extending genesis which is not finalized
	orphaned := unittest.BlockWithParentFixture(suite.protoGenesis)
	orphaned.Payload.Guarantees = nil
	orphaned.SetPayload(*orphaned.Payload)
	err := suite.protoState.ExtendCertified(context.Background(), orphaned, unittest.CertifyBlock(orphaned.Header))
	suite.Require().NoError(err)

	// create a block extending genesis (conflicting with previous) which is finalized
	finalized := unittest.BlockWithParentFixture(suite.protoGenesis)
	finalized.Payload.Guarantees = nil
	finalized.SetPayload(*finalized.Payload)
	err = suite.protoState.ExtendCertified(context.Background(), finalized, unittest.CertifyBlock(finalized.Header))
	suite.Require().NoError(err)
	err = suite.protoState.Finalize(context.Background(), finalized.ID())
	suite.Require().NoError(err)

	// test referencing the orphaned block
	block := suite.Block()
	block.SetPayload(model.EmptyPayload(orphaned.ID()))
	err = suite.state.Extend(&block)
	suite.Assert().Error(err)
	suite.Assert().True(state.IsInvalidExtensionError(err))
}

func (suite *MutatorSuite) TestExtend_UnfinalizedBlockWithDupeTx() {
	tx1 := suite.Tx()

	// create a block extending genesis containing tx1
	block1 := suite.Block()
	payload1 := suite.Payload(&tx1)
	block1.SetPayload(payload1)

	// should be able to extend block 1
	err := suite.state.Extend(&block1)
	suite.Assert().Nil(err)

	// create a block building on block1 ALSO containing tx1
	block2 := suite.BlockWithParent(&block1)
	payload2 := suite.Payload(&tx1)
	block2.SetPayload(payload2)

	// should be unable to extend block 2, as it contains a dupe transaction
	err = suite.state.Extend(&block2)
	suite.Assert().Error(err)
	suite.Assert().True(state.IsInvalidExtensionError(err))
}

func (suite *MutatorSuite) TestExtend_FinalizedBlockWithDupeTx() {
	tx1 := suite.Tx()

	// create a block extending genesis containing tx1
	block1 := suite.Block()
	payload1 := suite.Payload(&tx1)
	block1.SetPayload(payload1)

	// should be able to extend block 1
	err := suite.state.Extend(&block1)
	suite.Assert().Nil(err)

	// should be able to finalize block 1
	suite.FinalizeBlock(block1)
	suite.Assert().Nil(err)

	// create a block building on block1 ALSO containing tx1
	block2 := suite.BlockWithParent(&block1)
	payload2 := suite.Payload(&tx1)
	block2.SetPayload(payload2)

	// should be unable to extend block 2, as it contains a dupe transaction
	err = suite.state.Extend(&block2)
	suite.Assert().Error(err)
	suite.Assert().True(state.IsInvalidExtensionError(err))
}

func (suite *MutatorSuite) TestExtend_ConflictingForkWithDupeTx() {
	tx1 := suite.Tx()

	// create a block extending genesis containing tx1
	block1 := suite.Block()
	payload1 := suite.Payload(&tx1)
	block1.SetPayload(payload1)

	// should be able to extend block 1
	err := suite.state.Extend(&block1)
	suite.Assert().Nil(err)

	// create a block ALSO extending genesis ALSO containing tx1
	block2 := suite.Block()
	payload2 := suite.Payload(&tx1)
	block2.SetPayload(payload2)

	// should be able to extend block2
	// although it conflicts with block1, it is on a different fork
	err = suite.state.Extend(&block2)
	suite.Assert().Nil(err)
}

func (suite *MutatorSuite) TestExtend_LargeHistory() {
	t := suite.T()

	// get a valid reference block ID
	final, err := suite.protoState.Final().Head()
	require.NoError(t, err)
	refID := final.ID()

	// keep track of the head of the chain
	head := *suite.genesis

	// keep track of transactions in orphaned forks (eligible for inclusion in future block)
	var invalidatedTransactions []*flow.TransactionBody
	// keep track of the oldest transactions (further back in ancestry than the expiry window)
	var oldTransactions []*flow.TransactionBody

	// create a large history of blocks with invalidated forks every 3 blocks on
	// average - build until the height exceeds transaction expiry
	for i := 0; ; i++ {

		// create a transaction
		tx := unittest.TransactionBodyFixture(func(tx *flow.TransactionBody) {
			tx.ReferenceBlockID = refID
			tx.ProposalKey.SequenceNumber = uint64(i)
		})

		// 1/3 of the time create a conflicting fork that will be invalidated
		// don't do this the first and last few times to ensure we don't
		// try to fork genesis and the last block is the valid fork.
		conflicting := rand.Intn(3) == 0 && i > 5 && i < 995

		// by default, build on the head - if we are building a
		// conflicting fork, build on the parent of the head
		parent := head
		if conflicting {
			err = suite.db.View(procedure.RetrieveClusterBlock(parent.Header.ParentID, &parent))
			assert.NoError(t, err)
			// add the transaction to the invalidated list
			invalidatedTransactions = append(invalidatedTransactions, &tx)
		} else if head.Header.Height < 50 {
			oldTransactions = append(oldTransactions, &tx)
		}

		// create a block containing the transaction
		block := unittest.ClusterBlockWithParent(&head)
		payload := suite.Payload(&tx)
		block.SetPayload(payload)
		err = suite.state.Extend(&block)
		assert.NoError(t, err)

		// reset the valid head if we aren't building a conflicting fork
		if !conflicting {
			head = block
			suite.FinalizeBlock(block)
			assert.NoError(t, err)
		}

		// stop building blocks once we've built a history which exceeds the transaction
		// expiry length - this tests that deduplication works properly against old blocks
		// which nevertheless have a potentially conflicting reference block
		if head.Header.Height > flow.DefaultTransactionExpiry+100 {
			break
		}
	}

	t.Log("conflicting: ", len(invalidatedTransactions))

	t.Run("should be able to extend with transactions in orphaned forks", func(t *testing.T) {
		block := unittest.ClusterBlockWithParent(&head)
		payload := suite.Payload(invalidatedTransactions...)
		block.SetPayload(payload)
		err = suite.state.Extend(&block)
		assert.NoError(t, err)
	})

	t.Run("should be unable to extend with conflicting transactions within reference height range of extending block", func(t *testing.T) {
		block := unittest.ClusterBlockWithParent(&head)
		payload := suite.Payload(oldTransactions...)
		block.SetPayload(payload)
		err = suite.state.Extend(&block)
		assert.Error(t, err)
		suite.Assert().True(state.IsInvalidExtensionError(err))
	})
}<|MERGE_RESOLUTION|>--- conflicted
+++ resolved
@@ -81,20 +81,7 @@
 	suite.protoGenesis = genesis.Header
 	state, err := pbadger.Bootstrap(metrics, suite.db, all.Headers, all.Seals, all.Results, all.Blocks, all.QuorumCertificates, all.Setups, all.EpochCommits, all.Statuses, rootSnapshot)
 	require.NoError(suite.T(), err)
-<<<<<<< HEAD
-	suite.protoState, err = pbadger.NewFollowerState(state, all.Index, all.Payloads, tracer, events.NewNoop(), protocolutil.MockBlockTimer())
-=======
-
-	suite.protoState, err = pbadger.NewFollowerState(
-		log,
-		tracer,
-		consumer,
-		state,
-		all.Index,
-		all.Payloads,
-		protocolutil.MockBlockTimer(),
-	)
->>>>>>> 12a57871
+	suite.protoState, err = pbadger.NewFollowerState(log, tracer, events.NewNoop(), state, all.Index, all.Payloads, protocolutil.MockBlockTimer())
 	require.NoError(suite.T(), err)
 
 	clusterStateRoot, err := NewStateRoot(suite.genesis, unittest.QuorumCertificateFixture(), suite.epochCounter)
@@ -103,7 +90,6 @@
 	suite.Assert().Nil(err)
 	suite.state, err = NewMutableState(clusterState, tracer, all.Headers, colPayloads)
 	suite.Assert().Nil(err)
-
 }
 
 // runs after each test finishes
