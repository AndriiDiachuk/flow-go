--- conflicted
+++ resolved
@@ -1349,15 +1349,9 @@
 			epoch1FinalView := epoch1Setup.FinalView
 			epoch1CommitmentDeadline := epoch1FinalView - safetyThreshold
 
-<<<<<<< HEAD
 			// finalizing block 1 should trigger EECC
 			metricsMock.On("EpochEmergencyFallbackTriggered").Once()
 			protoEventsMock.On("EpochEmergencyFallbackTriggered").Once()
-=======
-			// add a participant for the next epoch
-			epoch2NewParticipant := unittest.IdentityFixture(unittest.WithRole(flow.RoleVerification))
-			epoch2Participants := append(participants, epoch2NewParticipant).Sort(order.Canonical)
->>>>>>> 138e1c32
 
 			// we begin the epoch in the EpochStaking phase and
 			// block 1 will be the first block on or past the epoch commitment deadline
@@ -1822,11 +1816,7 @@
 		block := unittest.BlockWithParentFixture(head)
 		payload := flow.EmptyPayload()
 		payload.Guarantees = []*flow.CollectionGuarantee{
-<<<<<<< HEAD
 			&flow.CollectionGuarantee{
-=======
-			{
->>>>>>> 138e1c32
 				ChainID:          cluster.ChainID(),
 				ReferenceBlockID: head.ID(),
 				SignerIndices:    validSignerIndices,
@@ -1845,11 +1835,7 @@
 		err = state.Extend(context.Background(), block)
 		require.Error(t, err)
 		require.True(t, signature.IsInvalidSignerIndicesError(err), err)
-<<<<<<< HEAD
 		require.True(t, errors.As(err, &signature.ErrInvalidChecksum), err)
-=======
-		require.True(t, errors.Is(err, signature.ErrInvalidChecksum), err)
->>>>>>> 138e1c32
 		require.True(t, st.IsInvalidExtensionError(err), err)
 
 		// now the guarantee has invalid signer indices: the checksum should have 4 bytes, but it only has 1
@@ -1863,11 +1849,7 @@
 		err = state.Extend(context.Background(), block)
 		require.Error(t, err)
 		require.True(t, signature.IsInvalidSignerIndicesError(err), err)
-<<<<<<< HEAD
 		require.True(t, errors.As(err, &signature.ErrInvalidChecksum), err)
-=======
-		require.True(t, errors.Is(err, signature.ErrInvalidChecksum), err)
->>>>>>> 138e1c32
 		require.True(t, st.IsInvalidExtensionError(err), err)
 
 		// let's test even if the checksum is correct, but signer indices is still wrong because the tailing are not 0,
@@ -1880,11 +1862,7 @@
 		err = state.Extend(context.Background(), block)
 		require.Error(t, err)
 		require.True(t, signature.IsInvalidSignerIndicesError(err), err)
-<<<<<<< HEAD
 		require.True(t, errors.As(err, &signature.ErrIllegallyPaddedBitVector), err)
-=======
-		require.True(t, errors.Is(err, signature.ErrIllegallyPaddedBitVector), err)
->>>>>>> 138e1c32
 		require.True(t, st.IsInvalidExtensionError(err), err)
 
 		// test imcompatible bit vector length
@@ -1893,11 +1871,7 @@
 		err = state.Extend(context.Background(), block)
 		require.Error(t, err)
 		require.True(t, signature.IsInvalidSignerIndicesError(err), err)
-<<<<<<< HEAD
 		require.True(t, errors.As(err, &signature.ErrIncompatibleBitVectorLength), err)
-=======
-		require.True(t, errors.Is(err, signature.ErrIncompatibleBitVectorLength), err)
->>>>>>> 138e1c32
 		require.True(t, st.IsInvalidExtensionError(err), err)
 
 		// revert back to good value
@@ -1907,11 +1881,7 @@
 		payload.Guarantees[0].ReferenceBlockID = flow.ZeroID
 		err = state.Extend(context.Background(), block)
 		require.Error(t, err)
-<<<<<<< HEAD
 		require.True(t, errors.As(err, &storage.ErrNotFound), err)
-=======
-		require.True(t, errors.Is(err, storage.ErrNotFound), err)
->>>>>>> 138e1c32
 		require.True(t, st.IsInvalidExtensionError(err), err)
 
 		// revert back to good value
@@ -1926,11 +1896,7 @@
 		payload.Guarantees[0].ChainID = flow.ChainID("some_bad_chain_ID")
 		err = state.Extend(context.Background(), block)
 		require.Error(t, err)
-<<<<<<< HEAD
 		require.True(t, errors.As(err, &realprotocol.ErrClusterNotFound), err)
-=======
-		require.True(t, errors.Is(err, realprotocol.ErrClusterNotFound), err)
->>>>>>> 138e1c32
 		require.True(t, st.IsInvalidExtensionError(err), err)
 	})
 }
