// (c) 2019 Dapper Labs - ALL RIGHTS RESERVED

package badger_test

import (
	"errors"
	"math/rand"
	"testing"
	"time"

	"github.com/dgraph-io/badger/v2"
	"github.com/stretchr/testify/assert"
	"github.com/stretchr/testify/mock"
	"github.com/stretchr/testify/require"

	"github.com/onflow/flow-go/crypto"
	"github.com/onflow/flow-go/engine"
	"github.com/onflow/flow-go/model/flow"
	"github.com/onflow/flow-go/model/flow/filter"
	"github.com/onflow/flow-go/model/flow/order"
	"github.com/onflow/flow-go/module/metrics"
	mockmodule "github.com/onflow/flow-go/module/mock"
	"github.com/onflow/flow-go/module/trace"
	st "github.com/onflow/flow-go/state"
	protocol "github.com/onflow/flow-go/state/protocol/badger"
	"github.com/onflow/flow-go/state/protocol/events"
	"github.com/onflow/flow-go/state/protocol/inmem"
	mockprotocol "github.com/onflow/flow-go/state/protocol/mock"
	"github.com/onflow/flow-go/state/protocol/util"
	stoerr "github.com/onflow/flow-go/storage"
	"github.com/onflow/flow-go/storage/badger/operation"
	storeutil "github.com/onflow/flow-go/storage/util"
	"github.com/onflow/flow-go/utils/unittest"
)

func init() {
	rand.Seed(time.Now().UnixNano())
}

var participants = unittest.IdentityListFixture(5, unittest.WithAllRoles())

func TestBootstrapValid(t *testing.T) {
	rootSnapshot := unittest.RootSnapshotFixture(participants)
	util.RunWithBootstrapState(t, rootSnapshot, func(db *badger.DB, state *protocol.State) {
		var finalized uint64
		err := db.View(operation.RetrieveFinalizedHeight(&finalized))
		require.NoError(t, err)

		var sealed uint64
		err = db.View(operation.RetrieveSealedHeight(&sealed))
		require.NoError(t, err)

		var genesisID flow.Identifier
		err = db.View(operation.LookupBlockHeight(0, &genesisID))
		require.NoError(t, err)

		var header flow.Header
		err = db.View(operation.RetrieveHeader(genesisID, &header))
		require.NoError(t, err)

		var sealID flow.Identifier
		err = db.View(operation.LookupBlockSeal(genesisID, &sealID))
		require.NoError(t, err)

		_, seal, err := rootSnapshot.SealedResult()
		require.NoError(t, err)
		err = db.View(operation.RetrieveSeal(sealID, seal))
		require.NoError(t, err)

		block, err := rootSnapshot.Head()
		require.NoError(t, err)
		require.Equal(t, block.Height, finalized)
		require.Equal(t, block.Height, sealed)
		require.Equal(t, block.ID(), genesisID)
		require.Equal(t, block.ID(), seal.BlockID)
		require.Equal(t, block, &header)
	})
}

func TestExtendValid(t *testing.T) {
	unittest.RunWithBadgerDB(t, func(db *badger.DB) {
		metrics := metrics.NewNoopCollector()
		tracer := trace.NewNoopTracer()
		headers, _, seals, index, payloads, blocks, setups, commits, statuses, results := storeutil.StorageLayer(t, db)

		// create a event consumer to test epoch transition events
		distributor := events.NewDistributor()
		consumer := new(mockprotocol.Consumer)
		distributor.AddConsumer(consumer)

		block, result, seal := unittest.BootstrapFixture(participants)
		qc := unittest.QuorumCertificateFixture(unittest.QCWithBlockID(block.ID()))
		rootSnapshot, err := inmem.SnapshotFromBootstrapState(block, result, seal, qc)
		require.NoError(t, err)

		state, err := protocol.Bootstrap(metrics, db, headers, seals, results, blocks, setups, commits, statuses, rootSnapshot)
		require.NoError(t, err)

		fullState, err := protocol.NewFullConsensusState(state, index, payloads, tracer, consumer,
			util.MockReceiptValidator(), util.MockSealValidator(seals))
		require.NoError(t, err)

		extend := unittest.BlockWithParentFixture(block.Header)
		extend.Payload.Guarantees = nil
		extend.Header.PayloadHash = extend.Payload.Hash()

		err = fullState.Extend(&extend)
		require.NoError(t, err)

		finalCommit, err := state.Final().Commit()
		require.NoError(t, err)
		require.Equal(t, seal.FinalState, finalCommit)

		consumer.On("BlockFinalized", extend.Header).Once()
		err = fullState.Finalize(extend.ID())
		require.NoError(t, err)
		consumer.AssertExpectations(t)
	})
}

func TestExtendSealedBoundary(t *testing.T) {
	rootSnapshot := unittest.RootSnapshotFixture(participants)
	util.RunWithFullProtocolState(t, rootSnapshot, func(db *badger.DB, state *protocol.MutableState) {
		head, err := rootSnapshot.Head()
		require.NoError(t, err)
		_, seal, err := rootSnapshot.SealedResult()
		require.NoError(t, err)
		finalCommit, err := state.Final().Commit()
		require.NoError(t, err)
		require.Equal(t, seal.FinalState, finalCommit, "original commit should be root commit")

		// Create a first block on top of the snapshot
		block1 := unittest.BlockWithParentFixture(head)
		block1.SetPayload(flow.EmptyPayload())
		err = state.Extend(&block1)
		require.NoError(t, err)

		// Add a second block containing a receipt committing to the first block
		block1Receipt := unittest.ReceiptForBlockFixture(&block1)
		block2 := unittest.BlockWithParentFixture(block1.Header)
		block2.SetPayload(flow.Payload{
			Receipts: []*flow.ExecutionReceiptMeta{block1Receipt.Meta()},
			Results:  []*flow.ExecutionResult{&block1Receipt.ExecutionResult},
		})
		err = state.Extend(&block2)
		require.NoError(t, err)

		// Add a third block containing a seal for the first block
		block1Seal := unittest.Seal.Fixture(unittest.Seal.WithResult(&block1Receipt.ExecutionResult))
		block3 := unittest.BlockWithParentFixture(block2.Header)
		block3.SetPayload(flow.Payload{
			Seals: []*flow.Seal{block1Seal},
		})
		err = state.Extend(&block3)
		require.NoError(t, err)

		finalCommit, err = state.Final().Commit()
		require.NoError(t, err)
		require.Equal(t, seal.FinalState, finalCommit, "commit should not change before finalizing")

		err = state.Finalize(block1.ID())
		require.NoError(t, err)

		finalCommit, err = state.Final().Commit()
		require.NoError(t, err)
		require.Equal(t, seal.FinalState, finalCommit, "commit should not change after finalizing non-sealing block")

		err = state.Finalize(block2.ID())
		require.NoError(t, err)

		finalCommit, err = state.Final().Commit()
		require.NoError(t, err)
		require.Equal(t, seal.FinalState, finalCommit, "commit should not change after finalizing non-sealing block")

		err = state.Finalize(block3.ID())
		require.NoError(t, err)

		finalCommit, err = state.Final().Commit()
		require.NoError(t, err)
		require.Equal(t, block1Seal.FinalState, finalCommit, "commit should change after finalizing sealing block")
	})
}

func TestExtendMissingParent(t *testing.T) {
	rootSnapshot := unittest.RootSnapshotFixture(participants)
	util.RunWithFullProtocolState(t, rootSnapshot, func(db *badger.DB, state *protocol.MutableState) {
		extend := unittest.BlockFixture()
		extend.Payload.Guarantees = nil
		extend.Payload.Seals = nil
		extend.Header.Height = 2
		extend.Header.View = 2
		extend.Header.ParentID = unittest.BlockFixture().ID()
		extend.Header.PayloadHash = extend.Payload.Hash()

		err := state.Extend(&extend)
		require.Error(t, err)
		require.True(t, st.IsInvalidExtensionError(err), err)

		// verify seal not indexed
		var sealID flow.Identifier
		err = db.View(operation.LookupBlockSeal(extend.ID(), &sealID))
		require.Error(t, err)
		require.True(t, errors.Is(err, stoerr.ErrNotFound), err)
	})
}

func TestExtendHeightTooSmall(t *testing.T) {
	rootSnapshot := unittest.RootSnapshotFixture(participants)
	util.RunWithFullProtocolState(t, rootSnapshot, func(db *badger.DB, state *protocol.MutableState) {
		head, err := rootSnapshot.Head()
		require.NoError(t, err)

		extend := unittest.BlockFixture()
		extend.SetPayload(flow.EmptyPayload())
		extend.Header.Height = 1
		extend.Header.View = 1
		extend.Header.ParentID = head.ID()

		err = state.Extend(&extend)
		require.NoError(t, err)

		// create another block with the same height and view, that is coming after
		extend.Header.ParentID = extend.Header.ID()
		extend.Header.Height = 1
		extend.Header.View = 2

		err = state.Extend(&extend)
		require.Error(t, err)

		// verify seal not indexed
		var sealID flow.Identifier
		err = db.View(operation.LookupBlockSeal(extend.ID(), &sealID))
		require.Error(t, err)
		require.True(t, errors.Is(err, stoerr.ErrNotFound), err)
	})
}

func TestExtendHeightTooLarge(t *testing.T) {
	rootSnapshot := unittest.RootSnapshotFixture(participants)
	util.RunWithFullProtocolState(t, rootSnapshot, func(db *badger.DB, state *protocol.MutableState) {

		head, err := rootSnapshot.Head()
		require.NoError(t, err)

		block := unittest.BlockWithParentFixture(head)
		block.SetPayload(flow.EmptyPayload())
		// set an invalid height
		block.Header.Height = head.Height + 2

		err = state.Extend(&block)
		require.Error(t, err)
	})
}

func TestExtendBlockNotConnected(t *testing.T) {
	rootSnapshot := unittest.RootSnapshotFixture(participants)
	util.RunWithFullProtocolState(t, rootSnapshot, func(db *badger.DB, state *protocol.MutableState) {

		head, err := rootSnapshot.Head()
		require.NoError(t, err)

		// add 2 blocks, the second finalizing/sealing the state of the first
		extend := unittest.BlockWithParentFixture(head)
		extend.SetPayload(flow.EmptyPayload())

		err = state.Extend(&extend)
		require.NoError(t, err)

		err = state.Finalize(extend.ID())
		require.NoError(t, err)

		// create a fork at view/height 1 and try to connect it to root
		extend.Header.Timestamp = extend.Header.Timestamp.Add(time.Second)
		extend.Header.ParentID = head.ID()

		err = state.Extend(&extend)
		require.Error(t, err)

		// verify seal not indexed
		var sealID flow.Identifier
		err = db.View(operation.LookupBlockSeal(extend.ID(), &sealID))
		require.Error(t, err)
		require.True(t, errors.Is(err, stoerr.ErrNotFound), err)
	})
}

func TestExtendInvalidChainID(t *testing.T) {
	rootSnapshot := unittest.RootSnapshotFixture(participants)
	util.RunWithFullProtocolState(t, rootSnapshot, func(db *badger.DB, state *protocol.MutableState) {
		head, err := rootSnapshot.Head()
		require.NoError(t, err)

		block := unittest.BlockWithParentFixture(head)
		block.SetPayload(flow.EmptyPayload())
		// use an invalid chain ID
		block.Header.ChainID = head.ChainID + "-invalid"

		err = state.Extend(&block)
		require.Error(t, err)
		require.True(t, st.IsInvalidExtensionError(err), err)
	})
}

<<<<<<< HEAD
=======
// Test that Extend will refuse payloads that contain duplicate receipts, where
// duplicates can be in another block on the fork, or within the payload.
func TestExtendReceiptsDuplicate(t *testing.T) {
	rootSnapshot := unittest.RootSnapshotFixture(participants)
	util.RunWithFullProtocolState(t, rootSnapshot, func(db *badger.DB, state *protocol.MutableState) {
		head, err := rootSnapshot.Head()
		require.NoError(t, err)

		block2 := unittest.BlockWithParentFixture(head)
		block2.SetPayload(flow.EmptyPayload())
		err = state.Extend(&block2)
		require.NoError(t, err)

		receipt := unittest.ReceiptForBlockFixture(&block2)

		// B1 <- B2 <- B3{R(B2)} <- B4{R(B2)}
		t.Run("duplicate receipt in different block", func(t *testing.T) {
			block3 := unittest.BlockWithParentFixture(block2.Header)
			block3.SetPayload(flow.Payload{
				Receipts: []*flow.ExecutionReceipt{receipt},
			})
			err = state.Extend(&block3)
			require.NoError(t, err)

			block4 := unittest.BlockWithParentFixture(block3.Header)
			block4.SetPayload(flow.Payload{
				Receipts: []*flow.ExecutionReceipt{receipt},
			})
			err = state.Extend(&block4)
			require.Error(t, err)
			require.True(t, st.IsInvalidExtensionError(err), err)
		})

		// B1 <- B2 <- B3{R(B2), R(B2)}
		t.Run("duplicate receipt in same block", func(t *testing.T) {
			block3 := unittest.BlockWithParentFixture(block2.Header)
			block3.SetPayload(flow.Payload{
				Receipts: []*flow.ExecutionReceipt{
					receipt,
					receipt,
				},
			})
			err = state.Extend(&block3)
			require.Error(t, err)
			require.True(t, st.IsInvalidExtensionError(err), err)
		})

	})
}

// Test that Extend will refuse payloads that contain receipts for blocks that
// are already sealed on the fork, but will accept receipts for blocks that are
// sealed on another fork.
func TestExtendReceiptsSealedBlock(t *testing.T) {
	rootSnapshot := unittest.RootSnapshotFixture(participants)
	util.RunWithFullProtocolState(t, rootSnapshot, func(db *badger.DB, state *protocol.MutableState) {
		head, err := rootSnapshot.Head()
		require.NoError(t, err)

		// create block2
		block2 := unittest.BlockWithParentFixture(head)
		block2.SetPayload(flow.EmptyPayload())
		err = state.Extend(&block2)
		require.NoError(t, err)

		block2Receipt := unittest.ReceiptForBlockFixture(&block2)

		// B1<--B2<--B3{R{B2)}<--B4{S(R(B2))}<--B5{R'(B2)}

		// create block3 with a receipt for block2
		block3 := unittest.BlockWithParentFixture(block2.Header)
		block3.SetPayload(flow.Payload{
			Receipts: []*flow.ExecutionReceipt{block2Receipt},
		})
		err = state.Extend(&block3)
		require.NoError(t, err)

		// create a seal for block2
		seal2 := unittest.Seal.Fixture(unittest.Seal.WithResult(&block2Receipt.ExecutionResult))

		// create block4 containing a seal for block2
		block4 := unittest.BlockWithParentFixture(block3.Header)
		block4.SetPayload(flow.Payload{
			Seals: []*flow.Seal{seal2},
		})
		err = state.Extend(&block4)
		require.NoError(t, err)

		// insert another receipt for block 2, which is now the highest sealed
		// block, and ensure that the receipt is rejected
		receipt := unittest.ReceiptForBlockFixture(&block2)
		block5 := unittest.BlockWithParentFixture(block4.Header)
		block5.SetPayload(flow.Payload{
			Receipts: []*flow.ExecutionReceipt{receipt},
		})
		err = state.Extend(&block5)
		require.Error(t, err)
		require.True(t, st.IsInvalidExtensionError(err), err)

		// B1<--B2<--B3{R{B2)}<--B4{S(R(B2))}<--B5{R'(B2)}
		//       |
		//       +---B6{R''(B2)}

		// insert another receipt for B2 but in a separate fork. The fact that
		// B2 is sealed on a separate fork should not cause the receipt to be
		// rejected
		block6 := unittest.BlockWithParentFixture(block2.Header)
		block6.SetPayload(flow.Payload{
			Receipts: []*flow.ExecutionReceipt{receipt},
		})
		err = state.Extend(&block6)
		require.NoError(t, err)
	})
}

// Test that Extend will reject payloads that contain receipts for blocks that
// are not on the fork
//
// B1<--B2<--B3
//      |
//      +----B4{R(B3)}
func TestExtendReceiptsBlockNotOnFork(t *testing.T) {
	rootSnapshot := unittest.RootSnapshotFixture(participants)
	head, err := rootSnapshot.Head()
	require.NoError(t, err)
	util.RunWithFullProtocolState(t, rootSnapshot, func(db *badger.DB, state *protocol.MutableState) {
		// create block2
		block2 := unittest.BlockWithParentFixture(head)
		block2.Payload.Guarantees = nil
		block2.Header.PayloadHash = block2.Payload.Hash()
		err := state.Extend(&block2)
		require.NoError(t, err)

		// create block3
		block3 := unittest.BlockWithParentFixture(block2.Header)
		block3.SetPayload(flow.EmptyPayload())
		err = state.Extend(&block3)
		require.NoError(t, err)

		block3Receipt := unittest.ReceiptForBlockFixture(&block3)

		block4 := unittest.BlockWithParentFixture(block2.Header)
		block4.SetPayload(flow.Payload{
			Receipts: []*flow.ExecutionReceipt{block3Receipt},
		})
		err = state.Extend(&block4)
		require.Error(t, err)
		require.True(t, st.IsInvalidExtensionError(err), err)
	})
}

>>>>>>> c585eb18
func TestExtendReceiptsNotSorted(t *testing.T) {
	// Todo: this test needs to be updated:
	// We don't require the receipts to be sorted by height anymore
	// We could require an "parent first" ordering, which is less strict than
	// a full ordering by height
	t.Skip()

	rootSnapshot := unittest.RootSnapshotFixture(participants)
	head, err := rootSnapshot.Head()
	require.NoError(t, err)
	util.RunWithFullProtocolState(t, rootSnapshot, func(db *badger.DB, state *protocol.MutableState) {
		// create block2 and block3
		block2 := unittest.BlockWithParentFixture(head)
		block2.Payload.Guarantees = nil
		block2.Header.PayloadHash = block2.Payload.Hash()
		err := state.Extend(&block2)
		require.NoError(t, err)

		block3 := unittest.BlockWithParentFixture(block2.Header)
		block3.Payload.Guarantees = nil
		block3.Header.PayloadHash = block3.Payload.Hash()
		err = state.Extend(&block3)
		require.NoError(t, err)

		receiptA := unittest.ReceiptForBlockFixture(&block3)
		receiptB := unittest.ReceiptForBlockFixture(&block2)

		// insert a block with payload receipts not sorted by block height.
		block4 := unittest.BlockWithParentFixture(block3.Header)
		block4.Payload = &flow.Payload{
			Receipts: []*flow.ExecutionReceiptMeta{receiptA.Meta(), receiptB.Meta()},
			Results:  []*flow.ExecutionResult{&receiptA.ExecutionResult, &receiptB.ExecutionResult},
		}
		block4.Header.PayloadHash = block4.Payload.Hash()
		err = state.Extend(&block4)
		require.Error(t, err)
		require.True(t, st.IsInvalidExtensionError(err), err)
	})
}

func TestExtendReceiptsInvalid(t *testing.T) {
	validator := &mockmodule.ReceiptValidator{}

<<<<<<< HEAD
	stateRoot := fixtureStateRoot(t)
	stateRoot.Block().SetPayload(flow.EmptyPayload())
	util.RunWithFullProtocolStateAndValidator(t, stateRoot, validator, func(db *badger.DB, state *protocol.MutableState) {
		block1 := stateRoot.Block()
=======
	rootSnapshot := unittest.RootSnapshotFixture(participants)
	util.RunWithFullProtocolState(t, rootSnapshot, func(db *badger.DB, state *protocol.MutableState) {
		head, err := rootSnapshot.Head()
		require.NoError(t, err)
>>>>>>> c585eb18

		validator.On("ValidatePayload", mock.Anything).Return(nil).Once()

		// create block2 and block3
		block2 := unittest.BlockWithParentFixture(head)
		block2.SetPayload(flow.EmptyPayload())
		err = state.Extend(&block2)
		require.NoError(t, err)

		// Add a receipt for block 2
		receipt := unittest.ExecutionReceiptFixture()

		// force the receipt validator to refuse this payload
		validator.On("ValidatePayload", mock.Anything).Return(engine.NewInvalidInputError("")).Once()

		block3 := unittest.BlockWithParentFixture(block2.Header)
		block3.SetPayload(flow.Payload{
			Receipts: []*flow.ExecutionReceiptMeta{receipt.Meta()},
			Results:  []*flow.ExecutionResult{&receipt.ExecutionResult},
		})
		err = state.Extend(&block3)
		require.Error(t, err)
		require.True(t, st.IsInvalidExtensionError(err), err)
	})
}

func TestExtendReceiptsValid(t *testing.T) {
	rootSnapshot := unittest.RootSnapshotFixture(participants)
	util.RunWithFullProtocolState(t, rootSnapshot, func(db *badger.DB, state *protocol.MutableState) {
		head, err := rootSnapshot.Head()
		require.NoError(t, err)
		block2 := unittest.BlockWithParentFixture(head)
		block2.SetPayload(flow.EmptyPayload())
		err = state.Extend(&block2)
		require.NoError(t, err)

		block3 := unittest.BlockWithParentFixture(block2.Header)
		block3.SetPayload(flow.EmptyPayload())
		err = state.Extend(&block3)
		require.NoError(t, err)

		block4 := unittest.BlockWithParentFixture(block3.Header)
		block4.SetPayload(flow.EmptyPayload())
		err = state.Extend(&block4)
		require.NoError(t, err)

		receipt3a := unittest.ReceiptForBlockFixture(&block3)
		receipt3b := unittest.ReceiptForBlockFixture(&block3)
		receipt3c := unittest.ReceiptForBlockFixture(&block4)

		block5 := unittest.BlockWithParentFixture(block4.Header)
		block5.SetPayload(flow.Payload{
			Receipts: []*flow.ExecutionReceiptMeta{
				receipt3a.Meta(),
				receipt3b.Meta(),
				receipt3c.Meta(),
			},
			Results: []*flow.ExecutionResult{
				&receipt3a.ExecutionResult,
				&receipt3b.ExecutionResult,
				&receipt3c.ExecutionResult,
			},
		})
		err = state.Extend(&block5)
		require.NoError(t, err)
	})
}

// Tests the full flow of transitioning between epochs by finalizing a setup
// event, then a commit event, then finalizing the first block of the next epoch.
// Also tests that appropriate epoch transition events are fired.
//
// Epoch information becomes available in the protocol state in the block AFTER
// the block sealing the relevant service event. This is because the block after
// the sealing block contains a QC certifying validity of the payload of the
// sealing block.
//
// ROOT <- B1 <- B2(R1) <- B3(S1) <- B4 <- B5(R2) <- B6(S2) <- B7 <- B8 <-|- B9
//
// B4 contains a QC for B3, which seals B1, in which EpochSetup is emitted.
// * we can query the EpochSetup beginning with B4
// * EpochSetupPhaseStarted triggered when B3 is finalized
//
// B7 contains a QC for B6, which seals B2, in which EpochCommitted is emitted.
// * we can query the EpochCommit beginning with B7
// * EpochSetupPhaseStarted triggered when B6 is finalized
//
// B8 is the final block of the epoch.
// B9 is the first block of the NEXT epoch.
//
func TestExtendEpochTransitionValid(t *testing.T) {
	// create a event consumer to test epoch transition events
	consumer := new(mockprotocol.Consumer)
	consumer.On("BlockFinalized", mock.Anything)
	rootSnapshot := unittest.RootSnapshotFixture(participants)

	util.RunWithFullProtocolStateAndConsumer(t, rootSnapshot, consumer, func(db *badger.DB, state *protocol.MutableState) {
		head, err := rootSnapshot.Head()
		require.NoError(t, err)
		result, _, err := rootSnapshot.SealedResult()
		require.NoError(t, err)

		// we should begin the epoch in the staking phase
		phase, err := state.AtBlockID(head.ID()).Phase()
		assert.NoError(t, err)
		require.Equal(t, flow.EpochPhaseStaking, phase)

		// add a block for the first seal to reference
		block1 := unittest.BlockWithParentFixture(head)
		block1.SetPayload(flow.EmptyPayload())
		err = state.Extend(&block1)
		require.NoError(t, err)
		err = state.Finalize(block1.ID())
<<<<<<< HEAD
		require.Nil(t, err)

		// create a receipt for block 1
		block1Receipt := unittest.ReceiptForBlockFixture(&block1)

		// add a second block with a receipt committing to the first block
		block2 := unittest.BlockWithParentFixture(block1.Header)
		block2.SetPayload(flow.Payload{
			Receipts: []*flow.ExecutionReceiptMeta{block1Receipt.Meta()},
			Results:  []*flow.ExecutionResult{&block1Receipt.ExecutionResult},
		})
		err = state.Extend(&block2)
		require.Nil(t, err)
		err = state.Finalize(block2.ID())
		require.Nil(t, err)
=======
		require.NoError(t, err)
>>>>>>> c585eb18

		epoch1Setup := result.ServiceEvents[0].Event.(*flow.EpochSetup)
		epoch1FinalView := epoch1Setup.FinalView

		// add a participant for the next epoch
		epoch2NewParticipant := unittest.IdentityFixture(unittest.WithRole(flow.RoleVerification))
		epoch2Participants := append(participants, epoch2NewParticipant).Order(order.ByNodeIDAsc)

		// create the epoch setup event for the second epoch
		epoch2Setup := unittest.EpochSetupFixture(
			unittest.WithParticipants(epoch2Participants),
			unittest.SetupWithCounter(epoch1Setup.Counter+1),
			unittest.WithFinalView(epoch1FinalView+1000),
			unittest.WithFirstView(epoch1FinalView+1),
		)

		// create a receipt for block 1 containing the EpochSetup event
		receipt1, seal1 := unittest.ReceiptAndSealForBlock(&block1)
		receipt1.ExecutionResult.ServiceEvents = []flow.ServiceEvent{epoch2Setup.ServiceEvent()}
		seal1.ResultID = receipt1.ExecutionResult.ID()

		// add a second block with the receipt for block 1
		block2 := unittest.BlockWithParentFixture(block1.Header)
		block2.SetPayload(flow.Payload{
			Receipts: []*flow.ExecutionReceipt{receipt1},
		})
		err = state.Extend(&block2)
		require.NoError(t, err)
		err = state.Finalize(block2.ID())
		require.NoError(t, err)

		// block 3 contains the seal for block 1
		block3 := unittest.BlockWithParentFixture(block2.Header)
		block3.SetPayload(flow.Payload{
<<<<<<< HEAD
			Receipts: []*flow.ExecutionReceiptMeta{block2Receipt.Meta()},
			Results:  []*flow.ExecutionResult{&block2Receipt.ExecutionResult},
			Seals:    []*flow.Seal{seal1},
=======
			Seals: []*flow.Seal{seal1},
>>>>>>> c585eb18
		})

		// insert the block sealing the EpochSetup event
		err = state.Extend(&block3)
		require.NoError(t, err)

		// insert a block with a QC pointing to block 3
		block4 := unittest.BlockWithParentFixture(block3.Header)
		err = state.Extend(&block4)
		require.NoError(t, err)

		// now that the setup event has been emitted, we should be in the setup phase
		phase, err = state.AtBlockID(block4.ID()).Phase()
		assert.NoError(t, err)
		require.Equal(t, flow.EpochPhaseSetup, phase)

		// we should NOT be able to query epoch 2 wrt blocks before 4
		for _, blockID := range []flow.Identifier{block1.ID(), block2.ID(), block3.ID()} {
			_, err = state.AtBlockID(blockID).Epochs().Next().InitialIdentities()
			require.Error(t, err)
			_, err = state.AtBlockID(blockID).Epochs().Next().Clustering()
			require.Error(t, err)
		}

		// we should be able to query epoch 2 wrt block 4
		_, err = state.AtBlockID(block4.ID()).Epochs().Next().InitialIdentities()
		assert.NoError(t, err)
		_, err = state.AtBlockID(block4.ID()).Epochs().Next().Clustering()
		assert.NoError(t, err)

		// only setup event is finalized, not commit, so shouldn't be able to get certain info
		_, err = state.AtBlockID(block4.ID()).Epochs().Next().DKG()
		require.Error(t, err)

		// ensure an epoch phase transition when we finalize block 3
		consumer.On("EpochSetupPhaseStarted", epoch2Setup.Counter-1, block3.Header).Once()
		err = state.Finalize(block3.ID())
		require.NoError(t, err)
		consumer.AssertCalled(t, "EpochSetupPhaseStarted", epoch2Setup.Counter-1, block3.Header)

		// finalize block 4 so we can finalize subsequent blocks
		err = state.Finalize(block4.ID())
		require.NoError(t, err)

		epoch2Commit := unittest.EpochCommitFixture(
			unittest.CommitWithCounter(epoch2Setup.Counter),
			unittest.WithDKGFromParticipants(epoch2Participants),
		)

		// create receipt and seal for block 2
		// the receipt for block 2 contains the EpochCommit event
		receipt2, seal2 := unittest.ReceiptAndSealForBlock(&block2)
		receipt2.ExecutionResult.ServiceEvents = []flow.ServiceEvent{epoch2Commit.ServiceEvent()}
		seal2.ResultID = receipt2.ExecutionResult.ID()

		// block 5 contains the receipt for block 2
		block5 := unittest.BlockWithParentFixture(block4.Header)
		block5.SetPayload(flow.Payload{
			Receipts: []*flow.ExecutionReceipt{receipt2},
		})

<<<<<<< HEAD
		// block 4 contains the epoch commit service event, as well as a receipt
		// for block 3
		block4 := unittest.BlockWithParentFixture(block3.Header)
		block4.SetPayload(flow.Payload{
			Receipts: []*flow.ExecutionReceiptMeta{block3Receipt.Meta()},
			Results:  []*flow.ExecutionResult{&block3Receipt.ExecutionResult},
			Seals:    []*flow.Seal{seal2},
=======
		err = state.Extend(&block5)
		require.NoError(t, err)
		err = state.Finalize(block5.ID())
		require.NoError(t, err)

		// block 6 contains the seal for block 2
		block6 := unittest.BlockWithParentFixture(block5.Header)
		block6.SetPayload(flow.Payload{
			Seals: []*flow.Seal{seal2},
>>>>>>> c585eb18
		})

		err = state.Extend(&block6)
		require.NoError(t, err)

		// insert a block with a QC pointing to block 6
		block7 := unittest.BlockWithParentFixture(block6.Header)
		err = state.Extend(&block7)
		require.NoError(t, err)

		// we should NOT be able to query epoch 2 commit info wrt blocks before 7
		for _, blockID := range []flow.Identifier{block4.ID(), block5.ID(), block6.ID()} {
			_, err = state.AtBlockID(blockID).Epochs().Next().DKG()
			require.Error(t, err)
		}

		// now epoch 2 is fully ready, we can query anything we want about it wrt block 7 (or later)
		_, err = state.AtBlockID(block7.ID()).Epochs().Next().InitialIdentities()
		require.NoError(t, err)
		_, err = state.AtBlockID(block7.ID()).Epochs().Next().Clustering()
		require.NoError(t, err)
		_, err = state.AtBlockID(block7.ID()).Epochs().Next().DKG()
		assert.NoError(t, err)

		// now that the commit event has been emitted, we should be in the committed phase
		phase, err = state.AtBlockID(block7.ID()).Phase()
		assert.NoError(t, err)
		require.Equal(t, flow.EpochPhaseCommitted, phase)

		// expect epoch phase transition once we finalize block 6
		consumer.On("EpochCommittedPhaseStarted", epoch2Setup.Counter-1, block6.Header)
		err = state.Finalize(block6.ID())
		require.NoError(t, err)
		consumer.AssertCalled(t, "EpochCommittedPhaseStarted", epoch2Setup.Counter-1, block6.Header)

		// finalize block 7 so we can finalize subsequent blocks
		err = state.Finalize(block7.ID())
		require.NoError(t, err)

		// we should still be in epoch 1
		epochCounter, err := state.AtBlockID(block4.ID()).Epochs().Current().Counter()
		require.NoError(t, err)
		require.Equal(t, epoch1Setup.Counter, epochCounter)

		// block 8 has the final view of the epoch
		block8 := unittest.BlockWithParentFixture(block7.Header)
		block8.SetPayload(flow.EmptyPayload())
		block8.Header.View = epoch1FinalView

		err = state.Extend(&block8)
		require.NoError(t, err)

		// we should still be in epoch 1, since epochs are inclusive of final view
		epochCounter, err = state.AtBlockID(block8.ID()).Epochs().Current().Counter()
		require.NoError(t, err)
		require.Equal(t, epoch1Setup.Counter, epochCounter)

		// block 9 has a view > final view of epoch 1, it will be considered the first block of epoch 2
		block9 := unittest.BlockWithParentFixture(block8.Header)
		block9.SetPayload(flow.EmptyPayload())
		// we should handle views that aren't exactly the first valid view of the epoch
		block9.Header.View = epoch1FinalView + uint64(1+rand.Intn(10))

		err = state.Extend(&block9)
		require.NoError(t, err)

		// now, at long last, we are in epoch 2
		epochCounter, err = state.AtBlockID(block9.ID()).Epochs().Current().Counter()
		require.NoError(t, err)
		require.Equal(t, epoch2Setup.Counter, epochCounter)

		// we should begin epoch 2 in staking phase
		// how that the commit event has been emitted, we should be in the committed phase
		phase, err = state.AtBlockID(block9.ID()).Phase()
		assert.NoError(t, err)
		require.Equal(t, flow.EpochPhaseStaking, phase)

		// expect epoch transition once we finalize block 9
		consumer.On("EpochTransition", epoch2Setup.Counter, block9.Header).Once()
		err = state.Finalize(block8.ID())
		require.NoError(t, err)
		err = state.Finalize(block9.ID())
		require.NoError(t, err)
		consumer.AssertCalled(t, "EpochTransition", epoch2Setup.Counter, block9.Header)
	})
}

// we should be able to have conflicting forks with two different instances of
// the same service event for the same epoch
//
//         /--B1<--B3(R1)<--B5(S1)<--B7
// ROOT <--+
//         \--B2<--B4(R2)<--B6(S2)<--B8
//
func TestExtendConflictingEpochEvents(t *testing.T) {
	rootSnapshot := unittest.RootSnapshotFixture(participants)
	util.RunWithFullProtocolState(t, rootSnapshot, func(db *badger.DB, state *protocol.MutableState) {

		head, err := rootSnapshot.Head()
		require.NoError(t, err)
		result, _, err := rootSnapshot.SealedResult()
		require.NoError(t, err)

		// add two conflicting blocks for each service event to reference
		block1 := unittest.BlockWithParentFixture(head)
		block1.SetPayload(flow.EmptyPayload())
		err = state.Extend(&block1)
		require.NoError(t, err)

		block2 := unittest.BlockWithParentFixture(head)
		block2.SetPayload(flow.EmptyPayload())
		err = state.Extend(&block2)
		require.NoError(t, err)

		rootSetup := result.ServiceEvents[0].Event.(*flow.EpochSetup)

		// create two conflicting epoch setup events for the next epoch (final view differs)
		nextEpochSetup1 := unittest.EpochSetupFixture(
			unittest.WithParticipants(rootSetup.Participants),
			unittest.SetupWithCounter(rootSetup.Counter+1),
			unittest.WithFinalView(rootSetup.FinalView+1000),
			unittest.WithFirstView(rootSetup.FinalView+1),
		)
		nextEpochSetup2 := unittest.EpochSetupFixture(
			unittest.WithParticipants(rootSetup.Participants),
			unittest.SetupWithCounter(rootSetup.Counter+1),
			unittest.WithFinalView(rootSetup.FinalView+2000), // final view differs
			unittest.WithFirstView(rootSetup.FinalView+1),
		)

		// add blocks containing receipts for block1 and block2 (necessary for sealing)
		// block 1 receipt contains nextEpochSetup1
		block1Receipt := unittest.ReceiptForBlockFixture(&block1)
		block1Receipt.ExecutionResult.ServiceEvents = []flow.ServiceEvent{nextEpochSetup1.ServiceEvent()}

		// add block 1 receipt to block 3 payload
		block3 := unittest.BlockWithParentFixture(block1.Header)
		block3.SetPayload(flow.Payload{
			Receipts: []*flow.ExecutionReceiptMeta{block1Receipt.Meta()},
			Results:  []*flow.ExecutionResult{&block1Receipt.ExecutionResult},
		})
		err = state.Extend(&block3)
		require.NoError(t, err)

		// block 2 receipt contains nextEpochSetup2
		block2Receipt := unittest.ReceiptForBlockFixture(&block2)
		block2Receipt.ExecutionResult.ServiceEvents = []flow.ServiceEvent{nextEpochSetup2.ServiceEvent()}

		// add block 2 receipt to block 4 payload
		block4 := unittest.BlockWithParentFixture(block2.Header)
		block4.SetPayload(flow.Payload{
			Receipts: []*flow.ExecutionReceiptMeta{block2Receipt.Meta()},
			Results:  []*flow.ExecutionResult{&block2Receipt.ExecutionResult},
		})
		err = state.Extend(&block4)
		require.NoError(t, err)

		// seal for block 1
		seal1 := unittest.Seal.Fixture(unittest.Seal.WithResult(&block1Receipt.ExecutionResult))

		// seal for block 2
		seal2 := unittest.Seal.Fixture(unittest.Seal.WithResult(&block2Receipt.ExecutionResult))

		// block 5 builds on block 3, contains seal for block 1
		block5 := unittest.BlockWithParentFixture(block3.Header)
		block5.SetPayload(flow.Payload{
			Seals: []*flow.Seal{seal1},
		})
		err = state.Extend(&block5)
		require.NoError(t, err)

		// block 6 builds on block 4, contains seal for block 2
		block6 := unittest.BlockWithParentFixture(block4.Header)
		block6.SetPayload(flow.Payload{
			Seals: []*flow.Seal{seal2},
		})
		err = state.Extend(&block6)
		require.NoError(t, err)

		// block 7 builds on block 5, contains QC for block 7
		block7 := unittest.BlockWithParentFixture(block5.Header)
		err = state.Extend(&block7)
		require.NoError(t, err)

		// block 8 builds on block 6, contains QC for block 6
		block8 := unittest.BlockWithParentFixture(block6.Header)
		err = state.Extend(&block8)
		require.NoError(t, err)

		// should be able query each epoch from the appropriate reference block
		setup1FinalView, err := state.AtBlockID(block7.ID()).Epochs().Next().FinalView()
		assert.NoError(t, err)
		require.Equal(t, nextEpochSetup1.FinalView, setup1FinalView)

		setup2FinalView, err := state.AtBlockID(block8.ID()).Epochs().Next().FinalView()
		assert.NoError(t, err)
		require.Equal(t, nextEpochSetup2.FinalView, setup2FinalView)
	})
}

// we should be able to have conflicting forks with two DUPLICATE instances of
// the same service event for the same epoch
//
//         /--B1<--B3(R1)<--B5(S1)<--B7
// ROOT <--+
//         \--B2<--B4(R2)<--B6(S2)<--B8
//
func TestExtendDuplicateEpochEvents(t *testing.T) {
	rootSnapshot := unittest.RootSnapshotFixture(participants)
	util.RunWithFullProtocolState(t, rootSnapshot, func(db *badger.DB, state *protocol.MutableState) {

		head, err := rootSnapshot.Head()
		require.NoError(t, err)
		result, _, err := rootSnapshot.SealedResult()
		require.NoError(t, err)

		// add two conflicting blocks for each service event to reference
		block1 := unittest.BlockWithParentFixture(head)
		block1.SetPayload(flow.EmptyPayload())
		err = state.Extend(&block1)
		require.NoError(t, err)

		block2 := unittest.BlockWithParentFixture(head)
		block2.SetPayload(flow.EmptyPayload())
		err = state.Extend(&block2)
		require.NoError(t, err)

		rootSetup := result.ServiceEvents[0].Event.(*flow.EpochSetup)

		// create an epoch setup event to insert to BOTH forks
		nextEpochSetup := unittest.EpochSetupFixture(
			unittest.WithParticipants(rootSetup.Participants),
			unittest.SetupWithCounter(rootSetup.Counter+1),
			unittest.WithFinalView(rootSetup.FinalView+1000),
			unittest.WithFirstView(rootSetup.FinalView+1),
		)

		// add blocks containing receipts for block1 and block2 (necessary for sealing)
		// block 1 receipt contains nextEpochSetup1
		block1Receipt := unittest.ReceiptForBlockFixture(&block1)
		block1Receipt.ExecutionResult.ServiceEvents = []flow.ServiceEvent{nextEpochSetup.ServiceEvent()}

		// add block 1 receipt to block 3 payload
		block3 := unittest.BlockWithParentFixture(block1.Header)
		block3.SetPayload(flow.Payload{
			Receipts: []*flow.ExecutionReceipt{block1Receipt},
		})
		err = state.Extend(&block3)
		require.NoError(t, err)

		// block 2 receipt contains nextEpochSetup2
		block2Receipt := unittest.ReceiptForBlockFixture(&block2)
		block2Receipt.ExecutionResult.ServiceEvents = []flow.ServiceEvent{nextEpochSetup.ServiceEvent()}

		// add block 2 receipt to block 4 payload
		block4 := unittest.BlockWithParentFixture(block2.Header)
		block4.SetPayload(flow.Payload{
			Receipts: []*flow.ExecutionReceipt{block2Receipt},
		})
		err = state.Extend(&block4)
		require.NoError(t, err)

		// seal for block 1
		seal1 := unittest.Seal.Fixture(unittest.Seal.WithResult(&block1Receipt.ExecutionResult))

		// seal for block 2
		seal2 := unittest.Seal.Fixture(unittest.Seal.WithResult(&block2Receipt.ExecutionResult))

		// block 5 builds on block 3, contains seal for block 1
		block5 := unittest.BlockWithParentFixture(block3.Header)
		block5.SetPayload(flow.Payload{
			Seals: []*flow.Seal{seal1},
		})
		err = state.Extend(&block5)
		require.NoError(t, err)

		// block 6 builds on block 4, contains seal for block 2
		block6 := unittest.BlockWithParentFixture(block4.Header)
		block6.SetPayload(flow.Payload{
			Seals: []*flow.Seal{seal2},
		})
		err = state.Extend(&block6)
		require.NoError(t, err)

		// block 7 builds on block 5, contains QC for block 7
		block7 := unittest.BlockWithParentFixture(block5.Header)
		err = state.Extend(&block7)
		require.NoError(t, err)

		// block 8 builds on block 6, contains QC for block 6
		// at this point we are inserting the duplicate EpochSetup, should not error
		block8 := unittest.BlockWithParentFixture(block6.Header)
		err = state.Extend(&block8)
		require.NoError(t, err)

		// should be able query each epoch from the appropriate reference block
		finalView, err := state.AtBlockID(block7.ID()).Epochs().Next().FinalView()
		assert.NoError(t, err)
		require.Equal(t, nextEpochSetup.FinalView, finalView)

		finalView, err = state.AtBlockID(block8.ID()).Epochs().Next().FinalView()
		assert.NoError(t, err)
		require.Equal(t, nextEpochSetup.FinalView, finalView)
	})
}

// extending protocol state with an invalid epoch setup service event should cause an error
func TestExtendEpochSetupInvalid(t *testing.T) {
	rootSnapshot := unittest.RootSnapshotFixture(participants)
	util.RunWithFullProtocolState(t, rootSnapshot, func(db *badger.DB, state *protocol.MutableState) {
		head, err := rootSnapshot.Head()
		require.NoError(t, err)
		result, _, err := rootSnapshot.SealedResult()
		require.NoError(t, err)

		// add a block for the first seal to reference
		block1 := unittest.BlockWithParentFixture(head)
		block1.SetPayload(flow.EmptyPayload())
		err = state.Extend(&block1)
		require.NoError(t, err)

		epoch1Setup := result.ServiceEvents[0].Event.(*flow.EpochSetup)

		// add a participant for the next epoch
		epoch2NewParticipant := unittest.IdentityFixture(unittest.WithRole(flow.RoleVerification))
		epoch2Participants := append(participants, epoch2NewParticipant).Order(order.ByNodeIDAsc)

		// this function will return a VALID setup event and seal, we will modify
		// in different ways in each test case
		createSetup := func(opts ...func(*flow.EpochSetup)) (*flow.EpochSetup, *flow.ExecutionReceipt, *flow.Seal) {
			setup := unittest.EpochSetupFixture(
				unittest.WithParticipants(epoch2Participants),
				unittest.SetupWithCounter(epoch1Setup.Counter+1),
				unittest.WithFinalView(epoch1Setup.FinalView+1000),
				unittest.WithFirstView(epoch1Setup.FinalView+1),
			)
			for _, apply := range opts {
				apply(setup)
			}
			receipt, seal := unittest.ReceiptAndSealForBlock(&block1)
			receipt.ExecutionResult.ServiceEvents = []flow.ServiceEvent{setup.ServiceEvent()}
			seal.ResultID = receipt.ExecutionResult.ID()
			return setup, receipt, seal
		}

		t.Run("wrong counter", func(t *testing.T) {
			_, receipt, seal := createSetup(func(setup *flow.EpochSetup) {
				setup.Counter = epoch1Setup.Counter
			})

			sealingBlock := unittest.SealBlock(t, state, &block1, receipt, seal)

			qcBlock := unittest.BlockWithParentFixture(sealingBlock)
			err = state.Extend(&qcBlock)
			require.Error(t, err)
			require.True(t, st.IsInvalidExtensionError(err), err)
		})

		t.Run("invalid final view", func(t *testing.T) {
			_, receipt, seal := createSetup(func(setup *flow.EpochSetup) {
				setup.FinalView = block1.Header.View
			})

			sealingBlock := unittest.SealBlock(t, state, &block1, receipt, seal)

			qcBlock := unittest.BlockWithParentFixture(sealingBlock)
			err = state.Extend(&qcBlock)
			require.Error(t, err)
			require.True(t, st.IsInvalidExtensionError(err), err)
		})

		t.Run("empty seed", func(t *testing.T) {
			_, receipt, seal := createSetup(func(setup *flow.EpochSetup) {
				setup.RandomSource = nil
			})

			sealingBlock := unittest.SealBlock(t, state, &block1, receipt, seal)

			qcBlock := unittest.BlockWithParentFixture(sealingBlock)
			err = state.Extend(&qcBlock)
			require.Error(t, err)
			require.True(t, st.IsInvalidExtensionError(err), err)
		})
	})
}

// extending protocol state with an invalid epoch commit service event should cause an error
func TestExtendEpochCommitInvalid(t *testing.T) {
	rootSnapshot := unittest.RootSnapshotFixture(participants)
	util.RunWithFullProtocolState(t, rootSnapshot, func(db *badger.DB, state *protocol.MutableState) {

		head, err := rootSnapshot.Head()
		require.NoError(t, err)
		result, _, err := rootSnapshot.SealedResult()
		require.NoError(t, err)

<<<<<<< HEAD
		// add a block with a receipt for block1
		block1Receipt := unittest.ReceiptForBlockFixture(&block1)
		block2 := unittest.BlockWithParentFixture(block1.Header)
		block2.SetPayload(flow.Payload{
			Receipts: []*flow.ExecutionReceiptMeta{block1Receipt.Meta()},
			Results:  []*flow.ExecutionResult{&block1Receipt.ExecutionResult},
		})
		err = state.Extend(&block2)
		require.Nil(t, err)
		err = state.Finalize(block2.ID())
		require.Nil(t, err)
=======
		// add a block for the first seal to reference
		block1 := unittest.BlockWithParentFixture(head)
		block1.SetPayload(flow.EmptyPayload())
		err = state.Extend(&block1)
		require.NoError(t, err)
>>>>>>> c585eb18

		epoch1Setup := result.ServiceEvents[0].Event.(*flow.EpochSetup)

		// swap consensus node for a new one for epoch 2
		epoch2NewParticipant := unittest.IdentityFixture(unittest.WithRole(flow.RoleConsensus))
		epoch2Participants := append(
			participants.Filter(filter.Not(filter.HasRole(flow.RoleConsensus))),
			epoch2NewParticipant,
		).Order(order.ByNodeIDAsc)

		createSetup := func(block *flow.Block) (*flow.EpochSetup, *flow.ExecutionReceipt, *flow.Seal) {
			setup := unittest.EpochSetupFixture(
				unittest.WithParticipants(epoch2Participants),
				unittest.SetupWithCounter(epoch1Setup.Counter+1),
				unittest.WithFinalView(epoch1Setup.FinalView+1000),
				unittest.WithFirstView(epoch1Setup.FinalView+1),
			)
			receipt, seal := unittest.ReceiptAndSealForBlock(block)
			receipt.ExecutionResult.ServiceEvents = []flow.ServiceEvent{setup.ServiceEvent()}
			seal.ResultID = receipt.ExecutionResult.ID()
			return setup, receipt, seal
		}

		createCommit := func(block *flow.Block, opts ...func(*flow.EpochCommit)) (*flow.EpochCommit, *flow.ExecutionReceipt, *flow.Seal) {
			commit := unittest.EpochCommitFixture(
				unittest.CommitWithCounter(epoch1Setup.Counter+1),
				unittest.WithDKGFromParticipants(epoch2Participants),
			)
			for _, apply := range opts {
				apply(commit)
			}
			receipt, seal := unittest.ReceiptAndSealForBlock(block)
			receipt.ExecutionResult.ServiceEvents = []flow.ServiceEvent{commit.ServiceEvent()}
			seal.ResultID = receipt.ExecutionResult.ID()
			return commit, receipt, seal
		}

		t.Run("without setup", func(t *testing.T) {
			_, receipt, seal := createCommit(&block1)

			sealingBlock := unittest.SealBlock(t, state, &block1, receipt, seal)

			qcBlock := unittest.BlockWithParentFixture(sealingBlock)
			err = state.Extend(&qcBlock)
			require.Error(t, err)
			require.True(t, st.IsInvalidExtensionError(err), err)
		})

<<<<<<< HEAD
		// insert the epoch setup
		epoch2Setup, setupSeal := createSetup(&block1Receipt.ExecutionResult)
		block2Receipt := unittest.ReceiptForBlockFixture(&block2)
		block3 := unittest.BlockWithParentFixture(block2.Header)
		block3.SetPayload(flow.Payload{
			Receipts: []*flow.ExecutionReceiptMeta{block2Receipt.Meta()},
			Results:  []*flow.ExecutionResult{&block2Receipt.ExecutionResult},
			Seals:    []*flow.Seal{setupSeal},
		})
=======
		// seal block 1, in which EpochSetup was emitted
		epoch2Setup, setupReceipt, setupSeal := createSetup(&block1)
		block2 := unittest.SealBlock(t, state, &block1, setupReceipt, setupSeal)

		// insert a block with a QC for block 2
		block3 := unittest.BlockWithParentFixture(block2)
>>>>>>> c585eb18
		err = state.Extend(&block3)
		require.NoError(t, err)

		t.Run("inconsistent counter", func(t *testing.T) {
			_, receipt, seal := createCommit(&block3, func(commit *flow.EpochCommit) {
				commit.Counter = epoch2Setup.Counter + 1
			})

			sealingBlock := unittest.SealBlock(t, state, &block3, receipt, seal)

			qcBlock := unittest.BlockWithParentFixture(sealingBlock)
			err = state.Extend(&qcBlock)
			require.Error(t, err)
			require.True(t, st.IsInvalidExtensionError(err), err)
		})

		t.Run("inconsistent cluster QCs", func(t *testing.T) {
			_, receipt, seal := createCommit(&block3, func(commit *flow.EpochCommit) {
				commit.ClusterQCs = append(commit.ClusterQCs, unittest.QuorumCertificateFixture())
			})

			sealingBlock := unittest.SealBlock(t, state, &block3, receipt, seal)

			qcBlock := unittest.BlockWithParentFixture(sealingBlock)
			err = state.Extend(&qcBlock)
			require.Error(t, err)
			require.True(t, st.IsInvalidExtensionError(err), err)
		})

		t.Run("inconsistent DKG participants", func(t *testing.T) {
			_, receipt, seal := createCommit(&block3, func(commit *flow.EpochCommit) {
				// add the consensus node from epoch *1*, which was removed for epoch 2
				epoch1CONNode := participants.Filter(filter.HasRole(flow.RoleConsensus))[0]
				commit.DKGParticipants[epoch1CONNode.NodeID] = flow.DKGParticipant{
					KeyShare: unittest.KeyFixture(crypto.BLSBLS12381).PublicKey(),
					Index:    1,
				}
			})

			sealingBlock := unittest.SealBlock(t, state, &block3, receipt, seal)

			qcBlock := unittest.BlockWithParentFixture(sealingBlock)
			err = state.Extend(&qcBlock)
			require.Error(t, err)
			require.True(t, st.IsInvalidExtensionError(err), err)
		})
	})
}

// if we reach the first block of the next epoch before both setup and commit
// service events are finalized, the chain should halt
//
// ROOT <- B1 <- B2(R1) <- B3(S1) <- B4
func TestExtendEpochTransitionWithoutCommit(t *testing.T) {
	rootSnapshot := unittest.RootSnapshotFixture(participants)
	util.RunWithFullProtocolState(t, rootSnapshot, func(db *badger.DB, state *protocol.MutableState) {
		head, err := rootSnapshot.Head()
		require.NoError(t, err)
		result, _, err := rootSnapshot.SealedResult()
		require.NoError(t, err)

		// add a block for the first seal to reference
		block1 := unittest.BlockWithParentFixture(head)
		block1.SetPayload(flow.EmptyPayload())
		err = state.Extend(&block1)
		require.NoError(t, err)
		err = state.Finalize(block1.ID())
<<<<<<< HEAD
		require.Nil(t, err)

		// add a block containing a receipt for block1
		block1Receipt := unittest.ReceiptForBlockFixture(&block1)
		block2 := unittest.BlockWithParentFixture(block1.Header)
		block2.SetPayload(flow.Payload{
			Receipts: []*flow.ExecutionReceiptMeta{block1Receipt.Meta()},
			Results:  []*flow.ExecutionResult{&block1Receipt.ExecutionResult},
		})
		err = state.Extend(&block2)
		require.Nil(t, err)
		err = state.Finalize(block2.ID())
		require.Nil(t, err)
=======
		require.NoError(t, err)
>>>>>>> c585eb18

		epoch1Setup := result.ServiceEvents[0].Event.(*flow.EpochSetup)
		epoch1FinalView := epoch1Setup.FinalView

		// add a participant for the next epoch
		epoch2NewParticipant := unittest.IdentityFixture(unittest.WithRole(flow.RoleVerification))
		epoch2Participants := append(participants, epoch2NewParticipant).Order(order.ByNodeIDAsc)

		// create the epoch setup event for the second epoch
		epoch2Setup := unittest.EpochSetupFixture(
			unittest.WithParticipants(epoch2Participants),
			unittest.SetupWithCounter(epoch1Setup.Counter+1),
			unittest.WithFinalView(epoch1FinalView+1000),
			unittest.WithFirstView(epoch1FinalView+1),
		)

		receipt1, seal1 := unittest.ReceiptAndSealForBlock(&block1)
		receipt1.ExecutionResult.ServiceEvents = []flow.ServiceEvent{epoch2Setup.ServiceEvent()}

		// add a block containing a receipt for block 1
		block2 := unittest.BlockWithParentFixture(block1.Header)
		block2.SetPayload(flow.Payload{
			Receipts: []*flow.ExecutionReceipt{receipt1},
		})
		err = state.Extend(&block2)
		require.NoError(t, err)
		err = state.Finalize(block2.ID())
		require.NoError(t, err)

		// block 3 seals block 1
		block3 := unittest.BlockWithParentFixture(block2.Header)
		block3.SetPayload(flow.Payload{
			Seals: []*flow.Seal{seal1},
		})
		err = state.Extend(&block3)
		require.NoError(t, err)

		// block 4 will be the first block for epoch 2
		block4 := unittest.BlockWithParentFixture(block3.Header)
		block4.Header.View = epoch2Setup.FinalView + 1

		err = state.Extend(&block4)
		require.Error(t, err)
	})
}

func TestExtendInvalidSealsInBlock(t *testing.T) {
	unittest.RunWithBadgerDB(t, func(db *badger.DB) {
		metrics := metrics.NewNoopCollector()
		tracer := trace.NewNoopTracer()
		headers, _, seals, index, payloads, blocks, setups, commits, statuses, results := storeutil.StorageLayer(t, db)

		// create a event consumer to test epoch transition events
		distributor := events.NewDistributor()
		consumer := new(mockprotocol.Consumer)
		distributor.AddConsumer(consumer)

		rootSnapshot := unittest.RootSnapshotFixture(participants)

		state, err := protocol.Bootstrap(metrics, db, headers, seals, results, blocks, setups, commits, statuses, rootSnapshot)
		require.NoError(t, err)

		head, err := rootSnapshot.Head()
		require.NoError(t, err)

		block1 := unittest.BlockWithParentFixture(head)
		block1.Payload.Guarantees = nil
		block1.Header.PayloadHash = block1.Payload.Hash()

		block1Receipt := unittest.ReceiptForBlockFixture(&block1)
		block2 := unittest.BlockWithParentFixture(block1.Header)
		block2.SetPayload(flow.Payload{
			Receipts: []*flow.ExecutionReceiptMeta{block1Receipt.Meta()},
			Results:  []*flow.ExecutionResult{&block1Receipt.ExecutionResult},
		})

		block1Seal := unittest.Seal.Fixture(unittest.Seal.WithResult(&block1Receipt.ExecutionResult))
		block3 := unittest.BlockWithParentFixture(block2.Header)
		block3.SetPayload(flow.Payload{
			Seals: []*flow.Seal{block1Seal},
		})

		sealValidator := &mockmodule.SealValidator{}
		sealValidator.On("Validate", mock.Anything).
			Return(func(candidate *flow.Block) *flow.Seal {
				if candidate.ID() == block3.ID() {
					return nil
				}
				seal, _ := seals.ByBlockID(candidate.Header.ParentID)
				return seal
			}, func(candidate *flow.Block) error {
				if candidate.ID() == block3.ID() {
					return engine.NewInvalidInputError("")
				}
				_, err := seals.ByBlockID(candidate.Header.ParentID)
				return err
			}).
			Times(3)

		fullState, err := protocol.NewFullConsensusState(state, index, payloads, tracer, consumer,
			util.MockReceiptValidator(), sealValidator)
		require.NoError(t, err)

		err = fullState.Extend(&block1)
		require.NoError(t, err)
		err = fullState.Extend(&block2)
		require.NoError(t, err)
		err = fullState.Extend(&block3)

		sealValidator.AssertExpectations(t)
		require.Error(t, err)
		require.True(t, st.IsInvalidExtensionError(err))
	})
}

func TestHeaderExtendValid(t *testing.T) {
	rootSnapshot := unittest.RootSnapshotFixture(participants)
	util.RunWithFollowerProtocolState(t, rootSnapshot, func(db *badger.DB, state *protocol.FollowerState) {
		head, err := rootSnapshot.Head()
		require.NoError(t, err)
		_, seal, err := rootSnapshot.SealedResult()
		require.NoError(t, err)

		extend := unittest.BlockWithParentFixture(head)
		extend.SetPayload(flow.EmptyPayload())

		err = state.Extend(&extend)
		require.NoError(t, err)

		finalCommit, err := state.Final().Commit()
		require.NoError(t, err)
		require.Equal(t, seal.FinalState, finalCommit)
	})
}

func TestHeaderExtendMissingParent(t *testing.T) {
	rootSnapshot := unittest.RootSnapshotFixture(participants)
	util.RunWithFollowerProtocolState(t, rootSnapshot, func(db *badger.DB, state *protocol.FollowerState) {
		extend := unittest.BlockFixture()
		extend.Payload.Guarantees = nil
		extend.Payload.Seals = nil
		extend.Header.Height = 2
		extend.Header.View = 2
		extend.Header.ParentID = unittest.BlockFixture().ID()
		extend.Header.PayloadHash = extend.Payload.Hash()

		err := state.Extend(&extend)
		require.Error(t, err)
		require.True(t, st.IsInvalidExtensionError(err), err)

		// verify seal not indexed
		var sealID flow.Identifier
		err = db.View(operation.LookupBlockSeal(extend.ID(), &sealID))
		require.Error(t, err)
		require.True(t, errors.Is(err, stoerr.ErrNotFound), err)
	})
}

func TestHeaderExtendHeightTooSmall(t *testing.T) {
	rootSnapshot := unittest.RootSnapshotFixture(participants)
	util.RunWithFollowerProtocolState(t, rootSnapshot, func(db *badger.DB, state *protocol.FollowerState) {
		head, err := rootSnapshot.Head()
		require.NoError(t, err)

		block1 := unittest.BlockWithParentFixture(head)
		err = state.Extend(&block1)
		require.NoError(t, err)

		// create another block that points to the previous block `extend` as parent
		// but has _same_ height as parent. This violates the condition that a child's
		// height must increment the parent's height by one, i.e. it should be rejected
		// by the follower right away
		block2 := unittest.BlockWithParentFixture(block1.Header)
		block2.Header.Height = block1.Header.Height

		err = state.Extend(&block2)
		require.Error(t, err)

		// verify seal not indexed
		var sealID flow.Identifier
		err = db.View(operation.LookupBlockSeal(block2.ID(), &sealID))
		require.Error(t, err)
		require.True(t, errors.Is(err, stoerr.ErrNotFound), err)
	})
}

func TestHeaderExtendHeightTooLarge(t *testing.T) {
	rootSnapshot := unittest.RootSnapshotFixture(participants)
	util.RunWithFollowerProtocolState(t, rootSnapshot, func(db *badger.DB, state *protocol.FollowerState) {
		head, err := rootSnapshot.Head()
		require.NoError(t, err)

		block := unittest.BlockWithParentFixture(head)
		block.SetPayload(flow.EmptyPayload())
		// set an invalid height
		block.Header.Height = head.Height + 2

		err = state.Extend(&block)
		require.Error(t, err)
	})
}

func TestHeaderExtendBlockNotConnected(t *testing.T) {
	rootSnapshot := unittest.RootSnapshotFixture(participants)
	util.RunWithFollowerProtocolState(t, rootSnapshot, func(db *badger.DB, state *protocol.FollowerState) {
		head, err := rootSnapshot.Head()
		require.NoError(t, err)

		// add 2 blocks, where:
		// first block is added and then finalized;
		// second block is a sibling to the finalized block
		// The Follower should reject this block as an outdated chain extension
		block1 := unittest.BlockWithParentFixture(head)
		err = state.Extend(&block1)
		require.NoError(t, err)

		err = state.Finalize(block1.ID())
		require.NoError(t, err)

		// create a fork at view/height 1 and try to connect it to root
		block2 := unittest.BlockWithParentFixture(head)
		err = state.Extend(&block2)
		require.Error(t, err)
		require.True(t, st.IsOutdatedExtensionError(err), err)

		// verify seal not indexed
		var sealID flow.Identifier
		err = db.View(operation.LookupBlockSeal(block2.ID(), &sealID))
		require.Error(t, err)
		require.True(t, errors.Is(err, stoerr.ErrNotFound), err)
	})
}

func TestHeaderExtendHighestSeal(t *testing.T) {
	rootSnapshot := unittest.RootSnapshotFixture(participants)
	head, err := rootSnapshot.Head()
	require.NoError(t, err)
	util.RunWithFollowerProtocolState(t, rootSnapshot, func(db *badger.DB, state *protocol.FollowerState) {
		// create block2 and block3
		block2 := unittest.BlockWithParentFixture(head)
		block2.SetPayload(flow.EmptyPayload())
		err := state.Extend(&block2)
		require.NoError(t, err)

		block3 := unittest.BlockWithParentFixture(block2.Header)
		block3.SetPayload(flow.EmptyPayload())
		err = state.Extend(&block3)
		require.NoError(t, err)

		// create seals for block2 and block3
		seal2 := unittest.Seal.Fixture(
			unittest.Seal.WithBlockID(block2.ID()),
		)
		seal3 := unittest.Seal.Fixture(
			unittest.Seal.WithBlockID(block3.ID()),
		)

		// include the seals in block4
		block4 := unittest.BlockWithParentFixture(block3.Header)
		block4.SetPayload(flow.Payload{
			// placing seals in the reversed order to test
			// Extend will pick the highest sealed block
			Seals:      []*flow.Seal{seal3, seal2},
			Guarantees: nil,
		})
		err = state.Extend(&block4)
		require.NoError(t, err)

		finalCommit, err := state.AtBlockID(block4.ID()).Commit()
		require.NoError(t, err)
		require.Equal(t, seal3.FinalState, finalCommit)
	})
}

func TestMakeValid(t *testing.T) {
	t.Run("should trigger BlockProcessable with parent block", func(t *testing.T) {
		consumer := &mockprotocol.Consumer{}
		rootSnapshot := unittest.RootSnapshotFixture(participants)
		head, err := rootSnapshot.Head()
		require.NoError(t, err)
		util.RunWithFullProtocolStateAndConsumer(t, rootSnapshot, consumer, func(db *badger.DB, state *protocol.MutableState) {
			// create block2 and block3
			block2 := unittest.BlockWithParentFixture(head)
			block2.SetPayload(flow.EmptyPayload())
			err := state.Extend(&block2)
			require.NoError(t, err)

			block3 := unittest.BlockWithParentFixture(block2.Header)
			block3.SetPayload(flow.EmptyPayload())
			err = state.Extend(&block3)
			require.NoError(t, err)

			consumer.On("BlockProcessable", mock.Anything).Return()

			// make valid on block2
			err = state.MarkValid(block2.ID())
			require.NoError(t, err)

			// because the parent block is the root block,
			// BlockProcessable is not triggered on root block.
			consumer.AssertNotCalled(t, "BlockProcessable")

			err = state.MarkValid(block3.ID())
			require.NoError(t, err)

			// because the parent is not a root block, BlockProcessable event should be emitted
			// block3's parent is block2
			consumer.AssertCalled(t, "BlockProcessable", block2.Header)
		})
	})
}

// If block B is finalized and contains a seal for block A, then A is the last sealed block
func TestSealed(t *testing.T) {
	rootSnapshot := unittest.RootSnapshotFixture(participants)
	util.RunWithFollowerProtocolState(t, rootSnapshot, func(db *badger.DB, state *protocol.FollowerState) {
		head, err := rootSnapshot.Head()
		require.NoError(t, err)

		// block 1 will be sealed
		block1 := unittest.BlockWithParentFixture(head)
		err = state.Extend(&block1)
		require.NoError(t, err)
		err = state.Finalize(block1.ID())
		require.NoError(t, err)

		receipt1, seal1 := unittest.ReceiptAndSealForBlock(&block1)

		// block 2 contains receipt for block 1
		block2 := unittest.BlockWithParentFixture(block1.Header)
		block2.SetPayload(flow.Payload{
			Receipts: []*flow.ExecutionReceipt{receipt1},
		})
		err = state.Extend(&block2)
		require.NoError(t, err)
		err = state.Finalize(block2.ID())
		require.NoError(t, err)

		// block 3 contains seal for block 1
		block3 := unittest.BlockWithParentFixture(block2.Header)
		block3.SetPayload(flow.Payload{
			Seals: []*flow.Seal{seal1},
		})
		err = state.Extend(&block3)
		require.NoError(t, err)
		err = state.Finalize(block3.ID())
		require.NoError(t, err)

		sealed, err := state.Sealed().Head()
		require.NoError(t, err)
		require.Equal(t, block1.ID(), sealed.ID())
	})
}<|MERGE_RESOLUTION|>--- conflicted
+++ resolved
@@ -4,6 +4,7 @@
 
 import (
 	"errors"
+
 	"math/rand"
 	"testing"
 	"time"
@@ -301,160 +302,6 @@
 	})
 }
 
-<<<<<<< HEAD
-=======
-// Test that Extend will refuse payloads that contain duplicate receipts, where
-// duplicates can be in another block on the fork, or within the payload.
-func TestExtendReceiptsDuplicate(t *testing.T) {
-	rootSnapshot := unittest.RootSnapshotFixture(participants)
-	util.RunWithFullProtocolState(t, rootSnapshot, func(db *badger.DB, state *protocol.MutableState) {
-		head, err := rootSnapshot.Head()
-		require.NoError(t, err)
-
-		block2 := unittest.BlockWithParentFixture(head)
-		block2.SetPayload(flow.EmptyPayload())
-		err = state.Extend(&block2)
-		require.NoError(t, err)
-
-		receipt := unittest.ReceiptForBlockFixture(&block2)
-
-		// B1 <- B2 <- B3{R(B2)} <- B4{R(B2)}
-		t.Run("duplicate receipt in different block", func(t *testing.T) {
-			block3 := unittest.BlockWithParentFixture(block2.Header)
-			block3.SetPayload(flow.Payload{
-				Receipts: []*flow.ExecutionReceipt{receipt},
-			})
-			err = state.Extend(&block3)
-			require.NoError(t, err)
-
-			block4 := unittest.BlockWithParentFixture(block3.Header)
-			block4.SetPayload(flow.Payload{
-				Receipts: []*flow.ExecutionReceipt{receipt},
-			})
-			err = state.Extend(&block4)
-			require.Error(t, err)
-			require.True(t, st.IsInvalidExtensionError(err), err)
-		})
-
-		// B1 <- B2 <- B3{R(B2), R(B2)}
-		t.Run("duplicate receipt in same block", func(t *testing.T) {
-			block3 := unittest.BlockWithParentFixture(block2.Header)
-			block3.SetPayload(flow.Payload{
-				Receipts: []*flow.ExecutionReceipt{
-					receipt,
-					receipt,
-				},
-			})
-			err = state.Extend(&block3)
-			require.Error(t, err)
-			require.True(t, st.IsInvalidExtensionError(err), err)
-		})
-
-	})
-}
-
-// Test that Extend will refuse payloads that contain receipts for blocks that
-// are already sealed on the fork, but will accept receipts for blocks that are
-// sealed on another fork.
-func TestExtendReceiptsSealedBlock(t *testing.T) {
-	rootSnapshot := unittest.RootSnapshotFixture(participants)
-	util.RunWithFullProtocolState(t, rootSnapshot, func(db *badger.DB, state *protocol.MutableState) {
-		head, err := rootSnapshot.Head()
-		require.NoError(t, err)
-
-		// create block2
-		block2 := unittest.BlockWithParentFixture(head)
-		block2.SetPayload(flow.EmptyPayload())
-		err = state.Extend(&block2)
-		require.NoError(t, err)
-
-		block2Receipt := unittest.ReceiptForBlockFixture(&block2)
-
-		// B1<--B2<--B3{R{B2)}<--B4{S(R(B2))}<--B5{R'(B2)}
-
-		// create block3 with a receipt for block2
-		block3 := unittest.BlockWithParentFixture(block2.Header)
-		block3.SetPayload(flow.Payload{
-			Receipts: []*flow.ExecutionReceipt{block2Receipt},
-		})
-		err = state.Extend(&block3)
-		require.NoError(t, err)
-
-		// create a seal for block2
-		seal2 := unittest.Seal.Fixture(unittest.Seal.WithResult(&block2Receipt.ExecutionResult))
-
-		// create block4 containing a seal for block2
-		block4 := unittest.BlockWithParentFixture(block3.Header)
-		block4.SetPayload(flow.Payload{
-			Seals: []*flow.Seal{seal2},
-		})
-		err = state.Extend(&block4)
-		require.NoError(t, err)
-
-		// insert another receipt for block 2, which is now the highest sealed
-		// block, and ensure that the receipt is rejected
-		receipt := unittest.ReceiptForBlockFixture(&block2)
-		block5 := unittest.BlockWithParentFixture(block4.Header)
-		block5.SetPayload(flow.Payload{
-			Receipts: []*flow.ExecutionReceipt{receipt},
-		})
-		err = state.Extend(&block5)
-		require.Error(t, err)
-		require.True(t, st.IsInvalidExtensionError(err), err)
-
-		// B1<--B2<--B3{R{B2)}<--B4{S(R(B2))}<--B5{R'(B2)}
-		//       |
-		//       +---B6{R''(B2)}
-
-		// insert another receipt for B2 but in a separate fork. The fact that
-		// B2 is sealed on a separate fork should not cause the receipt to be
-		// rejected
-		block6 := unittest.BlockWithParentFixture(block2.Header)
-		block6.SetPayload(flow.Payload{
-			Receipts: []*flow.ExecutionReceipt{receipt},
-		})
-		err = state.Extend(&block6)
-		require.NoError(t, err)
-	})
-}
-
-// Test that Extend will reject payloads that contain receipts for blocks that
-// are not on the fork
-//
-// B1<--B2<--B3
-//      |
-//      +----B4{R(B3)}
-func TestExtendReceiptsBlockNotOnFork(t *testing.T) {
-	rootSnapshot := unittest.RootSnapshotFixture(participants)
-	head, err := rootSnapshot.Head()
-	require.NoError(t, err)
-	util.RunWithFullProtocolState(t, rootSnapshot, func(db *badger.DB, state *protocol.MutableState) {
-		// create block2
-		block2 := unittest.BlockWithParentFixture(head)
-		block2.Payload.Guarantees = nil
-		block2.Header.PayloadHash = block2.Payload.Hash()
-		err := state.Extend(&block2)
-		require.NoError(t, err)
-
-		// create block3
-		block3 := unittest.BlockWithParentFixture(block2.Header)
-		block3.SetPayload(flow.EmptyPayload())
-		err = state.Extend(&block3)
-		require.NoError(t, err)
-
-		block3Receipt := unittest.ReceiptForBlockFixture(&block3)
-
-		block4 := unittest.BlockWithParentFixture(block2.Header)
-		block4.SetPayload(flow.Payload{
-			Receipts: []*flow.ExecutionReceipt{block3Receipt},
-		})
-		err = state.Extend(&block4)
-		require.Error(t, err)
-		require.True(t, st.IsInvalidExtensionError(err), err)
-	})
-}
-
->>>>>>> c585eb18
 func TestExtendReceiptsNotSorted(t *testing.T) {
 	// Todo: this test needs to be updated:
 	// We don't require the receipts to be sorted by height anymore
@@ -498,17 +345,10 @@
 func TestExtendReceiptsInvalid(t *testing.T) {
 	validator := &mockmodule.ReceiptValidator{}
 
-<<<<<<< HEAD
-	stateRoot := fixtureStateRoot(t)
-	stateRoot.Block().SetPayload(flow.EmptyPayload())
-	util.RunWithFullProtocolStateAndValidator(t, stateRoot, validator, func(db *badger.DB, state *protocol.MutableState) {
-		block1 := stateRoot.Block()
-=======
-	rootSnapshot := unittest.RootSnapshotFixture(participants)
-	util.RunWithFullProtocolState(t, rootSnapshot, func(db *badger.DB, state *protocol.MutableState) {
-		head, err := rootSnapshot.Head()
-		require.NoError(t, err)
->>>>>>> c585eb18
+	rootSnapshot := unittest.RootSnapshotFixture(participants)
+	util.RunWithFullProtocolStateAndValidator(t, rootSnapshot, validator, func(db *badger.DB, state *protocol.MutableState) {
+		head, err := rootSnapshot.Head()
+		require.NoError(t, err)
 
 		validator.On("ValidatePayload", mock.Anything).Return(nil).Once()
 
@@ -622,25 +462,7 @@
 		err = state.Extend(&block1)
 		require.NoError(t, err)
 		err = state.Finalize(block1.ID())
-<<<<<<< HEAD
-		require.Nil(t, err)
-
-		// create a receipt for block 1
-		block1Receipt := unittest.ReceiptForBlockFixture(&block1)
-
-		// add a second block with a receipt committing to the first block
-		block2 := unittest.BlockWithParentFixture(block1.Header)
-		block2.SetPayload(flow.Payload{
-			Receipts: []*flow.ExecutionReceiptMeta{block1Receipt.Meta()},
-			Results:  []*flow.ExecutionResult{&block1Receipt.ExecutionResult},
-		})
-		err = state.Extend(&block2)
-		require.Nil(t, err)
-		err = state.Finalize(block2.ID())
-		require.Nil(t, err)
-=======
-		require.NoError(t, err)
->>>>>>> c585eb18
+		require.NoError(t, err)
 
 		epoch1Setup := result.ServiceEvents[0].Event.(*flow.EpochSetup)
 		epoch1FinalView := epoch1Setup.FinalView
@@ -664,9 +486,7 @@
 
 		// add a second block with the receipt for block 1
 		block2 := unittest.BlockWithParentFixture(block1.Header)
-		block2.SetPayload(flow.Payload{
-			Receipts: []*flow.ExecutionReceipt{receipt1},
-		})
+		block2.SetPayload(unittest.PayloadFixture(unittest.WithReceipts(receipt1)))
 		err = state.Extend(&block2)
 		require.NoError(t, err)
 		err = state.Finalize(block2.ID())
@@ -675,13 +495,7 @@
 		// block 3 contains the seal for block 1
 		block3 := unittest.BlockWithParentFixture(block2.Header)
 		block3.SetPayload(flow.Payload{
-<<<<<<< HEAD
-			Receipts: []*flow.ExecutionReceiptMeta{block2Receipt.Meta()},
-			Results:  []*flow.ExecutionResult{&block2Receipt.ExecutionResult},
-			Seals:    []*flow.Seal{seal1},
-=======
 			Seals: []*flow.Seal{seal1},
->>>>>>> c585eb18
 		})
 
 		// insert the block sealing the EpochSetup event
@@ -739,19 +553,8 @@
 
 		// block 5 contains the receipt for block 2
 		block5 := unittest.BlockWithParentFixture(block4.Header)
-		block5.SetPayload(flow.Payload{
-			Receipts: []*flow.ExecutionReceipt{receipt2},
-		})
-
-<<<<<<< HEAD
-		// block 4 contains the epoch commit service event, as well as a receipt
-		// for block 3
-		block4 := unittest.BlockWithParentFixture(block3.Header)
-		block4.SetPayload(flow.Payload{
-			Receipts: []*flow.ExecutionReceiptMeta{block3Receipt.Meta()},
-			Results:  []*flow.ExecutionResult{&block3Receipt.ExecutionResult},
-			Seals:    []*flow.Seal{seal2},
-=======
+		block5.SetPayload(unittest.PayloadFixture(unittest.WithReceipts(receipt2)))
+
 		err = state.Extend(&block5)
 		require.NoError(t, err)
 		err = state.Finalize(block5.ID())
@@ -761,7 +564,6 @@
 		block6 := unittest.BlockWithParentFixture(block5.Header)
 		block6.SetPayload(flow.Payload{
 			Seals: []*flow.Seal{seal2},
->>>>>>> c585eb18
 		})
 
 		err = state.Extend(&block6)
@@ -1006,9 +808,7 @@
 
 		// add block 1 receipt to block 3 payload
 		block3 := unittest.BlockWithParentFixture(block1.Header)
-		block3.SetPayload(flow.Payload{
-			Receipts: []*flow.ExecutionReceipt{block1Receipt},
-		})
+		block3.SetPayload(unittest.PayloadFixture(unittest.WithReceipts(block1Receipt)))
 		err = state.Extend(&block3)
 		require.NoError(t, err)
 
@@ -1018,9 +818,7 @@
 
 		// add block 2 receipt to block 4 payload
 		block4 := unittest.BlockWithParentFixture(block2.Header)
-		block4.SetPayload(flow.Payload{
-			Receipts: []*flow.ExecutionReceipt{block2Receipt},
-		})
+		block4.SetPayload(unittest.PayloadFixture(unittest.WithReceipts(block2Receipt)))
 		err = state.Extend(&block4)
 		require.NoError(t, err)
 
@@ -1158,25 +956,11 @@
 		result, _, err := rootSnapshot.SealedResult()
 		require.NoError(t, err)
 
-<<<<<<< HEAD
-		// add a block with a receipt for block1
-		block1Receipt := unittest.ReceiptForBlockFixture(&block1)
-		block2 := unittest.BlockWithParentFixture(block1.Header)
-		block2.SetPayload(flow.Payload{
-			Receipts: []*flow.ExecutionReceiptMeta{block1Receipt.Meta()},
-			Results:  []*flow.ExecutionResult{&block1Receipt.ExecutionResult},
-		})
-		err = state.Extend(&block2)
-		require.Nil(t, err)
-		err = state.Finalize(block2.ID())
-		require.Nil(t, err)
-=======
 		// add a block for the first seal to reference
 		block1 := unittest.BlockWithParentFixture(head)
 		block1.SetPayload(flow.EmptyPayload())
 		err = state.Extend(&block1)
 		require.NoError(t, err)
->>>>>>> c585eb18
 
 		epoch1Setup := result.ServiceEvents[0].Event.(*flow.EpochSetup)
 
@@ -1225,24 +1009,12 @@
 			require.True(t, st.IsInvalidExtensionError(err), err)
 		})
 
-<<<<<<< HEAD
-		// insert the epoch setup
-		epoch2Setup, setupSeal := createSetup(&block1Receipt.ExecutionResult)
-		block2Receipt := unittest.ReceiptForBlockFixture(&block2)
-		block3 := unittest.BlockWithParentFixture(block2.Header)
-		block3.SetPayload(flow.Payload{
-			Receipts: []*flow.ExecutionReceiptMeta{block2Receipt.Meta()},
-			Results:  []*flow.ExecutionResult{&block2Receipt.ExecutionResult},
-			Seals:    []*flow.Seal{setupSeal},
-		})
-=======
 		// seal block 1, in which EpochSetup was emitted
 		epoch2Setup, setupReceipt, setupSeal := createSetup(&block1)
 		block2 := unittest.SealBlock(t, state, &block1, setupReceipt, setupSeal)
 
 		// insert a block with a QC for block 2
 		block3 := unittest.BlockWithParentFixture(block2)
->>>>>>> c585eb18
 		err = state.Extend(&block3)
 		require.NoError(t, err)
 
@@ -1310,23 +1082,7 @@
 		err = state.Extend(&block1)
 		require.NoError(t, err)
 		err = state.Finalize(block1.ID())
-<<<<<<< HEAD
-		require.Nil(t, err)
-
-		// add a block containing a receipt for block1
-		block1Receipt := unittest.ReceiptForBlockFixture(&block1)
-		block2 := unittest.BlockWithParentFixture(block1.Header)
-		block2.SetPayload(flow.Payload{
-			Receipts: []*flow.ExecutionReceiptMeta{block1Receipt.Meta()},
-			Results:  []*flow.ExecutionResult{&block1Receipt.ExecutionResult},
-		})
-		err = state.Extend(&block2)
-		require.Nil(t, err)
-		err = state.Finalize(block2.ID())
-		require.Nil(t, err)
-=======
-		require.NoError(t, err)
->>>>>>> c585eb18
+		require.NoError(t, err)
 
 		epoch1Setup := result.ServiceEvents[0].Event.(*flow.EpochSetup)
 		epoch1FinalView := epoch1Setup.FinalView
@@ -1348,9 +1104,7 @@
 
 		// add a block containing a receipt for block 1
 		block2 := unittest.BlockWithParentFixture(block1.Header)
-		block2.SetPayload(flow.Payload{
-			Receipts: []*flow.ExecutionReceipt{receipt1},
-		})
+		block2.SetPayload(unittest.PayloadFixture(unittest.WithReceipts(receipt1)))
 		err = state.Extend(&block2)
 		require.NoError(t, err)
 		err = state.Finalize(block2.ID())
@@ -1398,10 +1152,7 @@
 
 		block1Receipt := unittest.ReceiptForBlockFixture(&block1)
 		block2 := unittest.BlockWithParentFixture(block1.Header)
-		block2.SetPayload(flow.Payload{
-			Receipts: []*flow.ExecutionReceiptMeta{block1Receipt.Meta()},
-			Results:  []*flow.ExecutionResult{&block1Receipt.ExecutionResult},
-		})
+		block2.SetPayload(unittest.PayloadFixture(unittest.WithReceipts(block1Receipt)))
 
 		block1Seal := unittest.Seal.Fixture(unittest.Seal.WithResult(&block1Receipt.ExecutionResult))
 		block3 := unittest.BlockWithParentFixture(block2.Header)
@@ -1657,9 +1408,7 @@
 
 		// block 2 contains receipt for block 1
 		block2 := unittest.BlockWithParentFixture(block1.Header)
-		block2.SetPayload(flow.Payload{
-			Receipts: []*flow.ExecutionReceipt{receipt1},
-		})
+		block2.SetPayload(unittest.PayloadFixture(unittest.WithReceipts(receipt1)))
 		err = state.Extend(&block2)
 		require.NoError(t, err)
 		err = state.Finalize(block2.ID())
