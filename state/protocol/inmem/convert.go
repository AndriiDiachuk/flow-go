package inmem

import (
	"errors"
	"fmt"

	"github.com/onflow/flow-go/model/encodable"
	"github.com/onflow/flow-go/model/flow"
	"github.com/onflow/flow-go/model/flow/filter"
	"github.com/onflow/flow-go/module/signature"
	"github.com/onflow/flow-go/state/protocol"
)

// FromSnapshot generates a memory-backed snapshot from the input snapshot.
// Typically, this would be used to convert a database-backed snapshot to
// one that can easily be serialized to disk or to network.
// TODO error docs
func FromSnapshot(from protocol.Snapshot) (*Snapshot, error) {
	var (
		snap EncodableSnapshot
		err  error
	)

	// convert top-level fields
	snap.Head, err = from.Head()
	if err != nil {
		return nil, fmt.Errorf("could not get head: %w", err)
	}
	snap.LatestResult, snap.LatestSeal, err = from.SealedResult()
	if err != nil {
		return nil, fmt.Errorf("could not get seal: %w", err)
	}

	snap.SealingSegment, err = from.SealingSegment()
	if err != nil {
		return nil, fmt.Errorf("could not get sealing segment: %w", err)
	}
	snap.QuorumCertificate, err = from.QuorumCertificate()
	if err != nil {
		return nil, fmt.Errorf("could not get qc: %w", err)
	}

	// convert epochs
	previous, err := FromEpoch(from.Epochs().Previous())
	// it is possible for valid snapshots to have no previous epoch
	if errors.Is(err, protocol.ErrNoPreviousEpoch) {
		snap.Epochs.Previous = nil
	} else if err != nil {
		return nil, fmt.Errorf("could not get previous epoch: %w", err)
	} else {
		snap.Epochs.Previous = &previous.enc
	}

	current, err := FromEpoch(from.Epochs().Current())
	if err != nil {
		return nil, fmt.Errorf("could not get current epoch: %w", err)
	}
	snap.Epochs.Current = current.enc

	next, err := FromEpoch(from.Epochs().Next())
	// it is possible for valid snapshots to have no next epoch
	if errors.Is(err, protocol.ErrNextEpochNotSetup) {
		snap.Epochs.Next = nil
	} else if err != nil {
		return nil, fmt.Errorf("could not get next epoch: %w", err)
	} else {
		snap.Epochs.Next = &next.enc
	}

	// convert global state parameters
	params, err := FromParams(from.Params())
	if err != nil {
		return nil, fmt.Errorf("could not get params: %w", err)
	}
	snap.Params = params.enc

	protocolState, err := from.ProtocolState()
	if err != nil {
		return nil, fmt.Errorf("could not get protocol state: %w", err)
	}
	snap.ProtocolState = protocolState.Entry().ProtocolStateEntry

	// convert version beacon
	versionBeacon, err := from.VersionBeacon()
	if err != nil {
		return nil, fmt.Errorf("could not get version beacon: %w", err)
	}

	snap.SealedVersionBeacon = versionBeacon

	return &Snapshot{snap}, nil
}

// FromParams converts any protocol.GlobalParams to a memory-backed Params.
// TODO error docs
func FromParams(from protocol.GlobalParams) (*Params, error) {
	params := EncodableParams{
		ChainID:                    from.ChainID(),
		SporkID:                    from.SporkID(),
		SporkRootBlockHeight:       from.SporkRootBlockHeight(),
		ProtocolVersion:            from.ProtocolVersion(),
		EpochCommitSafetyThreshold: from.EpochCommitSafetyThreshold(),
	}
	return &Params{params}, nil
}

// FromEpoch converts any protocol.Epoch to a memory-backed Epoch.
// Error returns:
// * protocol.ErrNoPreviousEpoch - if the epoch represents a previous epoch which does not exist.
// * protocol.ErrNextEpochNotSetup - if the epoch represents a next epoch which has not been set up.
// * state.ErrUnknownSnapshotReference - if the epoch is queried from an unresolvable snapshot.
func FromEpoch(from protocol.Epoch) (*Epoch, error) {
	var (
		epoch EncodableEpoch
		err   error
	)

	// convert top-level fields
	epoch.Counter, err = from.Counter()
	if err != nil {
		return nil, fmt.Errorf("could not get counter: %w", err)
	}
	epoch.InitialIdentities, err = from.InitialIdentities()
	if err != nil {
		return nil, fmt.Errorf("could not get initial identities: %w", err)
	}
	epoch.FirstView, err = from.FirstView()
	if err != nil {
		return nil, fmt.Errorf("could not get first view: %w", err)
	}
	epoch.FinalView, err = from.FinalView()
	if err != nil {
		return nil, fmt.Errorf("could not get final view: %w", err)
	}
	epoch.RandomSource, err = from.RandomSource()
	if err != nil {
		return nil, fmt.Errorf("could not get random source: %w", err)
	}
	epoch.DKGPhase1FinalView, epoch.DKGPhase2FinalView, epoch.DKGPhase3FinalView, err = protocol.DKGPhaseViews(from)
	if err != nil {
		return nil, fmt.Errorf("could not get dkg final views")
	}
	clustering, err := from.Clustering()
	if err != nil {
		return nil, fmt.Errorf("could not get clustering: %w", err)
	}
	epoch.Clustering = clustering

	// convert dkg
	dkg, err := from.DKG()
	// if this epoch hasn't been committed yet, return the epoch as-is
	if errors.Is(err, protocol.ErrNextEpochNotCommitted) {
		return &Epoch{epoch}, nil
	}
	if err != nil {
		return nil, fmt.Errorf("could not get dkg: %w", err)
	}
	convertedDKG, err := FromDKG(dkg, epoch.InitialIdentities.Filter(filter.HasRole[flow.IdentitySkeleton](flow.RoleConsensus)))
	if err != nil {
		return nil, err
	}
	epoch.DKG = &convertedDKG.enc

	// convert clusters
	for index := range clustering {
		cluster, err := from.Cluster(uint(index))
		if err != nil {
			return nil, fmt.Errorf("could not get cluster %d: %w", index, err)
		}
		convertedCluster, err := FromCluster(cluster)
		if err != nil {
			return nil, fmt.Errorf("could not convert cluster %d: %w", index, err)
		}
		epoch.Clusters = append(epoch.Clusters, convertedCluster.enc)
	}

	// convert height bounds
	firstHeight, err := from.FirstHeight()
	if errors.Is(err, protocol.ErrEpochTransitionNotFinalized) {
		// if this epoch hasn't been started yet, return the epoch as-is
		return &Epoch{epoch}, nil
	}
	if err != nil {
		return nil, fmt.Errorf("could not get first height: %w", err)
	}
	epoch.FirstHeight = &firstHeight
	finalHeight, err := from.FinalHeight()
	if errors.Is(err, protocol.ErrEpochTransitionNotFinalized) {
		// if this epoch hasn't ended yet, return the epoch as-is
		return &Epoch{epoch}, nil
	}
	if err != nil {
		return nil, fmt.Errorf("could not get final height: %w", err)
	}
	epoch.FinalHeight = &finalHeight

	return &Epoch{epoch}, nil
}

// FromCluster converts any protocol.Cluster to a memory-backed Cluster.
// No errors are expected during normal operation.
func FromCluster(from protocol.Cluster) (*Cluster, error) {
	cluster := EncodableCluster{
		Counter:   from.EpochCounter(),
		Index:     from.Index(),
		Members:   from.Members(),
		RootBlock: from.RootBlock(),
		RootQC:    from.RootQC(),
	}
	return &Cluster{cluster}, nil
}

// FromDKG converts any protocol.DKG to a memory-backed DKG.
//
// The given participant list must exactly match the DKG members.
// All errors indicate inconsistent or invalid inputs.
// No errors are expected during normal operation.
func FromDKG(from protocol.DKG, participants flow.IdentitySkeletonList) (*DKG, error) {
	var dkg EncodableDKG
	dkg.GroupKey = encodable.RandomBeaconPubKey{PublicKey: from.GroupKey()}

	lookup, err := protocol.ToDKGParticipantLookup(from, participants)
	if err != nil {
		return nil, fmt.Errorf("could not generate dkg participant lookup: %w", err)
	}
	dkg.Participants = lookup

	return &DKG{dkg}, nil
}

// DKGFromEncodable returns a DKG backed by the given encodable representation.
func DKGFromEncodable(enc EncodableDKG) (*DKG, error) {
	return &DKG{enc}, nil
}

// EncodableDKGFromEvents returns an EncodableDKG constructed from epoch setup and commit events.
// No errors are expected during normal operations.
func EncodableDKGFromEvents(setup *flow.EpochSetup, commit *flow.EpochCommit) (EncodableDKG, error) {
	// filter initial participants to valid DKG participants
	participants := setup.Participants.Filter(filter.IsValidDKGParticipant)
	lookup, err := flow.ToDKGParticipantLookup(participants, commit.DKGParticipantKeys)
	if err != nil {
		return EncodableDKG{}, fmt.Errorf("could not construct dkg lookup: %w", err)
	}

	return EncodableDKG{
		GroupKey: encodable.RandomBeaconPubKey{
			PublicKey: commit.DKGGroupKey,
		},
		Participants: lookup,
	}, nil
}

// ClusterFromEncodable returns a Cluster backed by the given encodable representation.
func ClusterFromEncodable(enc EncodableCluster) (*Cluster, error) {
	return &Cluster{enc}, nil
}

// SnapshotFromBootstrapState generates a protocol.Snapshot representing a
// root bootstrap state. This is used to bootstrap the protocol state for
// genesis or post-spork states.
func SnapshotFromBootstrapState(root *flow.Block, result *flow.ExecutionResult, seal *flow.Seal, qc *flow.QuorumCertificate) (*Snapshot, error) {
	version := flow.DefaultProtocolVersion
	threshold, err := protocol.DefaultEpochCommitSafetyThreshold(root.Header.ChainID)
	if err != nil {
		return nil, fmt.Errorf("could not get default epoch commit safety threshold: %w", err)
	}
	return SnapshotFromBootstrapStateWithParams(root, result, seal, qc, version, threshold)
}

// SnapshotFromBootstrapStateWithParams is SnapshotFromBootstrapState
// with a caller-specified protocol version.
func SnapshotFromBootstrapStateWithParams(
	root *flow.Block,
	result *flow.ExecutionResult,
	seal *flow.Seal,
	qc *flow.QuorumCertificate,
	protocolVersion uint,
	epochCommitSafetyThreshold uint64,
) (*Snapshot, error) {
	setup, ok := result.ServiceEvents[0].Event.(*flow.EpochSetup)
	if !ok {
		return nil, fmt.Errorf("invalid setup event type (%T)", result.ServiceEvents[0].Event)
	}
	commit, ok := result.ServiceEvents[1].Event.(*flow.EpochCommit)
	if !ok {
		return nil, fmt.Errorf("invalid commit event type (%T)", result.ServiceEvents[1].Event)
	}

	clustering, err := ClusteringFromSetupEvent(setup)
	if err != nil {
		return nil, fmt.Errorf("setup event has invalid clustering: %w", err)
	}

	// sanity check the commit event has the same number of cluster QC as the number clusters
	if len(clustering) != len(commit.ClusterQCs) {
		return nil, fmt.Errorf("mismatching number of ClusterQCs, expect %v but got %v",
			len(clustering), len(commit.ClusterQCs))
	}

	// sanity check the QC in the commit event, which should be found in the identities in
	// the setup event
	for i, cluster := range clustering {
		rootQCVoteData := commit.ClusterQCs[i]
		_, err = signature.EncodeSignersToIndices(cluster.NodeIDs(), rootQCVoteData.VoterIDs)
		if err != nil {
			return nil, fmt.Errorf("mismatching cluster and qc: %w", err)
		}
	}
	encodable, err := FromEpoch(NewStartedEpoch(setup, commit, root.Header.Height))
	if err != nil {
		return nil, fmt.Errorf("could not convert epoch: %w", err)
	}
	epochs := EncodableEpochs{
		Current: encodable.enc,
	}

	params := EncodableParams{
		ChainID:                    root.Header.ChainID,        // chain ID must match the root block
		SporkID:                    root.ID(),                  // use root block ID as the unique spork identifier
		SporkRootBlockHeight:       root.Header.Height,         // use root block height as the spork root block height
		ProtocolVersion:            protocolVersion,            // major software version for this spork
		EpochCommitSafetyThreshold: epochCommitSafetyThreshold, // see protocol.Params for details
	}

	identities := make(flow.DynamicIdentityEntryList, 0, len(setup.Participants))
	for _, identity := range setup.Participants {
		identities = append(identities, &flow.DynamicIdentityEntry{
			NodeID: identity.NodeID,
			Dynamic: flow.DynamicIdentity{
				Weight:  identity.InitialWeight,
				Ejected: false,
			},
		})
	}
	protocolState := &flow.ProtocolStateEntry{
		PreviousEpochEventIDs: flow.EventIDs{},
		CurrentEpoch: flow.EpochStateContainer{
<<<<<<< HEAD
			SetupID:    setup.ID(),
			CommitID:   commit.ID(),
			Identities: identities,
=======
			SetupID:          setup.ID(),
			CommitID:         commit.ID(),
			ActiveIdentities: flow.DynamicIdentityEntryListFromIdentities(setup.Participants),
>>>>>>> ef336de9
		},
		NextEpoch:                       nil,
		InvalidStateTransitionAttempted: false,
	}

	snap := SnapshotFromEncodable(EncodableSnapshot{
		Head:         root.Header,
		LatestSeal:   seal,
		LatestResult: result,
		SealingSegment: &flow.SealingSegment{
			Blocks:           []*flow.Block{root},
			ExecutionResults: flow.ExecutionResultList{result},
			LatestSeals:      map[flow.Identifier]flow.Identifier{root.ID(): seal.ID()},
			FirstSeal:        seal,
			ExtraBlocks:      make([]*flow.Block, 0),
		},
		QuorumCertificate:   qc,
		Epochs:              epochs,
		Params:              params,
		ProtocolState:       protocolState,
		SealedVersionBeacon: nil,
	})
	return snap, nil
}<|MERGE_RESOLUTION|>--- conflicted
+++ resolved
@@ -336,15 +336,9 @@
 	protocolState := &flow.ProtocolStateEntry{
 		PreviousEpochEventIDs: flow.EventIDs{},
 		CurrentEpoch: flow.EpochStateContainer{
-<<<<<<< HEAD
-			SetupID:    setup.ID(),
-			CommitID:   commit.ID(),
-			Identities: identities,
-=======
 			SetupID:          setup.ID(),
 			CommitID:         commit.ID(),
-			ActiveIdentities: flow.DynamicIdentityEntryListFromIdentities(setup.Participants),
->>>>>>> ef336de9
+			ActiveIdentities: identities,
 		},
 		NextEpoch:                       nil,
 		InvalidStateTransitionAttempted: false,
