--- conflicted
+++ resolved
@@ -91,7 +91,8 @@
 	// Block returns the block header that is associated with this state updater.
 	// StateUpdater is created for a specific block where protocol state changes are incorporated.
 	Block() *flow.Header
-<<<<<<< HEAD
+	// ParentState returns parent protocol state that is associated with this state updater.
+	ParentState() *flow.RichProtocolStateEntry
 }
 
 // StateMutator is an interface for creating protocol state updaters and committing protocol state to the database.
@@ -106,8 +107,4 @@
 	// Has to be called for each block to correctly index the protocol state.
 	// No errors are expected during normal operations.
 	CommitProtocolState(updater StateUpdater) func(tx *transaction.Tx) error
-=======
-	// ParentState returns parent protocol state that is associated with this state updater.
-	ParentState() *flow.RichProtocolStateEntry
->>>>>>> 16aa94d9
 }