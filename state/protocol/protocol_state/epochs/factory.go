package epochs

import (
	"fmt"

	"github.com/onflow/flow-go/model/flow"
	"github.com/onflow/flow-go/state/protocol"
	"github.com/onflow/flow-go/state/protocol/protocol_state"
	"github.com/onflow/flow-go/storage"
)

// EpochStateMachineFactory is a factory for creating EpochStateMachine instances.
// It holds all the necessary data to create a new instance of EpochStateMachine.
type EpochStateMachineFactory struct {
	params               protocol.GlobalParams
	setups               storage.EpochSetups
	commits              storage.EpochCommits
	epochProtocolStateDB storage.ProtocolState
}

var _ protocol_state.KeyValueStoreStateMachineFactory = (*EpochStateMachineFactory)(nil)

func NewEpochStateMachineFactory(
	params protocol.GlobalParams,
	setups storage.EpochSetups,
	commits storage.EpochCommits,
	epochProtocolStateDB storage.ProtocolState) *EpochStateMachineFactory {
	return &EpochStateMachineFactory{
		params:               params,
		setups:               setups,
		commits:              commits,
		epochProtocolStateDB: epochProtocolStateDB,
	}
}

// Create creates a new instance of an underlying type that operates on KV Store and is created for a specific candidate block.
// No errors are expected during normal operations.
<<<<<<< HEAD
func (f *EpochStateMachineFactory) Create(candidateView uint64, parentID flow.Identifier, parentState protocol_state.KVStoreReader, mutator protocol_state.KVStoreMutator) (stateMachine protocol_state.KeyValueStoreStateMachine, err error) {
	stateMachine, err = NewEpochStateMachine(
=======
func (f *EpochStateMachineFactory) Create(candidateView uint64, parentID flow.Identifier, parentState protocol.KVStoreReader, mutator protocol_state.KVStoreMutator) (protocol_state.KeyValueStoreStateMachine, error) {
	return NewEpochStateMachine(
>>>>>>> 83ef8adc
		candidateView,
		parentID,
		f.params,
		f.setups,
		f.commits,
		f.epochProtocolStateDB,
		parentState,
		mutator,
		func(candidateView uint64, parentState *flow.RichProtocolStateEntry) (StateMachine, error) {
			return NewHappyPathStateMachine(candidateView, parentState)
		},
		func(candidateView uint64, parentState *flow.RichProtocolStateEntry) (StateMachine, error) {
			return NewFallbackStateMachine(candidateView, parentState), nil
		},
	)
	if err != nil {
		return nil, fmt.Errorf("failed to create EpochStateMachine: %w", err)
	}
	return protocol_state.NewAlwaysEvolveStateWrapper(stateMachine), nil
}<|MERGE_RESOLUTION|>--- conflicted
+++ resolved
@@ -24,7 +24,8 @@
 	params protocol.GlobalParams,
 	setups storage.EpochSetups,
 	commits storage.EpochCommits,
-	epochProtocolStateDB storage.ProtocolState) *EpochStateMachineFactory {
+	epochProtocolStateDB storage.ProtocolState,
+) *EpochStateMachineFactory {
 	return &EpochStateMachineFactory{
 		params:               params,
 		setups:               setups,
@@ -35,13 +36,8 @@
 
 // Create creates a new instance of an underlying type that operates on KV Store and is created for a specific candidate block.
 // No errors are expected during normal operations.
-<<<<<<< HEAD
-func (f *EpochStateMachineFactory) Create(candidateView uint64, parentID flow.Identifier, parentState protocol_state.KVStoreReader, mutator protocol_state.KVStoreMutator) (stateMachine protocol_state.KeyValueStoreStateMachine, err error) {
-	stateMachine, err = NewEpochStateMachine(
-=======
-func (f *EpochStateMachineFactory) Create(candidateView uint64, parentID flow.Identifier, parentState protocol.KVStoreReader, mutator protocol_state.KVStoreMutator) (protocol_state.KeyValueStoreStateMachine, error) {
-	return NewEpochStateMachine(
->>>>>>> 83ef8adc
+func (f *EpochStateMachineFactory) Create(candidateView uint64, parentID flow.Identifier, parentState protocol_state.KVStoreReader, mutator protocol_state.KVStoreMutator) (protocol_state.KeyValueStoreStateMachine, error) {
+	stateMachine, err := NewEpochStateMachine(
 		candidateView,
 		parentID,
 		f.params,
