--- conflicted
+++ resolved
@@ -29,22 +29,13 @@
 //
 // Not safe for concurrent use.
 type stateMutator struct {
-<<<<<<< HEAD
 	headers                         storage.Headers
 	results                         storage.ExecutionResults
 	setups                          storage.EpochSetups
 	commits                         storage.EpochCommits
 	stateMachine                    ProtocolStateMachine
 	createEpochFallbackStateMachine EpochFallbackStateMachineFactoryMethod
-	pendingDbUpdates                []func(tx *transaction.Tx) error
-=======
-	headers          storage.Headers
-	results          storage.ExecutionResults
-	setups           storage.EpochSetups
-	commits          storage.EpochCommits
-	stateMachine     ProtocolStateMachine
-	pendingDbUpdates transaction.DeferredDBUpdate
->>>>>>> e8c2594f
+	pendingDbUpdates                transaction.DeferredDBUpdate
 }
 
 var _ protocol.StateMutator = (*stateMutator)(nil)
@@ -174,11 +165,7 @@
 		// earlier now failed. In all cases, this is an exception.
 		return irrecoverable.NewExceptionf("ordering already validated seals unexpectedly failed: %w", err)
 	}
-<<<<<<< HEAD
 	var results []*flow.ExecutionResult
-=======
-	var dbUpdates transaction.DeferredDBUpdate
->>>>>>> e8c2594f
 	for _, seal := range orderedSeals {
 		result, err := m.results.ByID(seal.ResultID)
 		if err != nil {
@@ -208,7 +195,7 @@
 // Expected errors during normal operations:
 // - `protocol.InvalidServiceEventError` if any service event is invalid or is not a valid state transition for the current protocol state
 func (m *stateMutator) applyServiceEventsFromOrderedResults(results []*flow.ExecutionResult) ([]func(tx *transaction.Tx) error, error) {
-	var dbUpdates []func(tx *transaction.Tx) error
+	var dbUpdates transaction.DeferredDBUpdate
 	for _, result := range results {
 		for _, event := range result.ServiceEvents {
 			switch ev := event.Event.(type) {
