--- conflicted
+++ resolved
@@ -43,24 +43,6 @@
 	require.Equal(s.T(), s.parentProtocolState, s.updater.ParentState())
 }
 
-<<<<<<< HEAD
-// TestTransitionToNextEpoch tests a scenario where the updater processes first block from next epoch.
-// It has to discard the parent state and build a new state with data from next epoch.
-func (s *UpdaterSuite) TestTransitionToNextEpoch() {
-	// update protocol state with next epoch information
-	unittest.WithNextEpochProtocolState()(s.parentProtocolState)
-
-	candidate := unittest.BlockHeaderFixture(
-		unittest.HeaderWithView(s.parentProtocolState.CurrentEpochSetup.FinalView + 1))
-	// since the candidate block is from next epoch, updater should transition to next epoch
-	s.updater = NewUpdater(candidate, s.parentProtocolState)
-	updatedState, _, _ := s.updater.Build()
-	require.Equal(s.T(), updatedState.ID(), s.parentProtocolState.NextEpochProtocolState.ID(), "should transition into next epoch")
-	require.Nil(s.T(), updatedState.NextEpochProtocolState, "next epoch protocol state should be nil")
-}
-
-=======
->>>>>>> 963520d8
 // TestBuild tests if the updater returns correct protocol state.
 func (s *UpdaterSuite) TestBuild() {
 	updatedState, stateID, hasChanges := s.updater.Build()
