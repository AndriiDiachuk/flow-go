--- conflicted
+++ resolved
@@ -145,7 +145,7 @@
 		require.True(s.T(), protocol.IsInvalidServiceEventError(err))
 	})
 	s.Run("no next epoch protocol state", func() {
-		s.updater = NewUpdater(s.candidate.View, s.parentProtocolState)
+		s.updater = newStateMachine(s.candidate.View, s.parentProtocolState)
 		commit := unittest.EpochCommitFixture(func(commit *flow.EpochCommit) {
 			commit.Counter = s.parentProtocolState.CurrentEpochSetup.Counter + 1
 		})
@@ -154,11 +154,7 @@
 		require.True(s.T(), protocol.IsInvalidServiceEventError(err))
 	})
 	s.Run("invalid state transition attempted", func() {
-<<<<<<< HEAD
-		s.updater = NewUpdater(s.candidate.View, s.parentProtocolState)
-=======
-		updater := newStateMachine(s.candidate.View, s.parentProtocolState)
->>>>>>> 164fa95c
+		s.updater = newStateMachine(s.candidate.View, s.parentProtocolState)
 		setup := unittest.EpochSetupFixture(func(setup *flow.EpochSetup) {
 			setup.Counter = s.parentProtocolState.CurrentEpochSetup.Counter + 1
 			setup.FirstView = s.parentProtocolState.CurrentEpochSetup.FinalView + 1
@@ -181,13 +177,8 @@
 		newState, _, _ := s.updater.Build()
 		require.Nil(s.T(), newState.NextEpoch, "operation must be no-op")
 	})
-<<<<<<< HEAD
 	s.Run("conflicting epoch commit", func() {
-		s.updater = NewUpdater(s.candidate.View, s.parentProtocolState)
-=======
-	s.Run("happy path processing", func() {
-		updater := newStateMachine(s.candidate.View, s.parentProtocolState)
->>>>>>> 164fa95c
+		s.updater = newStateMachine(s.candidate.View, s.parentProtocolState)
 		setup := unittest.EpochSetupFixture(
 			unittest.SetupWithCounter(s.parentProtocolState.CurrentEpochSetup.Counter+1),
 			unittest.WithFirstView(s.parentProtocolState.CurrentEpochSetup.FinalView+1),
@@ -208,11 +199,7 @@
 			nil,
 		)
 		require.NoError(s.T(), err)
-<<<<<<< HEAD
-		s.updater = NewUpdater(s.candidate.View+1, parentState)
-=======
-		updater = newStateMachine(s.candidate.View+1, parentState)
->>>>>>> 164fa95c
+		s.updater = newStateMachine(s.candidate.View+1, parentState)
 		commit := unittest.EpochCommitFixture(
 			unittest.CommitWithCounter(setup.Counter),
 			unittest.WithDKGFromParticipants(setup.Participants),
