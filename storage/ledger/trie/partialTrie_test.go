package trie

import (
	"bytes"
	"math/rand"
	"testing"
	"time"

	"github.com/stretchr/testify/require"

	"github.com/dapperlabs/flow-go/storage/ledger/utils"
)

func TestPartialTrieEmptyTrie(t *testing.T) {

	trieHeight := 9 // should be key size (in bits) + 1
	// add key1 and value1 to the empty trie
	key1 := make([]byte, 1) // 00000000 (0)
	value1 := []byte{'a'}
	updatedValue1 := []byte{'A'}

	keys := make([][]byte, 0)
	values := make([][]byte, 0)
	keys = append(keys, key1)
	values = append(values, value1)

	withSMT(t, trieHeight, 10, 100, 5, func(t *testing.T, smt *SMT, emptyTree *tree) {

		defaultHash := GetDefaultHashForHeight(trieHeight - 1)

		retvalues, _, err := smt.Read(keys, true, defaultHash)
		require.NoError(t, err, "error reading values")

		proofHldr, err := smt.GetBatchProof(keys, emptyTree.root)
		require.NoError(t, err, "error getting batch proof")

		psmt, err := NewPSMT(defaultHash, trieHeight, keys, retvalues, EncodeProof(proofHldr))

		require.NoError(t, err, "error building partial trie")
		if !bytes.Equal(defaultHash, psmt.root.ComputeValue()) {
			t.Fatal("rootNode hash doesn't match [before set]")
		}
		_, err = smt.Update(keys, values, defaultHash)
		require.NoError(t, err, "error updating trie")

		newHash, _, err := psmt.Update(keys, values)
		require.NoError(t, err, "error updating psmt")

		if !bytes.Equal(newHash, psmt.root.ComputeValue()) {
			t.Fatal("rootNode hash doesn't match [after set]")
		}

		keys = make([][]byte, 0)
		values = make([][]byte, 0)
		keys = append(keys, key1)
		values = append(values, updatedValue1)

		_, err = smt.Update(keys, values, newHash)
		require.NoError(t, err, "error updating trie")

		newerHash, _, err := psmt.Update(keys, values)
		require.NoError(t, err, "error updating psmt")

		if !bytes.Equal(newerHash, psmt.root.ComputeValue()) {
			t.Fatal("rootNode hash doesn't match [after update]")
		}

	})
}

func TestPartialTrieLeafUpdates(t *testing.T) {

	trieHeight := 9 // should be key size (in bits) + 1

	withSMT(t, trieHeight, 10, 100, 5, func(t *testing.T, smt *SMT, emptyTree *tree) {

		// add key1 and value1 to the empty trie
		key1 := make([]byte, 1) // 00000000 (0)
		value1 := []byte{'a'}
		updatedValue1 := []byte{'A'}

		key2 := make([]byte, 1) // 00000001 (1)
		utils.SetBit(key2, 7)
		value2 := []byte{'b'}
		updatedValue2 := []byte{'B'}

		keys := make([][]byte, 0)
		values := make([][]byte, 0)
		keys = append(keys, key1, key2)
		values = append(values, value1, value2)

		newRoot, err := smt.Update(keys, values, emptyTree.root)
		require.NoError(t, err, "error updating trie")

		retvalues, _, err := smt.Read(keys, true, newRoot)
		require.NoError(t, err, "error reading values")

		proofHldr, err := smt.GetBatchProof(keys, emptyTree.root)
		require.NoError(t, err, "error getting batch proof")

		psmt, err := NewPSMT(newRoot, trieHeight, keys, retvalues, EncodeProof(proofHldr))
		require.NoError(t, err, "error building partial trie")

		if !bytes.Equal(newRoot, psmt.root.ComputeValue()) {
			t.Fatal("rootNode hash doesn't match [before update]")
		}

		values = make([][]byte, 0)
		values = append(values, updatedValue1, updatedValue2)
		newRoot2, err := smt.Update(keys, values, newRoot)
		require.NoError(t, err, "error updating trie")

		_, _, err = psmt.Update(keys, values)
		require.NoError(t, err, "error updating psmt")

		if !bytes.Equal(newRoot2, psmt.root.ComputeValue()) {
			t.Fatal("rootNode hash doesn't match [after update]")
		}
	})

}

func TestPartialTrieMiddleBranching(t *testing.T) {
	trieHeight := 9 // should be key size (in bits) + 1

	withSMT(t, trieHeight, 10, 100, 5, func(t *testing.T, smt *SMT, emptyTree *tree) {
		key1 := make([]byte, 1) // 00000000 (0)
		value1 := []byte{'a'}
		updatedValue1 := []byte{'A'}

		key2 := make([]byte, 1) // 00000010 (2)
		utils.SetBit(key2, 6)
		value2 := []byte{'b'}
		updatedValue2 := []byte{'B'}

		key3 := make([]byte, 1) // 00001000 (8)
		utils.SetBit(key3, 4)
		value3 := []byte{'c'}
		updatedValue3 := []byte{'C'}

		keys := make([][]byte, 0)
		values := make([][]byte, 0)
		keys = append(keys, key1, key2, key3)
		values = append(values, value1, value2, value3)

		retvalues, _, err := smt.Read(keys, true, emptyTree.root)
		require.NoError(t, err, "error reading values")

		proofHldr, err := smt.GetBatchProof(keys, emptyTree.root)
		require.NoError(t, err, "error getting batch proof")

		psmt, err := NewPSMT(emptyTree.root, trieHeight, keys, retvalues, EncodeProof(proofHldr))
		require.NoError(t, err, "error building partial trie")

		if !bytes.Equal(emptyTree.root, psmt.root.ComputeValue()) {
			t.Fatal("rootNode hash doesn't match [before update]")
		}
		// first update
		newRoot, err := smt.Update(keys, values, emptyTree.root)
		require.NoError(t, err, "error updating trie")

		_, _, err = psmt.Update(keys, values)
		require.NoError(t, err, "error updating psmt")

		if !bytes.Equal(newRoot, psmt.root.ComputeValue()) {
			t.Fatal("rootNode hash doesn't match [before update]")
		}

		// second update
		values = make([][]byte, 0)
		values = append(values, updatedValue1, updatedValue2, updatedValue3)
		newRoot2, err := smt.Update(keys, values, newRoot)
		require.NoError(t, err, "error updating trie")

		_, _, err = psmt.Update(keys, values)
		require.NoError(t, err, "error updating psmt")

		if !bytes.Equal(newRoot2, psmt.root.ComputeValue()) {
			t.Fatal("rootNode hash doesn't match [after update]")
		}
	})

}

func TestPartialTrieRootUpdates(t *testing.T) {
	trieHeight := 9 // should be key size (in bits) + 1

	withSMT(t, trieHeight, 10, 100, 3, func(t *testing.T, smt *SMT, emptyTree *tree) {
		key1 := make([]byte, 1) // 00000000 (0)
		value1 := []byte{'a'}
		updatedValue1 := []byte{'A'}

		key2 := make([]byte, 1) // 10000000 (128)
		utils.SetBit(key2, 0)
		value2 := []byte{'b'}
		updatedValue2 := []byte{'B'}

		keys := make([][]byte, 0)
		values := make([][]byte, 0)
		keys = append(keys, key1, key2)
		values = append(values, value1, value2)

		retvalues, _, err := smt.Read(keys, true, emptyTree.root)
		require.NoError(t, err, "error reading values")

		proofHldr, err := smt.GetBatchProof(keys, emptyTree.root)
		require.NoError(t, err, "error getting batch proof")

		psmt, err := NewPSMT(emptyTree.root, trieHeight, keys, retvalues, EncodeProof(proofHldr))
		require.NoError(t, err, "error building partial trie")

		if !bytes.Equal(emptyTree.root, psmt.root.ComputeValue()) {
			t.Fatal("rootNode hash doesn't match [before update]")
		}

		// first update
		newRoot, err := smt.Update(keys, values, emptyTree.root)
		require.NoError(t, err, "error updating trie")

		_, _, err = psmt.Update(keys, values)
		require.NoError(t, err, "error updating psmt")
		if !bytes.Equal(newRoot, psmt.root.ComputeValue()) {
			t.Fatal("rootNode hash doesn't match [before update]")
		}

		// second update
		values = make([][]byte, 0)
		values = append(values, updatedValue1, updatedValue2)
		newRoot2, err := smt.Update(keys, values, newRoot)
		require.NoError(t, err, "error updating trie")

		_, _, err = psmt.Update(keys, values)
		require.NoError(t, err, "error updating psmt")
		if !bytes.Equal(newRoot2, psmt.root.ComputeValue()) {
			t.Fatal("rootNode hash doesn't match [after update]")
		}
	})

}

func TestMixProof(t *testing.T) {
	trieHeight := 9 // should be key size (in bits) + 1

	withSMT(t, trieHeight, 10, 100, 5, func(t *testing.T, smt *SMT, emptyTree *tree) {
		key1 := make([]byte, 1) // 00000001 (1)
		utils.SetBit(key1, 7)
		value1 := []byte{'a'}

		key2 := make([]byte, 1) // 00000010 (2)
		utils.SetBit(key2, 6)

		key3 := make([]byte, 1) // 00001000 (8)
		utils.SetBit(key3, 4)
		value3 := []byte{'c'}

		keys := make([][]byte, 0)
		values := make([][]byte, 0)
		keys = append(keys, key1, key3)
		values = append(values, value1, value3)

		newRoot, err := smt.Update(keys, values, emptyTree.root)
		require.NoError(t, err, "error updating trie")

		keys = make([][]byte, 0)
		keys = append(keys, key1, key2, key3)

		retvalues, _, err := smt.Read(keys, true, newRoot)
		require.NoError(t, err, "error reading values")

		_ = retvalues
		proofHldr, err := smt.GetBatchProof(keys, newRoot)
		require.NoError(t, err, "error getting batch proof")

		psmt, err := NewPSMT(newRoot, trieHeight, keys, retvalues, EncodeProof(proofHldr))
		require.NoError(t, err, "error building partial trie")

		if !bytes.Equal(newRoot, psmt.root.ComputeValue()) {
			t.Fatal("rootNode hash doesn't match [before update]")
		}

		keys = make([][]byte, 0)
		keys = append(keys, key2, key3)

		values = make([][]byte, 0)
		values = append(values, []byte{'X'}, []byte{'Y'})

		root2, err := smt.Update(keys, values, newRoot)
		require.NoError(t, err, "error updating trie")

		proot2, _, err := psmt.Update(keys, values)
		require.NoError(t, err, "error updating partial trie")

		if !bytes.Equal(root2, proot2) {
			t.Fatalf("root2 hash doesn't match [%x] != [%x]", root2, proot2)
		}

	})

}

func TestRandomProofs(t *testing.T) {
	trieHeight := 17 // should be key size (in bits) + 1
	experimentRep := 20
	for e := 0; e < experimentRep; e++ {
		withSMT(t, trieHeight, 10, 100, 5, func(t *testing.T, smt *SMT, emptyTree *tree) {

			// insert some values to an empty trie
			keys := make([][]byte, 0)
			values := make([][]byte, 0)
			rand.Seed(time.Now().UnixNano())

<<<<<<< HEAD
			numberOfKeys := rand.Intn(256)
=======
			numberOfKeys := rand.Intn(256) + 1
>>>>>>> b33f5874
			if numberOfKeys == 0 {
				numberOfKeys = 1
			}

			alreadySelectKeys := make(map[string]bool)
			i := 0
			for i < numberOfKeys {
				key := make([]byte, 2)
				rand.Read(key)
				// deduplicate
				if _, found := alreadySelectKeys[string(key)]; !found {
					keys = append(keys, key)
					alreadySelectKeys[string(key)] = true
					value := make([]byte, 4)
					rand.Read(value)
					values = append(values, value)
					i++
				}
			}

			// keep a subset as initial insert and keep the rest as default value read
			split := rand.Intn(numberOfKeys)
			insertKeys := keys[:split]
			insertValues := values[:split]

			root, err := smt.Update(insertKeys, insertValues, emptyTree.root)
			require.NoError(t, err, "error updating trie")

			// shuffle keys for read
			rand.Shuffle(len(keys), func(i, j int) {
				keys[i], keys[j] = keys[j], keys[i]
				values[i], values[j] = values[j], values[i]
			})

			retvalues, _, err := smt.Read(keys, true, root)
			require.NoError(t, err, "error reading values")

			proofHldr, err := smt.GetBatchProof(keys, root)
			require.NoError(t, err, "error getting batch proof")

			psmt, err := NewPSMT(root, trieHeight, keys, retvalues, EncodeProof(proofHldr))
			require.NoError(t, err, "error building partial trie")

			if !bytes.Equal(root, psmt.root.ComputeValue()) {
				t.Fatal("root hash doesn't match")
			}

			// select a subset of shuffled keys for random updates
			split = rand.Intn(numberOfKeys)
			updateKeys := keys[:split]
			updateValues := values[:split]
			// random updates
			rand.Shuffle(len(updateValues), func(i, j int) {
				updateValues[i], updateValues[j] = updateValues[j], updateValues[i]
			})

			root2, err := smt.Update(updateKeys, updateValues, root)
			require.NoError(t, err, "error updating trie")

			proot2, _, err := psmt.Update(updateKeys, updateValues)
			require.NoError(t, err, "error updating partial trie")

			if !bytes.Equal(root2, proot2) {
				t.Fatalf("root2 hash doesn't match [%x] != [%x]", root2, proot2)
			}

		})
	}
}

// TODO add test for incompatible proofs [Byzantine milestone]
// TODO add test key not exist [Byzantine milestone]<|MERGE_RESOLUTION|>--- conflicted
+++ resolved
@@ -309,11 +309,7 @@
 			values := make([][]byte, 0)
 			rand.Seed(time.Now().UnixNano())
 
-<<<<<<< HEAD
-			numberOfKeys := rand.Intn(256)
-=======
 			numberOfKeys := rand.Intn(256) + 1
->>>>>>> b33f5874
 			if numberOfKeys == 0 {
 				numberOfKeys = 1
 			}
