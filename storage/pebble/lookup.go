package pebble

import (
	"bytes"
	"encoding/binary"
	"fmt"

	"github.com/onflow/flow-go/engine/execution/state"
	"github.com/onflow/flow-go/ledger"
	"github.com/onflow/flow-go/model/flow"
	"github.com/onflow/flow-go/storage/pebble/registers"
)

var latestHeightKeyLiteral = binary.BigEndian.AppendUint64(
	[]byte{codeLatestBlockHeight, byte('/'), byte('/')}, placeHolderHeight)
var firstHeightKeyLiteral = binary.BigEndian.AppendUint64(
	[]byte{codeFirstBlockHeight, byte('/'), byte('/')}, placeHolderHeight)

// lookupKey is the encoded format of the storage key for looking up register value
type lookupKey struct {
	encoded []byte
}

// latestHeightKey is a special case of a lookupKey
// with keyLatestBlockHeight as key, no owner and a placeholder height of 0.
// This is to ensure SeekPrefixGE in pebble does not break
func latestHeightKey() []byte {
<<<<<<< HEAD
	return createHeightKey(codeLatestBlockHeight)
=======
	return latestHeightKeyLiteral
>>>>>>> dafd8fd2
}

// firstHeightKey is a special case of a lookupKey
// with keyFirstBlockHeight as key, no owner and a placeholder height of 0.
// This is to ensure SeekPrefixGE in pebble does not break
func firstHeightKey() []byte {
<<<<<<< HEAD
	return createHeightKey(codeFirstBlockHeight)
=======
	return firstHeightKeyLiteral
>>>>>>> dafd8fd2
}

// newLookupKey takes a height and registerID, returns the key for storing the register value in storage
func newLookupKey(height uint64, reg flow.RegisterID) *lookupKey {
	key := lookupKey{
		// 1 byte gaps for db prefix and '/' separators
		encoded: make([]byte, 0, MinLookupKeyLen+len(reg.Owner)+len(reg.Key)),
	}

	// append DB prefix
	key.encoded = append(key.encoded, codeRegister)

	// The lookup key used to find most recent value for a register.
	//
	// The "<owner>/<key>" part is the register key, which is used as a prefix to filter and iterate
	// through updated values at different heights, and find the most recent updated value at or below
	// a certain height.
	key.encoded = append(key.encoded, []byte(reg.Owner)...)
	key.encoded = append(key.encoded, '/')
	key.encoded = append(key.encoded, []byte(reg.Key)...)
	key.encoded = append(key.encoded, '/')

	// Encode the height getting it to 1s compliment (all bits flipped) and big-endian byte order.
	//
	// Registers are a sparse dataset stored with a single entry per update. To find the value at a particular
	// height, we need to do a scan across the entries to find the highest height that is less than or equal
	// to the target height.
	//
	// Pebble does not support reverse iteration, so we use the height's one's complement to effectively
	// reverse sort on the height. This allows us to use a bitwise forward scan for the next most recent
	// entry.
	onesCompliment := ^height
	key.encoded = binary.BigEndian.AppendUint64(key.encoded, onesCompliment)

	return &key
}

// lookupKeyToRegisterID takes a lookup key and decode it into height and RegisterID
func lookupKeyToRegisterID(lookupKey []byte) (uint64, flow.RegisterID, error) {
	if len(lookupKey) < MinLookupKeyLen {
		return 0, flow.RegisterID{}, fmt.Errorf("invalid lookup key format: expected >= %d bytes, got %d bytes",
			MinLookupKeyLen, len(lookupKey))
	}

	// check and exclude db prefix
	prefix := lookupKey[0]
	if prefix != codeRegister {
		return 0, flow.RegisterID{}, fmt.Errorf("incorrect prefix %d for register lookup key, expected %d",
			prefix, codeRegister)
	}
	lookupKey = lookupKey[1:]

	// Find the first slash to split the lookup key and decode the owner.
	firstSlash := bytes.IndexByte(lookupKey, '/')
	if firstSlash == -1 {
		return 0, flow.RegisterID{}, fmt.Errorf("invalid lookup key format: cannot find first slash")
	}

	owner := string(lookupKey[:firstSlash])

	// Find the last slash to split encoded height.
	lastSlashPos := bytes.LastIndexByte(lookupKey, '/')
	if lastSlashPos == firstSlash {
		return 0, flow.RegisterID{}, fmt.Errorf("invalid lookup key format: expected 2 separators, got 1 separator")
	}
	encodedHeightPos := lastSlashPos + 1
	if len(lookupKey)-encodedHeightPos != registers.HeightSuffixLen {
		return 0, flow.RegisterID{},
			fmt.Errorf("invalid lookup key format: expected %d bytes of encoded height, got %d bytes",
				registers.HeightSuffixLen, len(lookupKey)-encodedHeightPos)
	}

	// Decode height.
	heightBytes := lookupKey[encodedHeightPos:]

	oneCompliment := binary.BigEndian.Uint64(heightBytes)
	height := ^oneCompliment

	// Decode the remaining bytes into the key.
	keyBytes := lookupKey[firstSlash+1 : lastSlashPos]
	key := string(keyBytes)

	regID := flow.RegisterID{Owner: owner, Key: key}

	return height, regID, nil
}

func registerIDFromPayloadKey(key ledger.Key) (flow.RegisterID, error) {
	if len(key.KeyParts) != 2 ||
		key.KeyParts[0].Type != state.KeyPartOwner ||
		key.KeyParts[1].Type != state.KeyPartKey {
		return flow.RegisterID{}, fmt.Errorf("key not in expected format: %s", key.String())
	}

	return flow.RegisterID{
		Owner: string(key.KeyParts[0].Value),
		Key:   string(key.KeyParts[1].Value),
	}, nil
}

// Bytes returns the encoded lookup key.
func (h lookupKey) Bytes() []byte {
	return h.encoded
}

// EncodedUint64 encodes uint64 for storing as a pebble payload
func encodedUint64(height uint64) []byte {
	payload := make([]byte, 0, 8)
	return binary.BigEndian.AppendUint64(payload, height)
}<|MERGE_RESOLUTION|>--- conflicted
+++ resolved
@@ -25,22 +25,14 @@
 // with keyLatestBlockHeight as key, no owner and a placeholder height of 0.
 // This is to ensure SeekPrefixGE in pebble does not break
 func latestHeightKey() []byte {
-<<<<<<< HEAD
-	return createHeightKey(codeLatestBlockHeight)
-=======
 	return latestHeightKeyLiteral
->>>>>>> dafd8fd2
 }
 
 // firstHeightKey is a special case of a lookupKey
 // with keyFirstBlockHeight as key, no owner and a placeholder height of 0.
 // This is to ensure SeekPrefixGE in pebble does not break
 func firstHeightKey() []byte {
-<<<<<<< HEAD
-	return createHeightKey(codeFirstBlockHeight)
-=======
 	return firstHeightKeyLiteral
->>>>>>> dafd8fd2
 }
 
 // newLookupKey takes a height and registerID, returns the key for storing the register value in storage
@@ -128,7 +120,19 @@
 	return height, regID, nil
 }
 
-func registerIDFromPayloadKey(key ledger.Key) (flow.RegisterID, error) {
+// Bytes returns the encoded lookup key.
+func (h lookupKey) Bytes() []byte {
+	return h.encoded
+}
+
+// EncodedUint64 encodes uint64 for storing as a pebble payload
+func encodedUint64(height uint64) []byte {
+	payload := make([]byte, 0, 8)
+	return binary.BigEndian.AppendUint64(payload, height)
+}
+
+// KeyToRegisterID converts a ledger key into a register ID.
+func keyToRegisterID(key ledger.Key) (flow.RegisterID, error) {
 	if len(key.KeyParts) != 2 ||
 		key.KeyParts[0].Type != state.KeyPartOwner ||
 		key.KeyParts[1].Type != state.KeyPartKey {
@@ -139,15 +143,4 @@
 		Owner: string(key.KeyParts[0].Value),
 		Key:   string(key.KeyParts[1].Value),
 	}, nil
-}
-
-// Bytes returns the encoded lookup key.
-func (h lookupKey) Bytes() []byte {
-	return h.encoded
-}
-
-// EncodedUint64 encodes uint64 for storing as a pebble payload
-func encodedUint64(height uint64) []byte {
-	payload := make([]byte, 0, 8)
-	return binary.BigEndian.AppendUint64(payload, height)
 }