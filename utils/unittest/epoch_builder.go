--- conflicted
+++ resolved
@@ -14,12 +14,8 @@
 // EpochBuilder is a testing utility for building epochs into chain state.
 type EpochBuilder struct {
 	t          *testing.T
-<<<<<<< HEAD
-	state      protocol.State
+	state      protocol.MutableState
 	blocks     map[flow.Identifier]*flow.Block
-=======
-	state      protocol.MutableState
->>>>>>> dcf8973c
 	setupOpts  []func(*flow.EpochSetup)  // options to apply to the EpochSetup event
 	commitOpts []func(*flow.EpochCommit) // options to apply to the EpochCommit event
 }
@@ -120,16 +116,11 @@
 
 	// build block B, sealing up to and including block A
 	B := BlockWithParentFixture(A)
-<<<<<<< HEAD
 	B.SetPayload(flow.Payload{
 		Receipts: prevReceipts,
 		Seals:    sealsForPrev,
 	})
-	err = builder.state.Mutate().Extend(&B)
-=======
-	B.SetPayload(flow.Payload{Seals: seals})
 	err = builder.state.Extend(&B)
->>>>>>> dcf8973c
 	require.Nil(builder.t, err)
 	// finalize block B
 	err = builder.state.Finalize(B.ID())
@@ -152,10 +143,10 @@
 		Receipts: []*flow.ExecutionReceipt{receiptB},
 		Seals:    sealsForA,
 	})
-	err = builder.state.Mutate().Extend(&C)
+	err = builder.state.Extend(&C)
 	require.Nil(builder.t, err)
 	// finalize block C
-	err = builder.state.Mutate().Finalize(C.ID())
+	err = builder.state.Finalize(C.ID())
 	require.Nil(builder.t, err)
 	// cache block C
 	builder.blocks[C.ID()] = &C
@@ -182,11 +173,10 @@
 		Receipts: []*flow.ExecutionReceipt{receiptC},
 		Seals:    []*flow.Seal{sealForB},
 	})
-<<<<<<< HEAD
-	err = builder.state.Mutate().Extend(&D)
+	err = builder.state.Extend(&D)
 	require.Nil(builder.t, err)
 	// finalize block D
-	err = builder.state.Mutate().Finalize(D.ID())
+	err = builder.state.Finalize(D.ID())
 	require.Nil(builder.t, err)
 	// cache block D
 	builder.blocks[D.ID()] = &D
@@ -203,16 +193,10 @@
 		Receipts: []*flow.ExecutionReceipt{receiptD},
 		Seals:    []*flow.Seal{sealForC},
 	})
-	err = builder.state.Mutate().Extend(&E)
+	err = builder.state.Extend(&E)
 	require.Nil(builder.t, err)
 	// finalize block E
-	err = builder.state.Mutate().Finalize(E.ID())
-=======
-	err = builder.state.Extend(&C)
-	require.Nil(builder.t, err)
-	// finalize block C
-	err = builder.state.Finalize(C.ID())
->>>>>>> dcf8973c
+	err = builder.state.Finalize(E.ID())
 	require.Nil(builder.t, err)
 	// cache block E
 	builder.blocks[E.ID()] = &E
@@ -238,17 +222,10 @@
 		Receipts: []*flow.ExecutionReceipt{receiptE},
 		Seals:    []*flow.Seal{sealForD},
 	})
-<<<<<<< HEAD
-	err = builder.state.Mutate().Extend(&F)
+	err = builder.state.Extend(&F)
 	require.Nil(builder.t, err)
 	// finalize block F
-	err = builder.state.Mutate().Finalize(F.ID())
-=======
-	err = builder.state.Extend(&D)
-	require.Nil(builder.t, err)
-	// finalize block D
-	err = builder.state.Finalize(D.ID())
->>>>>>> dcf8973c
+	err = builder.state.Finalize(F.ID())
 	require.Nil(builder.t, err)
 	// cache block F
 	builder.blocks[F.ID()] = &F
@@ -277,7 +254,6 @@
 	A := BlockWithParentFixture(final)
 	// first view is not necessarily exactly final view of previous epoch
 	A.Header.View = finalView + (rand.Uint64() % 4) + 1
-<<<<<<< HEAD
 	A.SetPayload(flow.Payload{
 		Receipts: []*flow.ExecutionReceipt{
 			ReceiptForBlockFixture(finalBlock),
@@ -288,11 +264,7 @@
 			),
 		},
 	})
-	err = builder.state.Mutate().Extend(&A)
-=======
-	A.SetPayload(flow.EmptyPayload())
 	err = builder.state.Extend(&A)
->>>>>>> dcf8973c
 	require.Nil(builder.t, err)
 	err = builder.state.Finalize(A.ID())
 	require.Nil(builder.t, err)
