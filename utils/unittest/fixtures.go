package unittest

import (
	crand "crypto/rand"
	"fmt"
	"math/rand"
	"time"

	sdk "github.com/onflow/flow-go-sdk"

	"github.com/onflow/flow-go/model/chunks"
	"github.com/onflow/flow-go/model/flow/order"
	"github.com/onflow/flow-go/module/signature"
	"github.com/onflow/flow-go/state/protocol/inmem"

	hotstuff "github.com/onflow/flow-go/consensus/hotstuff/model"
	"github.com/onflow/flow-go/crypto"
	"github.com/onflow/flow-go/crypto/hash"
	"github.com/onflow/flow-go/engine/execution/state/delta"
	"github.com/onflow/flow-go/engine/verification"
	"github.com/onflow/flow-go/model/cluster"
	"github.com/onflow/flow-go/model/flow"
	"github.com/onflow/flow-go/model/flow/filter"
	"github.com/onflow/flow-go/model/messages"
	"github.com/onflow/flow-go/module/mempool/entity"
	"github.com/onflow/flow-go/utils/dsl"
)

func AddressFixture() flow.Address {
	return flow.Testnet.Chain().ServiceAddress()
}

func RandomAddressFixture() flow.Address {
	// we use a 32-bit index - since the linear address generator uses 45 bits,
	// this won't error
	addr, err := flow.Testnet.Chain().AddressAtIndex(uint64(rand.Uint32()))
	if err != nil {
		panic(err)
	}
	return addr
}

func InvalidAddressFixture() flow.Address {
	addr := AddressFixture()
	addr[0] ^= 1 // alter one bit to obtain an invalid address
	if flow.Testnet.Chain().IsValid(addr) {
		panic("invalid address fixture generated valid address")
	}
	return addr
}

func InvalidFormatSignature() flow.TransactionSignature {
	return flow.TransactionSignature{
		Address:     AddressFixture(),
		SignerIndex: 0,
		Signature:   make([]byte, crypto.SignatureLenECDSAP256), // zero signature is invalid
		KeyIndex:    1,
	}
}

func TransactionSignatureFixture() flow.TransactionSignature {
	sigLen := crypto.SignatureLenECDSAP256
	s := flow.TransactionSignature{
		Address:     AddressFixture(),
		SignerIndex: 0,
		Signature:   SeedFixture(sigLen),
		KeyIndex:    1,
	}
	// make sure the ECDSA signature passes the format check
	s.Signature[sigLen/2] = 0
	s.Signature[0] = 0
	s.Signature[sigLen/2-1] |= 1
	s.Signature[sigLen-1] |= 1
	return s
}

func ProposalKeyFixture() flow.ProposalKey {
	return flow.ProposalKey{
		Address:        AddressFixture(),
		KeyIndex:       1,
		SequenceNumber: 0,
	}
}

// AccountKeyDefaultFixture returns a randomly generated ECDSA/SHA3 account key.
func AccountKeyDefaultFixture() (*flow.AccountPrivateKey, error) {
	return AccountKeyFixture(crypto.KeyGenSeedMinLenECDSAP256, crypto.ECDSAP256, hash.SHA3_256)
}

// AccountKeyFixture returns a randomly generated account key.
func AccountKeyFixture(
	seedLength int,
	signingAlgo crypto.SigningAlgorithm,
	hashAlgo hash.HashingAlgorithm,
) (*flow.AccountPrivateKey, error) {
	seed := make([]byte, seedLength)

	_, err := crand.Read(seed)
	if err != nil {
		return nil, err
	}

	key, err := crypto.GeneratePrivateKey(signingAlgo, seed)
	if err != nil {
		return nil, err
	}

	return &flow.AccountPrivateKey{
		PrivateKey: key,
		SignAlgo:   key.Algorithm(),
		HashAlgo:   hashAlgo,
	}, nil
}

func BlockFixture() flow.Block {
	header := BlockHeaderFixture()
	return BlockWithParentFixture(&header)
}

func FullBlockFixture() flow.Block {
	block := BlockFixture()
	payload := block.Payload
	payload.Seals = Seal.Fixtures(10)
	payload.Results = []*flow.ExecutionResult{
		ExecutionResultFixture(),
		ExecutionResultFixture(),
	}
	payload.Receipts = []*flow.ExecutionReceiptMeta{
		ExecutionReceiptFixture(WithResult(payload.Results[0])).Meta(),
		ExecutionReceiptFixture(WithResult(payload.Results[1])).Meta(),
	}

	header := block.Header
	header.PayloadHash = payload.Hash()

	return flow.Block{
		Header:  header,
		Payload: payload,
	}
}

func BlockFixtures(number int) []*flow.Block {
	blocks := make([]*flow.Block, 0, number)
	for ; number > 0; number-- {
		block := BlockFixture()
		blocks = append(blocks, &block)
	}
	return blocks
}

func ProposalFixture() *messages.BlockProposal {
	block := BlockFixture()
	return ProposalFromBlock(&block)
}

func ProposalFromBlock(block *flow.Block) *messages.BlockProposal {
	proposal := &messages.BlockProposal{
		Header:  block.Header,
		Payload: block.Payload,
	}
	return proposal
}

func PendingFromBlock(block *flow.Block) *flow.PendingBlock {
	pending := flow.PendingBlock{
		OriginID: block.Header.ProposerID,
		Header:   block.Header,
		Payload:  block.Payload,
	}
	return &pending
}

func StateDeltaFixture() *messages.ExecutionStateDelta {
	header := BlockHeaderFixture()
	block := BlockWithParentFixture(&header)
	return &messages.ExecutionStateDelta{
		ExecutableBlock: entity.ExecutableBlock{
			Block: &block,
		},
	}
}

func ReceiptAndSealForBlock(block *flow.Block) (*flow.ExecutionReceipt, *flow.Seal) {
	receipt := ReceiptForBlockFixture(block)
	seal := Seal.Fixture(Seal.WithBlock(block.Header), Seal.WithResult(&receipt.ExecutionResult))
	return receipt, seal
}

func PayloadFixture(options ...func(*flow.Payload)) flow.Payload {
	payload := flow.EmptyPayload()
	for _, option := range options {
		option(&payload)
	}
	return payload
}

// WithAllTheFixins ensures a payload contains no empty slice fields. When
// encoding and decoding, nil vs empty slices are not preserved, which can
// result in two models that are semantically equal being considered non-equal
// by our testing framework.
func WithAllTheFixins(payload *flow.Payload) {
	payload.Seals = Seal.Fixtures(3)
	payload.Guarantees = CollectionGuaranteesFixture(4)
	for i := 0; i < 10; i++ {
		receipt := ExecutionReceiptFixture()
		payload.Receipts = []*flow.ExecutionReceiptMeta{receipt.Meta()}
		payload.Results = []*flow.ExecutionResult{&receipt.ExecutionResult}
	}
}

func WithSeals(seals ...*flow.Seal) func(*flow.Payload) {
	return func(payload *flow.Payload) {
		payload.Seals = append(payload.Seals, seals...)
	}
}

func WithGuarantees(guarantees ...*flow.CollectionGuarantee) func(*flow.Payload) {
	return func(payload *flow.Payload) {
		payload.Guarantees = append(payload.Guarantees, guarantees...)
	}
}

func WithReceipts(receipts ...*flow.ExecutionReceipt) func(*flow.Payload) {
	return func(payload *flow.Payload) {
		for _, receipt := range receipts {
			payload.Receipts = append(payload.Receipts, receipt.Meta())
			payload.Results = append(payload.Results, &receipt.ExecutionResult)
		}
	}
}

func BlockWithParentFixture(parent *flow.Header) flow.Block {
	payload := PayloadFixture()
	header := BlockHeaderWithParentFixture(parent)
	header.PayloadHash = payload.Hash()
	return flow.Block{
		Header:  &header,
		Payload: &payload,
	}
}

func WithoutGuarantee(payload *flow.Payload) {
	payload.Guarantees = nil
}

func StateInteractionsFixture() *delta.Snapshot {
	return &delta.NewView(nil).Interactions().Snapshot
}

func BlockWithParentAndProposerFixture(parent *flow.Header, proposer flow.Identifier) flow.Block {
	block := BlockWithParentFixture(parent)

	block.Header.ProposerID = proposer
	block.Header.ParentVoterIDs = []flow.Identifier{proposer}

	return block
}

func BlockWithParentAndSeal(
	parent *flow.Header, sealed *flow.Header) *flow.Block {
	block := BlockWithParentFixture(parent)
	payload := flow.Payload{
		Guarantees: nil,
	}

	if sealed != nil {
		payload.Seals = []*flow.Seal{
			Seal.Fixture(
				Seal.WithBlockID(sealed.ID()),
			),
		}
	}

	block.SetPayload(payload)
	return &block
}

func StateDeltaWithParentFixture(parent *flow.Header) *messages.ExecutionStateDelta {
	payload := PayloadFixture()
	header := BlockHeaderWithParentFixture(parent)
	header.PayloadHash = payload.Hash()
	block := flow.Block{
		Header:  &header,
		Payload: &payload,
	}

	var stateInteractions []*delta.Snapshot
	stateInteractions = append(stateInteractions, StateInteractionsFixture())

	return &messages.ExecutionStateDelta{
		ExecutableBlock: entity.ExecutableBlock{
			Block: &block,
		},
		StateInteractions: stateInteractions,
	}
}

func GenesisFixture(identities flow.IdentityList) *flow.Block {
	genesis := flow.Genesis(flow.Emulator)
	return genesis
}

func BlockHeaderFixture() flow.Header {
	height := uint64(rand.Uint32())
	view := height + uint64(rand.Intn(1000))
	return BlockHeaderWithParentFixture(&flow.Header{
		ChainID:  flow.Emulator,
		ParentID: IdentifierFixture(),
		Height:   height,
		View:     view,
	})
}

func BlockHeaderFixtureOnChain(chainID flow.ChainID) flow.Header {
	height := uint64(rand.Uint32())
	view := height + uint64(rand.Intn(1000))
	return BlockHeaderWithParentFixture(&flow.Header{
		ChainID:  chainID,
		ParentID: IdentifierFixture(),
		Height:   height,
		View:     view,
	})
}

func BlockHeaderWithParentFixture(parent *flow.Header) flow.Header {
	height := parent.Height + 1
	view := parent.View + 1 + uint64(rand.Intn(10)) // Intn returns [0, n)
	return flow.Header{
		ChainID:        parent.ChainID,
		ParentID:       parent.ID(),
		Height:         height,
		PayloadHash:    IdentifierFixture(),
		Timestamp:      time.Now().UTC(),
		View:           view,
		ParentVoterIDs: IdentifierListFixture(4),
		ParentVoterSig: CombinedSignatureFixture(2),
		ProposerID:     IdentifierFixture(),
		ProposerSig:    SignatureFixture(),
	}
}

func ClusterPayloadFixture(n int) *cluster.Payload {
	transactions := make([]*flow.TransactionBody, n)
	for i := 0; i < n; i++ {
		tx := TransactionBodyFixture()
		transactions[i] = &tx
	}
	payload := cluster.PayloadFromTransactions(flow.ZeroID, transactions...)
	return &payload
}

func ClusterBlockFixture() cluster.Block {

	payload := ClusterPayloadFixture(3)
	header := BlockHeaderFixture()
	header.PayloadHash = payload.Hash()

	return cluster.Block{
		Header:  &header,
		Payload: payload,
	}
}

// ClusterBlockWithParent creates a new cluster consensus block that is valid
// with respect to the given parent block.
func ClusterBlockWithParent(parent *cluster.Block) cluster.Block {

	payload := ClusterPayloadFixture(3)

	header := BlockHeaderFixture()
	header.Height = parent.Header.Height + 1
	header.View = parent.Header.View + 1
	header.ChainID = parent.Header.ChainID
	header.Timestamp = time.Now()
	header.ParentID = parent.ID()
	header.PayloadHash = payload.Hash()

	block := cluster.Block{
		Header:  &header,
		Payload: payload,
	}

	return block
}

func WithCollRef(refID flow.Identifier) func(*flow.CollectionGuarantee) {
	return func(guarantee *flow.CollectionGuarantee) {
		guarantee.ReferenceBlockID = refID
	}
}

func WithCollection(collection *flow.Collection) func(guarantee *flow.CollectionGuarantee) {
	return func(guarantee *flow.CollectionGuarantee) {
		guarantee.CollectionID = collection.ID()
	}
}

func CollectionGuaranteeFixture(options ...func(*flow.CollectionGuarantee)) *flow.CollectionGuarantee {
	guarantee := &flow.CollectionGuarantee{
		CollectionID: IdentifierFixture(),
		SignerIDs:    IdentifierListFixture(16),
		Signature:    SignatureFixture(),
	}
	for _, option := range options {
		option(guarantee)
	}
	return guarantee
}

func CollectionGuaranteesFixture(n int, options ...func(*flow.CollectionGuarantee)) []*flow.CollectionGuarantee {
	guarantees := make([]*flow.CollectionGuarantee, 0, n)
	for i := 1; i <= n; i++ {
		guarantee := CollectionGuaranteeFixture(options...)
		guarantees = append(guarantees, guarantee)
	}
	return guarantees
}

func BlockSealsFixture(n int) []*flow.Seal {
	seals := make([]*flow.Seal, 0, n)
	for i := 0; i < n; i++ {
		seal := Seal.Fixture()
		seals = append(seals, seal)
	}
	return seals
}

func CollectionFixture(n int) flow.Collection {
	transactions := make([]*flow.TransactionBody, 0, n)

	for i := 0; i < n; i++ {
		tx := TransactionFixture()
		transactions = append(transactions, &tx.TransactionBody)
	}

	return flow.Collection{Transactions: transactions}
}

func CompleteCollectionFixture() *entity.CompleteCollection {
	txBody := TransactionBodyFixture()
	return &entity.CompleteCollection{
		Guarantee: &flow.CollectionGuarantee{
			CollectionID: flow.Collection{Transactions: []*flow.TransactionBody{&txBody}}.ID(),
			Signature:    SignatureFixture(),
		},
		Transactions: []*flow.TransactionBody{&txBody},
	}
}

func ExecutableBlockFixture(collectionsSignerIDs [][]flow.Identifier) *entity.ExecutableBlock {

	header := BlockHeaderFixture()
	return ExecutableBlockFixtureWithParent(collectionsSignerIDs, &header)
}

func ExecutableBlockFixtureWithParent(collectionsSignerIDs [][]flow.Identifier, parent *flow.Header) *entity.ExecutableBlock {

	completeCollections := make(map[flow.Identifier]*entity.CompleteCollection, len(collectionsSignerIDs))
	block := BlockWithParentFixture(parent)
	block.Payload.Guarantees = nil

	for _, signerIDs := range collectionsSignerIDs {
		completeCollection := CompleteCollectionFixture()
		completeCollection.Guarantee.SignerIDs = signerIDs
		block.Payload.Guarantees = append(block.Payload.Guarantees, completeCollection.Guarantee)
		completeCollections[completeCollection.Guarantee.CollectionID] = completeCollection
	}

	block.Header.PayloadHash = block.Payload.Hash()

	executableBlock := &entity.ExecutableBlock{
		Block:               &block,
		CompleteCollections: completeCollections,
	}
	// Preload the id
	executableBlock.ID()
	return executableBlock
}

func WithExecutorID(executorID flow.Identifier) func(*flow.ExecutionReceipt) {
	return func(er *flow.ExecutionReceipt) {
		er.ExecutorID = executorID
	}
}

func WithResult(result *flow.ExecutionResult) func(*flow.ExecutionReceipt) {
	return func(receipt *flow.ExecutionReceipt) {
		receipt.ExecutionResult = *result
	}
}

func ExecutionReceiptFixture(opts ...func(*flow.ExecutionReceipt)) *flow.ExecutionReceipt {
	receipt := &flow.ExecutionReceipt{
		ExecutorID:        IdentifierFixture(),
		ExecutionResult:   *ExecutionResultFixture(),
		Spocks:            nil,
		ExecutorSignature: SignatureFixture(),
	}

	for _, apply := range opts {
		apply(receipt)
	}

	return receipt
}

func ReceiptForBlockFixture(block *flow.Block) *flow.ExecutionReceipt {
	return ReceiptForBlockExecutorFixture(block, IdentifierFixture())
}

func ReceiptForBlockExecutorFixture(block *flow.Block, executor flow.Identifier) *flow.ExecutionReceipt {
	result := ExecutionResultFixture(WithBlock(block))
	receipt := ExecutionReceiptFixture(WithResult(result), WithExecutorID(executor))
	return receipt
}

func WithPreviousResult(prevResult flow.ExecutionResult) func(*flow.ExecutionResult) {
	return func(result *flow.ExecutionResult) {
		result.PreviousResultID = prevResult.ID()
		finalState, ok := prevResult.FinalStateCommitment()
		if !ok {
			panic("missing final state commitment")
		}
		result.Chunks[0].StartState = finalState
	}
}

func WithBlock(block *flow.Block) func(*flow.ExecutionResult) {
	chunks := 1 // tailing chunk is always system chunk
	var previousResultID flow.Identifier
	if block.Payload != nil {
		chunks += len(block.Payload.Guarantees)
	}
	blockID := block.ID()

	return func(result *flow.ExecutionResult) {
		startState := result.Chunks[0].StartState // retain previous start state in case it was user-defined
		result.BlockID = blockID
		result.Chunks = ChunkListFixture(uint(chunks), block.ID())
		result.Chunks[0].StartState = startState // set start state to value before update
		result.PreviousResultID = previousResultID
	}
}

func ExecutionResultFixture(opts ...func(*flow.ExecutionResult)) *flow.ExecutionResult {
	blockID := IdentifierFixture()
	result := &flow.ExecutionResult{
		PreviousResultID: IdentifierFixture(),
		BlockID:          IdentifierFixture(),
		Chunks:           ChunkListFixture(2, blockID),
	}

	for _, apply := range opts {
		apply(result)
	}
	return result
}

func WithApproverID(approverID flow.Identifier) func(*flow.ResultApproval) {
	return func(ra *flow.ResultApproval) {
		ra.Body.ApproverID = approverID
	}
}

func WithAttestationBlock(block *flow.Block) func(*flow.ResultApproval) {
	return func(ra *flow.ResultApproval) {
		ra.Body.Attestation.BlockID = block.ID()
	}
}

func WithExecutionResultID(id flow.Identifier) func(*flow.ResultApproval) {
	return func(ra *flow.ResultApproval) {
		ra.Body.ExecutionResultID = id
	}
}

func WithBlockID(id flow.Identifier) func(*flow.ResultApproval) {
	return func(ra *flow.ResultApproval) {
		ra.Body.BlockID = id
	}
}

func WithChunk(chunkIdx uint64) func(*flow.ResultApproval) {
	return func(approval *flow.ResultApproval) {
		approval.Body.ChunkIndex = chunkIdx
	}
}

func WithServiveEvents(events ...flow.ServiceEvent) func(*flow.ExecutionResult) {
	return func(result *flow.ExecutionResult) {
		result.ServiceEvents = events
	}
}

func ResultApprovalFixture(opts ...func(*flow.ResultApproval)) *flow.ResultApproval {
	attestation := flow.Attestation{
		BlockID:           IdentifierFixture(),
		ExecutionResultID: IdentifierFixture(),
		ChunkIndex:        uint64(0),
	}

	approval := flow.ResultApproval{
		Body: flow.ResultApprovalBody{
			Attestation:          attestation,
			ApproverID:           IdentifierFixture(),
			AttestationSignature: SignatureFixture(),
			Spock:                nil,
		},
		VerifierSignature: SignatureFixture(),
	}

	for _, apply := range opts {
		apply(&approval)
	}

	return &approval
}

func StateCommitmentFixture() flow.StateCommitment {
	var state = make([]byte, 20)
	_, _ = crand.Read(state[0:20])
	return state
}

func HashFixture(size int) hash.Hash {
	hash := make(hash.Hash, size)
	for i := 0; i < size; i++ {
		hash[i] = byte(i)
	}
	return hash
}

func IdentifierListFixture(n int) []flow.Identifier {
	list := make([]flow.Identifier, n)
	for i := 0; i < n; i++ {
		list[i] = IdentifierFixture()
	}
	return list
}

func IdentifierFixture() flow.Identifier {
	var id flow.Identifier
	_, _ = crand.Read(id[:])
	return id
}

// WithRole adds a role to an identity fixture.
func WithRole(role flow.Role) func(*flow.Identity) {
	return func(identity *flow.Identity) {
		identity.Role = role
	}
}

func WithStake(stake uint64) func(*flow.Identity) {
	return func(identity *flow.Identity) {
		identity.Stake = stake
	}
}

// WithAddress sets the network address of identity fixture.
func WithAddress(address string) func(*flow.Identity) {
	return func(identity *flow.Identity) {
		identity.Address = address
	}
}

// WithNetworkingKey sets the networking public key of identity fixture.
func WithNetworkingKey(key crypto.PublicKey) func(*flow.Identity) {
	return func(identity *flow.Identity) {
		identity.NetworkPubKey = key
	}
}

func RandomBytes(n int) []byte {
	b := make([]byte, n)
	read, err := crand.Read(b)
	if err != nil {
		panic("cannot read random bytes")
	}
	if read != n {
		panic(fmt.Errorf("cannot read enough random bytes (got %d of %d)", read, n))
	}
	return b
}

// IdentityFixture returns a node identity.
func IdentityFixture(opts ...func(*flow.Identity)) *flow.Identity {
	nodeID := IdentifierFixture()
	identity := flow.Identity{
		NodeID:  nodeID,
		Address: fmt.Sprintf("address-%v", nodeID[0:7]),
		Role:    flow.RoleConsensus,
		Stake:   1000,
	}
	for _, apply := range opts {
		apply(&identity)
	}
	return &identity
}

// WithNodeID adds a node ID with the given first byte to an identity.
func WithNodeID(b byte) func(*flow.Identity) {
	return func(identity *flow.Identity) {
		identity.NodeID = flow.Identifier{b}
	}
}

// WithStakingPubKey adds a staking public key to the identity
func WithStakingPubKey(pubKey crypto.PublicKey) func(*flow.Identity) {
	return func(identity *flow.Identity) {
		identity.StakingPubKey = pubKey
	}
}

// WithRandomPublicKeys adds random public keys to an identity.
func WithRandomPublicKeys() func(*flow.Identity) {
	return func(identity *flow.Identity) {
		identity.StakingPubKey = KeyFixture(crypto.BLSBLS12381).PublicKey()
		identity.NetworkPubKey = KeyFixture(crypto.ECDSAP256).PublicKey()
	}
}

// WithAllRoles can be used used to ensure an IdentityList fixtures contains
// all the roles required for a valid genesis block.
func WithAllRoles() func(*flow.Identity) {
	return WithAllRolesExcept()
}

// Same as above, but omitting a certain role for cases where we are manually
// setting up nodes or a particular role.
func WithAllRolesExcept(except ...flow.Role) func(*flow.Identity) {
	i := 0
	roles := flow.Roles()

	// remove omitted roles
	for _, omitRole := range except {
		for i, role := range roles {
			if role == omitRole {
				roles = append(roles[:i], roles[i+1:]...)
			}
		}
	}

	return func(id *flow.Identity) {
		id.Role = roles[i%len(roles)]
		i++
	}
}

// CompleteIdentitySet takes a number of identities and completes the missing roles.
func CompleteIdentitySet(identities ...*flow.Identity) flow.IdentityList {
	required := map[flow.Role]struct{}{
		flow.RoleCollection:   {},
		flow.RoleConsensus:    {},
		flow.RoleExecution:    {},
		flow.RoleVerification: {},
	}
	for _, identity := range identities {
		delete(required, identity.Role)
	}
	for role := range required {
		identities = append(identities, IdentityFixture(WithRole(role)))
	}
	return identities
}

// IdentityListFixture returns a list of node identity objects. The identities
// can be customized (ie. set their role) by passing in a function that modifies
// the input identities as required.
func IdentityListFixture(n int, opts ...func(*flow.Identity)) flow.IdentityList {
	identities := make(flow.IdentityList, n)

	for i := 0; i < n; i++ {
		identity := IdentityFixture()
		identity.Address = fmt.Sprintf("%x@flow.com:1234", identity.NodeID)
		for _, opt := range opts {
			opt(identity)
		}
		identities[i] = identity
	}

	return identities
}

func ChunkFixture(blockID flow.Identifier, collectionIndex uint) *flow.Chunk {
	return &flow.Chunk{
		ChunkBody: flow.ChunkBody{
			CollectionIndex:      collectionIndex,
			StartState:           StateCommitmentFixture(),
			EventCollection:      IdentifierFixture(),
			TotalComputationUsed: 4200,
			NumberOfTransactions: 42,
			BlockID:              blockID,
		},
		Index:    0,
		EndState: StateCommitmentFixture(),
	}
}

func ChunkListFixture(n uint, blockID flow.Identifier) flow.ChunkList {
	chunks := make([]*flow.Chunk, 0, n)
	for i := uint64(0); i < uint64(n); i++ {
		chunk := ChunkFixture(blockID, uint(i))
		chunk.Index = i
		chunks = append(chunks, chunk)
	}
	return chunks
}

func ChunkLocatorListFixture(n uint) chunks.LocatorList {
	locators := chunks.LocatorList{}
	resultID := IdentifierFixture()
	for i := uint64(0); i < uint64(n); i++ {
		locators = append(locators, ChunkLocatorFixture(resultID, i))
	}
	return locators
}

func ChunkLocatorFixture(resultID flow.Identifier, index uint64) *chunks.Locator {
	return &chunks.Locator{
		ResultID: resultID,
		Index:    index,
	}
}

func SignatureFixture() crypto.Signature {
	sig := make([]byte, 48)
	_, _ = crand.Read(sig)
	return sig
}

func CombinedSignatureFixture(n int) crypto.Signature {
	sigs := SignaturesFixture(n)
	combiner := signature.NewCombiner(48, 48)
	sig, err := combiner.Join(sigs[0], sigs[1])
	if err != nil {
		panic(err)
	}
	return sig
}

func SignaturesFixture(n int) []crypto.Signature {
	var sigs []crypto.Signature
	for i := 0; i < n; i++ {
		sigs = append(sigs, SignatureFixture())
	}
	return sigs
}

func TransactionFixture(n ...func(t *flow.Transaction)) flow.Transaction {
	tx := flow.Transaction{TransactionBody: TransactionBodyFixture()}
	if len(n) > 0 {
		n[0](&tx)
	}
	return tx
}

func TransactionBodyFixture(opts ...func(*flow.TransactionBody)) flow.TransactionBody {
	tb := flow.TransactionBody{
		Script:             []byte("pub fun main() {}"),
		ReferenceBlockID:   IdentifierFixture(),
		GasLimit:           10,
		ProposalKey:        ProposalKeyFixture(),
		Payer:              AddressFixture(),
		Authorizers:        []flow.Address{AddressFixture()},
		PayloadSignatures:  []flow.TransactionSignature{TransactionSignatureFixture()},
		EnvelopeSignatures: []flow.TransactionSignature{TransactionSignatureFixture()},
	}

	for _, apply := range opts {
		apply(&tb)
	}

	return tb
}

func WithTransactionDSL(txDSL dsl.Transaction) func(tx *flow.TransactionBody) {
	return func(tx *flow.TransactionBody) {
		tx.Script = []byte(txDSL.ToCadence())
	}
}

func WithReferenceBlock(id flow.Identifier) func(tx *flow.TransactionBody) {
	return func(tx *flow.TransactionBody) {
		tx.ReferenceBlockID = id
	}
}

func TransactionDSLFixture(chain flow.Chain) dsl.Transaction {
	return dsl.Transaction{
		Import: dsl.Import{Address: sdk.Address(chain.ServiceAddress())},
		Content: dsl.Prepare{
			Content: dsl.Code(`
				pub fun main() {}
			`),
		},
	}
}

// VerifiableChunkDataFixture returns a complete verifiable chunk with an
// execution receipt referencing the block/collections.
func VerifiableChunkDataFixture(chunkIndex uint64) *verification.VerifiableChunkData {

	guarantees := make([]*flow.CollectionGuarantee, 0)

	var col flow.Collection

	for i := 0; i <= int(chunkIndex); i++ {
		col = CollectionFixture(1)
		guarantee := col.Guarantee()
		guarantees = append(guarantees, &guarantee)
	}

	payload := flow.Payload{
		Guarantees: guarantees,
		Seals:      nil,
	}
	header := BlockHeaderFixture()
	header.PayloadHash = payload.Hash()

	block := flow.Block{
		Header:  &header,
		Payload: &payload,
	}

	chunks := make([]*flow.Chunk, 0)

	var chunk flow.Chunk

	for i := 0; i <= int(chunkIndex); i++ {
		chunk = flow.Chunk{
			ChunkBody: flow.ChunkBody{
				CollectionIndex: uint(i),
				StartState:      StateCommitmentFixture(),
				BlockID:         block.ID(),
			},
			Index: uint64(i),
		}
		chunks = append(chunks, &chunk)
	}

	result := flow.ExecutionResult{
		BlockID: block.ID(),
		Chunks:  chunks,
	}

	// computes chunk end state
	index := chunk.Index
	var endState flow.StateCommitment
	if int(index) == len(result.Chunks)-1 {
		// last chunk in receipt takes final state commitment
		endState = StateCommitmentFixture()
	} else {
		// any chunk except last takes the subsequent chunk's start state
		endState = result.Chunks[index+1].StartState
	}

	return &verification.VerifiableChunkData{
		Chunk:         &chunk,
		Header:        block.Header,
		Result:        &result,
		Collection:    &col,
		ChunkDataPack: ChunkDataPackFixture(result.ID()),
		EndState:      endState,
	}
}

func ChunkDataPackFixture(identifier flow.Identifier) *flow.ChunkDataPack {

	//ids := utils.GetRandomRegisterIDs(1)
	//values := utils.GetRandomValues(1, 1, 32)

	return &flow.ChunkDataPack{
		ChunkID:    identifier,
		StartState: StateCommitmentFixture(),
		//RegisterTouches: []flow.RegisterTouch{{RegisterID: ids[0], Value: values[0], Proof: []byte{'p'}}},
		Proof:        []byte{'p'},
		CollectionID: IdentifierFixture(),
	}
}

// SeedFixture returns a random []byte with length n
func SeedFixture(n int) []byte {
	var seed = make([]byte, n)
	_, _ = crand.Read(seed)
	return seed
}

// SeedFixtures returns a list of m random []byte, each having length n
func SeedFixtures(m int, n int) [][]byte {
	var seeds = make([][]byte, m, n)
	for i := range seeds {
		seeds[i] = SeedFixture(n)
	}
	return seeds
}

// EventFixture returns an event
func EventFixture(eType flow.EventType, transactionIndex uint32, eventIndex uint32, txID flow.Identifier) flow.Event {
	return flow.Event{
		Type:             eType,
		TransactionIndex: transactionIndex,
		EventIndex:       eventIndex,
		Payload:          []byte{},
		TransactionID:    txID,
	}
}

func EmulatorRootKey() (*flow.AccountPrivateKey, error) {

	// TODO seems this key literal doesn't decode anymore
	emulatorRootKey, err := crypto.DecodePrivateKey(crypto.ECDSAP256, []byte("f87db87930770201010420ae2cc975dcbdd0ebc56f268b1d8a95834c2955970aea27042d35ec9f298b9e5aa00a06082a8648ce3d030107a1440342000417f5a527137785d2d773fee84b4c7ee40266a1dd1f36ddd46ecf25db6df6a499459629174de83256f2a44ebd4325b9def67d523b755a8926218c4efb7904f8ce0203"))
	if err != nil {
		return nil, err
	}

	return &flow.AccountPrivateKey{
		PrivateKey: emulatorRootKey,
		SignAlgo:   emulatorRootKey.Algorithm(),
		HashAlgo:   hash.SHA3_256,
	}, nil
}

// NoopTxScript returns a Cadence script for a no-op transaction.
func NoopTxScript() []byte {
	return []byte("transaction {}")
}

func RangeFixture() flow.Range {
	return flow.Range{
		From: rand.Uint64(),
		To:   rand.Uint64(),
	}
}

func BatchFixture() flow.Batch {
	return flow.Batch{
		BlockIDs: IdentifierListFixture(10),
	}
}

func RangeListFixture(n int) []flow.Range {
	if n <= 0 {
		return nil
	}
	ranges := make([]flow.Range, n)
	for i := range ranges {
		ranges[i] = RangeFixture()
	}
	return ranges
}

func BatchListFixture(n int) []flow.Batch {
	if n <= 0 {
		return nil
	}
	batches := make([]flow.Batch, n)
	for i := range batches {
		batches[i] = BatchFixture()
	}
	return batches
}

func BootstrapExecutionResultFixture(block *flow.Block, commit flow.StateCommitment) *flow.ExecutionResult {
	result := &flow.ExecutionResult{
		BlockID:          block.ID(),
		PreviousResultID: flow.ZeroID,
		Chunks:           chunks.ChunkListFromCommit(commit),
	}
	return result
}

func KeyFixture(algo crypto.SigningAlgorithm) crypto.PrivateKey {
	key, err := crypto.GeneratePrivateKey(algo, SeedFixture(128))
	if err != nil {
		panic(err)
	}
	return key
}

func QuorumCertificateFixture(opts ...func(*flow.QuorumCertificate)) *flow.QuorumCertificate {
	qc := flow.QuorumCertificate{
		View:      uint64(rand.Uint32()),
		BlockID:   IdentifierFixture(),
		SignerIDs: IdentifierListFixture(3),
		SigData:   CombinedSignatureFixture(2),
	}
	for _, apply := range opts {
		apply(&qc)
	}
	return &qc
}

func QCWithBlockID(blockID flow.Identifier) func(*flow.QuorumCertificate) {
	return func(qc *flow.QuorumCertificate) {
		qc.BlockID = blockID
	}
}

func VoteFixture() *hotstuff.Vote {
	return &hotstuff.Vote{
		View:     uint64(rand.Uint32()),
		BlockID:  IdentifierFixture(),
		SignerID: IdentifierFixture(),
		SigData:  RandomBytes(128),
	}
}

func WithParticipants(participants flow.IdentityList) func(*flow.EpochSetup) {
	return func(setup *flow.EpochSetup) {
		setup.Participants = participants.Order(order.ByNodeIDAsc)
		setup.Assignments = ClusterAssignment(1, participants)
	}
}

func SetupWithCounter(counter uint64) func(*flow.EpochSetup) {
	return func(setup *flow.EpochSetup) {
		setup.Counter = counter
	}
}

func WithFinalView(view uint64) func(*flow.EpochSetup) {
	return func(setup *flow.EpochSetup) {
		setup.FinalView = view
	}
}

func WithFirstView(view uint64) func(*flow.EpochSetup) {
	return func(setup *flow.EpochSetup) {
		setup.FirstView = view
	}
}

func EpochSetupFixture(opts ...func(setup *flow.EpochSetup)) *flow.EpochSetup {
	participants := IdentityListFixture(5, WithAllRoles())
	setup := &flow.EpochSetup{
		Counter:      uint64(rand.Uint32()),
		FinalView:    uint64(rand.Uint32() + 1000),
		Participants: participants,
		RandomSource: SeedFixture(flow.EpochSetupRandomSourceLength),
	}
	for _, apply := range opts {
		apply(setup)
	}
	setup.Assignments = ClusterAssignment(1, setup.Participants)
	return setup
}

func EpochStatusFixture() *flow.EpochStatus {
	return &flow.EpochStatus{
		PreviousEpoch: flow.EventIDs{
			SetupID:  IdentifierFixture(),
			CommitID: IdentifierFixture(),
		},
		CurrentEpoch: flow.EventIDs{
			SetupID:  IdentifierFixture(),
			CommitID: IdentifierFixture(),
		},
		NextEpoch: flow.EventIDs{
			SetupID:  IdentifierFixture(),
			CommitID: IdentifierFixture(),
		},
	}
}

func IndexFixture() *flow.Index {
	return &flow.Index{
		CollectionIDs: IdentifierListFixture(5),
		SealIDs:       IdentifierListFixture(5),
		ReceiptIDs:    IdentifierListFixture(5),
	}
}

func WithDKGFromParticipants(participants flow.IdentityList) func(*flow.EpochCommit) {
	return func(commit *flow.EpochCommit) {
		lookup := make(map[flow.Identifier]flow.DKGParticipant)
		for i, node := range participants.Filter(filter.HasRole(flow.RoleConsensus)) {
			lookup[node.NodeID] = flow.DKGParticipant{
				Index:    uint(i),
				KeyShare: KeyFixture(crypto.BLSBLS12381).PublicKey(),
			}
		}
		commit.DKGParticipants = lookup
	}
}

func CommitWithCounter(counter uint64) func(*flow.EpochCommit) {
	return func(commit *flow.EpochCommit) {
		commit.Counter = counter
	}
}

func EpochCommitFixture(opts ...func(*flow.EpochCommit)) *flow.EpochCommit {
	commit := &flow.EpochCommit{
		Counter:         uint64(rand.Uint32()),
		ClusterQCs:      []*flow.QuorumCertificate{QuorumCertificateFixture()},
		DKGGroupKey:     KeyFixture(crypto.BLSBLS12381).PublicKey(),
		DKGParticipants: make(map[flow.Identifier]flow.DKGParticipant),
	}
	for _, apply := range opts {
		apply(commit)
	}
	return commit
}

// BootstrapFixture generates all the artifacts necessary to bootstrap the
// protocol state.
func BootstrapFixture(participants flow.IdentityList, opts ...func(*flow.Block)) (*flow.Block, *flow.ExecutionResult, *flow.Seal) {

	root := GenesisFixture(participants)
	for _, apply := range opts {
		apply(root)
	}

	counter := uint64(1)
	setup := EpochSetupFixture(
		WithParticipants(participants),
		SetupWithCounter(counter),
		WithFirstView(root.Header.View),
		WithFinalView(root.Header.View+1000),
	)
	commit := EpochCommitFixture(WithDKGFromParticipants(participants), CommitWithCounter(counter))

	result := BootstrapExecutionResultFixture(root, GenesisStateCommitment)
	result.ServiceEvents = []flow.ServiceEvent{setup.ServiceEvent(), commit.ServiceEvent()}

	seal := Seal.Fixture(Seal.WithResult(result))

	return root, result, seal
}

// RootSnapshotFixture returns a snapshot representing a root chain state, for
// example one as returned from BootstrapFixture.
func RootSnapshotFixture(participants flow.IdentityList, opts ...func(*flow.Block)) *inmem.Snapshot {
	block, result, seal := BootstrapFixture(participants, opts...)
	qc := QuorumCertificateFixture(QCWithBlockID(block.ID()))
	root, err := inmem.SnapshotFromBootstrapState(block, result, seal, qc)
	if err != nil {
		panic(err)
	}
	return root
}

// ChainFixture creates a list of blocks that forms a chain
func ChainFixture(nonGenesisCount int) ([]*flow.Block, *flow.ExecutionResult, *flow.Seal) {
	chain := make([]*flow.Block, 0, nonGenesisCount+1)

	participants := IdentityListFixture(5, WithAllRoles())
	genesis, result, seal := BootstrapFixture(participants)
	chain = append(chain, genesis)

	children := ChainFixtureFrom(nonGenesisCount, genesis.Header)
	chain = append(chain, children...)
	return chain, result, seal
}

// ChainFixtureFrom creates a chain of blocks starting from a given parent block,
// the total number of blocks in the chain is specified by the given count
func ChainFixtureFrom(count int, parent *flow.Header) []*flow.Block {
	blocks := make([]*flow.Block, 0, count)

	for i := 0; i < count; i++ {
		block := BlockWithParentFixture(parent)
		blocks = append(blocks, &block)
		parent = block.Header
	}

	return blocks
}

func ReceiptChainFor(blocks []*flow.Block, result0 *flow.ExecutionResult) []*flow.ExecutionReceipt {
	receipts := make([]*flow.ExecutionReceipt, len(blocks))
	receipts[0] = ExecutionReceiptFixture(WithResult(result0))
	receipts[0].ExecutionResult.BlockID = blocks[0].ID()

	for i := 1; i < len(blocks); i++ {
		b := blocks[i]
		prevReceipt := receipts[i-1]
		receipt := ReceiptForBlockFixture(b)
		receipt.ExecutionResult.PreviousResultID = prevReceipt.ExecutionResult.ID()
		prevLastChunk := prevReceipt.ExecutionResult.Chunks[len(prevReceipt.ExecutionResult.Chunks)-1]
		receipt.ExecutionResult.Chunks[0].StartState = prevLastChunk.EndState
		receipts[i] = receipt
	}

	return receipts
}

// ReconnectBlocksAndReceipts re-computes each block's PayloadHash and ParentID
// so that all the blocks are connected.
// blocks' height have to be in strict increasing order.
func ReconnectBlocksAndReceipts(blocks []*flow.Block, receipts []*flow.ExecutionReceipt) {
	for i := 1; i < len(blocks); i++ {
		b := blocks[i]
		p := i - 1
		prev := blocks[p]
		if prev.Header.Height+1 != b.Header.Height {
			panic(fmt.Sprintf("height has gap when connecting blocks: expect %v, but got %v", prev.Header.Height+1, b.Header.Height))
		}
		b.Header.ParentID = prev.ID()
		b.Header.PayloadHash = b.Payload.Hash()
		receipts[i].ExecutionResult.BlockID = b.ID()
		prevReceipt := receipts[p]
		receipts[i].ExecutionResult.PreviousResultID = prevReceipt.ExecutionResult.ID()
		for _, c := range receipts[i].ExecutionResult.Chunks {
			c.BlockID = b.ID()
		}
	}
<<<<<<< HEAD
}

// DKGMessageFixture creates a single DKG message with random fields
func DKGMessageFixture() *messages.DKGMessage {
	return &messages.DKGMessage{
		Orig:          uint64(rand.Int()),
		Data:          RandomBytes(10),
		DKGInstanceID: fmt.Sprintf("test-dkg-instance-%d", uint64(rand.Int())),
=======

	// after changing results we need to update IDs of results in receipt
	for _, block := range blocks {
		if len(block.Payload.Results) > 0 {
			for i := range block.Payload.Receipts {
				block.Payload.Receipts[i].ResultID = block.Payload.Results[i].ID()
			}
		}
>>>>>>> e3850c69
	}
}<|MERGE_RESOLUTION|>--- conflicted
+++ resolved
@@ -1306,16 +1306,6 @@
 			c.BlockID = b.ID()
 		}
 	}
-<<<<<<< HEAD
-}
-
-// DKGMessageFixture creates a single DKG message with random fields
-func DKGMessageFixture() *messages.DKGMessage {
-	return &messages.DKGMessage{
-		Orig:          uint64(rand.Int()),
-		Data:          RandomBytes(10),
-		DKGInstanceID: fmt.Sprintf("test-dkg-instance-%d", uint64(rand.Int())),
-=======
 
 	// after changing results we need to update IDs of results in receipt
 	for _, block := range blocks {
@@ -1324,6 +1314,14 @@
 				block.Payload.Receipts[i].ResultID = block.Payload.Results[i].ID()
 			}
 		}
->>>>>>> e3850c69
+	}
+}
+
+// DKGMessageFixture creates a single DKG message with random fields
+func DKGMessageFixture() *messages.DKGMessage {
+	return &messages.DKGMessage{
+		Orig:          uint64(rand.Int()),
+		Data:          RandomBytes(10),
+		DKGInstanceID: fmt.Sprintf("test-dkg-instance-%d", uint64(rand.Int())),
 	}
 }